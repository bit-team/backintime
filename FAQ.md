# FAQ - Frequently Asked Questions
<!-- TOC start - via https://derlin.github.io/bitdowntoc/-->
- [Restore](#restore)
  * [After Restore I have duplicates with extension ".backup.20131121"](#after-restore-i-have-duplicates-with-extension-backup20131121)
  * [Back In Time doesn't find my old Snapshots on my new Computer](#back-in-time-doesnt-find-my-old-snapshots-on-my-new-computer)
- [Schedule](#schedule)
  * [How does the 'Repeatedly (anacron)' schedule work?](#how-does-the-repeatedly-anacron-schedule-work)
  * [Will a scheduled snapshot run as soon as the computer is back on?](#will-a-scheduled-snapshot-run-as-soon-as-the-computer-is-back-on)
  * [If I edit my crontab and add additional entries, will that be a problem for BIT as long as I don't touch its entries? What does it look for in the crontab to find its own entries?](#if-i-edit-my-crontab-and-add-additional-entries-will-that-be-a-problem-for-bit-as-long-as-i-dont-touch-its-entries-what-does-it-look-for-in-the-crontab-to-find-its-own-entries)
- [Known Errors and Warnings](#known-errors-and-warnings)
  * [WARNING: A backup is already running](#warning-a-backup-is-already-running)
  * [The application is already running!](#the-application-is-already-running-pid-1234567)
- [Error Handling](#error-handling)
  * [What happens if I hibernate the computer while a backup is running?](#what-happens-if-i-hibernate-the-computer-while-a-backup-is-running)
  * [What happens if I power down the computer while a backup is running, or if a power outage happens?](#what-happens-if-i-power-down-the-computer-while-a-backup-is-running-or-if-a-power-outage-happens)
  * [What happens if there is not enough disk space for the current backup?](#what-happens-if-there-is-not-enough-disk-space-for-the-current-backup)
- [user-callback and other PlugIns](#user-callback-and-other-plugins)
  * [How to backup Debian/Ubuntu Package selection?](#how-to-backup-debianubuntu-package-selection)
  * [How to restore Debian/Ubuntu Package selection?](#how-to-restore-debianubuntu-package-selection)
- [Hardware-specific Setup](#hardware-specific-setup)
  * [How to use QNAP QTS with BIT over SSH](#how-to-use-qnap-qts-with-bit-over-ssh)
  * [How to use Synology DSM 5 with BIT over SSH](#how-to-use-synology-dsm-5-with-bit-over-ssh)
  * [How to use Synology DSM 6 with BIT over SSH](#how-to-use-synology-dsm-6-with-bit-over-ssh)
  * [How to use WesterDigital MyBook World Edition with BIT over ssh?](#how-to-use-westerdigital-mybook-world-edition-with-bit-over-ssh)
- [Uncategorised questions](#uncategorised-questions)
  * [Version >= 1.2.0 works very slow / Unchanged files are backed up](#version--120-works-very-slow--unchanged-files-are-backed-up)
  * [How does snapshots with hard-links work?](#how-does-snapshots-with-hard-links-work)
  * [How to use checksum to find corrupt files periodically?](#how-to-use-checksum-to-find-corrupt-files-periodically)
  * [How can I check if my snapshots are incremental (using hard-links)?](#how-can-i-check-if-my-snapshots-are-incremental-using-hard-links)
  * [Which additional features on top of a GUI does BIT provide over a self-configured rsync backup? I saw that it saves the names for uids and gids, so I assume it can restore correctly even if the ids change. Great! :-) Are there additional benefits?](#which-additional-features-on-top-of-a-gui-does-bit-provide-over-a-self-configured-rsync-backup-i-saw-that-it-saves-the-names-for-uids-and-gids-so-i-assume-it-can-restore-correctly-even-if-the-ids-change-great---are-there-additional-benefits)
  * [How to move snapshots to a new hard-drive?](#how-to-move-snapshots-to-a-new-hard-drive)
  * [How to move large directory in source without duplicating backup?](#how-to-move-large-directory-in-source-without-duplicating-backup)
<!-- TOC end -->
## Restore

### After Restore I have duplicates with extension ".backup.20131121"

This is because *Backup files on restore* in Options was enabled. This is
default setting to prevent overriding files on restore.

If you don't need them any more you can delete those files. Open a terminal
and run:

```bash
find /path/to/files -regextype posix-basic -regex ".*\.backup\.[[:digit:]]\{8\}"
```

Check if this correctly listed all those files you want to delete and than run:

```bash
find /path/to/files -regextype posix-basic -regex ".*\.backup\.[[:digit:]]\{8\}" -delete
```

### Back In Time doesn't find my old Snapshots on my new Computer

Back In Time prior to version 1.1.0 had an option called
*Auto Host/User/Profile ID* (hidden under *General* > *Advanced*) which will
always use the current host- and username for the full snapshot path.
While (re-)installing your Computer you probably chose a different host- or
username than on your old machine. With *Auto Host/User/Profile ID* activated
Back In Time now try to find your Snapshots under the new host- and username
underneath the ``/path/to/backintime/`` path.

The *Auto Host/User/Profile ID* option is gone in version 1.1.0 and above.
It was totally confusing and didn't add any good.

You have three options to fix this:

- Disable *Auto Host/User/Profile ID* and change *Host* and *User* to match
  your old machine.

- Rename the Snapshot path
  ``/path/to/backintime/OLDHOSTNAME/OLDUSERNAME/profile_id`` to match your new
  host- and username.

- Upgrade to a more recent version of Back In Time (1.1.0 or above).
  The *Auto Host/User/Profile ID* option is gone and it also comes with
  an assistant to restore the config from an old Snapshot on first start.


## Schedule

### How does the 'Repeatedly (anacron)' schedule work?

In fact *Back In Time* doesn't use anacron anymore. It was to inflexible. But that
schedule mimics anacron.

BIT will create a crontab entry which will start ``backintime --backup-job``
every 15min (or once an hour if the schedule is set to *weeks*). With the
``--backup-job`` command, BIT will check if the profile is supposed to be run
this time or exit immediately. For this it will read the time of the last
successful run from ``~/.local/share/backintime/anacron/ID_PROFILENAME``.
If this is older than the configured time, it will continue creating a snapshot.

If the snapshot was successful without errors, BIT will write the current time
into ``~/.local/share/backintime/anacron/ID_PROFILENAME`` (even if *Repeatedly
(anacron)* isn't chosen). So, if there was an error, BIT will try again at
the next quarter hour.

``backintime --backup`` will always create a new snapshot. No matter how many
time elapsed since last successful snapshot.

### Will a scheduled snapshot run as soon as the computer is back on?

Depends on which schedule you choose:

- the schedule ``Repeatedly (anacron)`` will use an anacron-like code. So if
  your computer is back on it will start the job if the given time is gone till
  last snapshot.

- with ``When drive get connected (udev)`` *Back In Time* will start a snapshot as
  soon as you connect your drive ;-)

- old fashion schedules like ``Every Day`` will use cron. This will only start a
  new snapshot at the given time. If your computer is off, no snapshot will be
  created.

### If I edit my crontab and add additional entries, will that be a problem for BIT as long as I don't touch its entries? What does it look for in the crontab to find its own entries?

You can add your own crontab entries as you like. *Back In Time* will not touch them.
It will identify it's own entries by the comment line ``#Back In Time system
entry, this will be edited by the gui:`` and the following command. You should
not remove/change that line. If there are no automatic schedules defined
*Back In Time* will add an extra comment line ``#Please don't delete these two
lines, or all custom backintime entries are going to be deleted next time you
call the gui options!`` which will prevent *Back In Time* to remove user defined
schedules.

## Known Errors and Warnings
### WARNING: A backup is already running
_Back In Time_ uses signal files like `worker.lock` to avoid starting the same backup twice.
Normally it is deleted as soon as the backup finishes. In some case something went wrong
so that _Back In Time_ was forcefully stopped without having the chance to delete
this signal file.

Since _Back In Time_ does only start a new backup job (for the same profile) if the signal
file does not exist, such a file need to be deleted first. But before this is done manually,
it must be ensured that _Back In Time_ really is not running anymore. It can be ensured via 

```bash
ps aux | grep -i backintime
```

If the output shows a running instance of _Back In Time_ it must be waited until it finishes
or killed via `kill <process id>`.

### The application is already running! (pid: 1234567)
This message occurs when _Back In Time_ did not finish regularly and wasn't able
to delete its application lock file. Before deleting that file make sure
no backintime process is running via `ps aux | grep -i backintime`. Otherwise
<<<<<<< HEAD
kill the process. After that lock into the folder
=======
kill the process. After that look into the folder
>>>>>>> e52c3245
`~/.local/share/backintime` for the file `app.loc.pid` and delete it.

## Error Handling

### What happens if I hibernate the computer while a backup is running?

*Back In Time* will inhibit automatic suspend/hibernate while a snapshot/restore is
running. If you manually force hibernate this will freeze the current process.
It will continue as soon as you wake up the system again.

### What happens if I power down the computer while a backup is running, or if a power outage happens?

This will kill the current process. The new snapshot will stay in ``new_snapshot``
folder. Depending on which state the process was while killing the next
scheduled snapshot can continue the leftover ``new_snapshot`` or it will remove
it first and start a new one.

### What happens if there is not enough disk space for the current backup?

*Back In Time* will try to create a new snapshot but rsync will fail when there is
not enough space. Depending on ``Continue on errors`` setting the failed
snapshot will be kept and marked ``With Errors`` or it will be removed.
By default *Back In Time* will finally remove the oldest snapshots until there is
more than 1 GiB free space again.

## user-callback and other PlugIns

### How to backup Debian/Ubuntu Package selection?

There is a [user-callback example](https://github.com/bit-team/user-callback/blob/master/user-callback.apt-backup)
which will backup all package
selections, sources and repository keys which are necessary to reinstall exactly
the same packages again. It will even backup whether a package was installed
manually or automatically because of dependencies.

Download the script, copy it to ``~/.config/backintime/user-callback`` and make
it executable with ``chmod 755 ~/.config/backintime/user-callback``

It will run every time a new snapshot is taken. Make sure to include
``~/.apt-backup``.

### How to restore Debian/Ubuntu Package selection?

If you made snapshots including apt-get package selection as described in the
FAQ "`How to backup Debian/Ubuntu Package selection?`_" you can easily restore
your system after a disaster/on a new machine.

1. install Debian/Ubuntu on your new hard drive as usual

1. install backintime-qt4 from our PPA

   ```bash
    sudo add-apt-repository ppa:bit-team/stable
    sudo apt-get update
    sudo apt-get install backintime-qt4
   ```

1. connect your external drive with the snapshots

1. Start *Back In Time*. It will ask you if you want to restore your
   config. Sure you want! *Back In Time* should find your snapshots
   automatically. Just select the one from which you want to
   restore the config and click Ok.

1. restore your home

1. recreate your ``/etc/apt/sources.list`` if you had something
   special in there. If your Debian/Ubuntu version changed don't
   just copy them from ``~/.apt-backup/sources.list``

1. copy your repositories with

   ```bash
    sudo cp ~/.apt-backup/sources.list.d/* /etc/apt/sources.list.d/
   ```

1. restore apt-keys for your PPA's with

   ```bash
    sudo apt-key add ~/.apt-backup/repo.keys
   ```

1. install and update dselect with

   ```bash
    sudo apt-get install dselect
    sudo dselect update install
   ```

1. Make some *housecleaning* in ``~/.apt-backup/package.list``.
   For example you don't want to install the old kernel again.
   So run

   ```bash
    sed -e "/^linux-\(image\|headers\)/d" -i ~/.apt-backup/package.list
   ```

1. install your old packages again with

   ```bash
    sudo apt-get update
    sudo dpkg --set-selections < ~/.apt-backup/package.list
    sudo apt-get dselect-upgrade
   ```

1. If you used the new script which uses apt-mark to backup
   package selection proceed with next step. (there should be
   files ``~/.apt-backup/pkg_auto.list`` and ``~/.apt-backup
   /pkg_manual.list``). Otherwise you can stop here.
   Restore package selection with

   ```bash
    sudo apt-mark auto $(cat ~/.apt-backup/pkg_auto.list)
    sudo apt-mark manual $(cat ~/.apt-backup/pkg_manual.list)
   ```

## Hardware-specific Setup

### How to use QNAP QTS with BIT over SSH

To use *BackInTime* over SSH with a QNAP NAS there is still some work to be done
in terminal.

**WARNING**:
DON'T use the changes for ``sh`` suggested in ``man backintime``. This will
damage the QNAP admin account (and even more). Changing ``sh`` for another user
doesn't make sense either because SSH only works with the QNAP admin account!

Please test this Tutorial and give some feedback!

1. Activate the SSH prefix: ``PATH=/opt/bin:/opt/sbin:\$PATH`` in ``Expert
   Options``

1. Use ``admin`` (default QNAP admin) as remote user. Only this user can connect
   through SSH. Also activate on the QNAP `SFTP` on the SSH settings page.

1. Path should be something like ``/share/Public/``

1. Create the public/private key pair for the password-less login with the user
   you use for *BackInTime* and copy the public key to the NAS.

   ```bash
   ssh-keygen -t rsa
   ssh-copy-id -i ~/.ssh/id_rsa.pub  <REMOTE_USER>@<HOST>
   ```

To fix the message about not supported ``find PATH -type f -exec`` you need to
install ``Entware-ng``. QNAPs QTS is based on Linux but some of its packages
have limited functionalities. And so does some of the necessary ones for
*BackInTime*.

Please follow [this install instruction](https://github.com/Entware-ng/Entware-ng/wiki/Install-on-QNAP-NAS)
to install ``Entware-ng`` on your QNAP NAS.

Because there is no web interface yet for ``Entware-ng``, you must configure it
by SSH on the NAS.

Some Packages will be installed by default for example ``findutils``.

Login on the NAS and updated the Database and Packages of ``Entware-ng`` with

   ```bash
   ssh <REMOTE_USER>@<HOST>
   opkg update
   opkg upgrade
   ```

Finally install the current packages of ``bash``, ``coreutils`` and ``rsync``

   ```bash
   opkg install bash coreutils rsync
   ```

Now the error message should be gone and you should be able to take a first
snapshot with *BackInTime*.

*BackInTime* changes permissions on the backup path. The owner of the
backup has read permission, other users have no access.

This way can change with newer versions of *BackInTime* or QNAPs QTS!

### How to use Synology DSM 5 with BIT over SSH

**Issue**

*BackInTime* cannot use Synology DSM 5 directly because the SSH connection to the NAS
refers to a different root file system than SFTP does. With SSH you access the
real root, with SFTP you access a fake root (`/volume1`)

**Solution**

Mount `/volume1/backups` to `/volume1/volume1/backups`

**Suggestion**

DSM 5 isn't really up to date any more and might be a security risk. It is strongly advised to upgrade to DSM 6! Also the setup with DSM 6 is much easier!


1. Make a new volume named ``volume1`` (should already exist, else create it)

1. Enable User Home Service (Control Panel / User)

1. Make a new share named ``backups`` on ``volume1``

1. Make a new share named ``volume1`` on ``volume1`` (It must be the same name)

1. Make a new user named ``backup``

1. Give to user ``backup`` rights Read/Write to share ``backups`` and
   ``volume1`` and also permission for FTP

1. Enable SSH (Control Panel / Terminal & SNMP / Terminal)

1. Enable SFTP (Control Panel / File Service / FTP / SFTP)

1. Enable rsync service (Control Panel / File Service / rsync)

1. Since DSM 5.1: Enable Backup Service (Backup & Replication / Backup Service)
   (This seems not to be available/required anymore with DSM 6!)

1. Log on as root by SSH

1. Modify the shell of user ``backup``. Set it to ``/bin/sh`` (``vi /etc/passwd``
   then navigate to the line that begins with ``backup``, press :kbd:`I` to enter
   ``Insert Mode``, replace ``/sbin/nologin`` with ``/bin/sh``, then finally save
   and exit by pressing :kbd:`ESC` and type ``:wq`` followed by :kbd:`Enter`)
   This step might have to be repeated after a major update of the Synology DSM!
   Note: This is quite a dirty hack! It is suggested to upgrade to DSM 6 which doesn't need this any more!

1. Make a new directory ``/volume1/volume1/backups``


   ```bash
   mkdir /volume1/volume1/backups
   ```

1. Mount ``/volume1/backups`` on ``/volume1/volume1/backups``

   ```bash
   mount -o bind /volume1/backups /volume1/volume1/backups
   ```

1. To auto-mount it make a script ``/usr/syno/etc/rc.d/S99zzMountBind.sh``


   ```bash
   #!/bin/sh

    start()
    {
           /bin/mount -o bind /volume1/backups /volume1/volume1/backups
    }

    stop()
    {
           /bin/umount /volume1/volume1/backups
    }

    case "$1" in
           start) start ;;
           stop) stop ;;
           *) ;;
    esac
    ```

   Note: If the folder ``/usr/syno/etc/rc.d`` doesn't exist, check if
   ``/usr/local/etc/rc.d/`` exists. If so, put it there. (After I updated to
   Synology DSM 6.0beta, the first one did not exist anymore). Make sure the
   execution flag of the file is checked , else it will not get run at start! To
   make it executable, run: ``chmod +x /usr/local/etc/rc.d/S99zzMountBind.sh``

1. On the workstation on which you try to use BIT make SSH keys for user
   ``backup``, send the public key to the NAS

   ```bash
   ssh-keygen -t rsa -f ~/.ssh/backup_id_rsa
   ssh-add ~/.ssh/backup_id_rsa
   ssh-copy-id -i ~/.ssh/backup_id_rsa.pub backup@<synology-ip>
   ssh backup@<synology-ip>
   ```

1. You might get the following error:

   ```bash
   /usr/bin/ssh-copy-id: INFO: attempting to log in with the new key(s), to filter out any that are already installed
   /usr/bin/ssh-copy-id: WARNING: All keys were skipped because they already exist on the remote system.
   ```

1. If so, copy the public key manually to the NAS as root with

   ```bash
   scp ~/.ssh/id_rsa.pub backup@<synology-ip>:/var/services/homes/backup/
   ssh backup@<synology-ip> cat /var/services/homes/backup/id_rsa.pub >> /var/services/homes/backup/.ssh/authorized_keys
   # you'll still be asked for your password on these both commands
   # after this you should be able to login password-less
   ```

1. And proceed with the next step

1. If you are still prompted for your password when running ``ssh
   backup@<synology-ip>``, check the permissions of the file
   ``/var/services/homes/backup/.ssh/authorized_keys``.  It should be
   ``-rw-------``.  If this is not the case, run the command

   ```bash
   ssh backup@<synology-ip> chmod 600 /var/services/homes/backup/.ssh/authorized_keys
   ```

1. Now you can use *BackInTime* to perform your backup to your NAS with the user
   ``backup``.

### How to use Synology DSM 6 with BIT over SSH

**HowTo**

1. Enable User Home Service (Control Panel / User / Advanced). There is no need to create a volume since everything is stored in the home directory.

1. Make a new user named ``backup`` (or use your existing account). Add this user to the user group
   ``Administrators``. Without this, you will not be able to log in! 

1. Enable SSH (Control Panel / Terminal & SNMP / Terminal)

1. Enable SFTP (Control Panel / File Service / FTP / SFTP)

1. Since DSM 5.1: Enable Backup Service (Backup & Replication / Backup Service)
   (This seems not to be available/required anymore with DSM 6!) (Tests needed!)

1. On DSM 6 you can edit the user-root-dir for sFTP:
   Control Panel -> File Services -> FTP -> General -> Advanced Settings -> Security Settings -> Change user root directories -> Select User
   Now select the user ``backup`` and Change root directory to ``User home``

1. On the workstation on which you try to use BIT make SSH keys for user
   ``backup``, send the public key to the NAS

   ```bash
	ssh-keygen -t rsa -f ~/.ssh/backup_id_rsa
	ssh-add ~/.ssh/backup_id_rsa
	ssh-copy-id -i ~/.ssh/backup_id_rsa.pub backup@<synology-ip>
	ssh backup@<synology-ip>
   ```

1. You might get the following error:

   ```bash
	/usr/bin/ssh-copy-id: INFO: attempting to log in with the new key(s), to filter out any that are already installed
	/usr/bin/ssh-copy-id: WARNING: All keys were skipped because they already exist on the remote system.
   ```
	
1. If so, copy the public key manually to the NAS as root with

   ```bash
    scp ~/.ssh/id_rsa.pub backup@<synology-ip>:/var/services/homes/backup/
    ssh backup@<synology-ip> cat /var/services/homes/backup/id_rsa.pub >> /var/services/homes/backup/.ssh/authorized_keys
    # you'll still be asked for your password on these both commands
    # after this you should be able to login password-less
   ```

1. And proceed with the next step

1. If you are still prompted for your password when running ``ssh
   backup@<synology-ip>``, check the permissions of the file
   ``/var/services/homes/backup/.ssh/authorized_keys``.  It should be
   ``-rw-------``.  If this is not the case, run the command

   ```bash
   ssh backup@<synology-ip> chmod 600 /var/services/homes/backup/.ssh/authorized_keys
   ```

1. In *BackInTime* settings dialog leave the *Path* field empty

1. Now you can use *BackInTime* to perform your backup to your NAS with the user
   ``backup``.

**Using a non-standard port with a Synology NAS**

If you want to use the Synology NAS with non-standard SSH/SFTP port
(standard is 22), you have to change the Port on total 3 places:

1. Control Panel > Terminal: Port = <PORT_NUMBER>

1. Control Panel > FTP > SFTP: Port = <PORT_NUMBER>

1. Backup & Replication > Backup Services > Network Backup Destination: SSH
   encryption port = <PORT_NUMBER>

Only if all 3 of them are set to the same port, *BackInTime* is able to
establish the connection. As a test, one can run the command

   ```bash
   rsync -rtDHh --checksum --links --no-p --no-g --no-o --info=progress2 --no-i-r --rsh="ssh -p <PORT_NUMBER> -o IdentityFile=/home/<USER>/.ssh/id_rsa" --dry-run --chmod=Du+wx /tmp/<AN_EXISTING_FOLDER> "<USER_ON_DISKSTATION>@<SERVER_IP>:/volume1/Backups/BackinTime"
   ```

in a terminal (on the client PC).

### How to use WesterDigital MyBook World Edition with BIT over ssh?
Device: *WesternDigital MyBook World Edition (white light) version 01.02.14 (WD MBWE)*

The BusyBox that is used by WD in MBWE for serving basic commands like ``cp``
(copy) doesn't support hardlinks. Which is a rudimentary function for
BackInTime's way of creating incremental backups. As a work-around you can
install Optware on the MBWE.

Before proceeding please make a backup of your MBWE. There is a significant
chance to break your device and loose all your data. There is a good
documentation about Optware on http://mybookworld.wikidot.com/optware.

1. You have to login to MBWE's webadmin and change to *Advanced Mode*.
   Under *System | Advanced* you have to enable *SSH Access*. Now you can
   login as root over ssh and install Optware (assuming ``<MBWE>`` is the
   address of your MyBook).

   Type in terminal:

   ```bash
	ssh root@<MBWE> #enter 'welc0me' for password (you should change this by typing 'passwd')
	wget http://mybookworld.wikidot.com/local--files/optware/setup-whitelight.sh
	sh setup-whitelight.sh
	echo 'export PATH=$PATH:/opt/bin:/opt/sbin' >> /root/.bashrc
	echo 'export PATH=/opt/bin:/opt/sbin:$PATH' >> /etc/profile
	echo 'PermitUserEnvironment yes' >> /etc/sshd_config
	/etc/init.d/S50sshd restart
	/opt/bin/ipkg install bash coreutils rsync nano
	exit
   ```
	
1. Back in MBWE's webadmin go to *Users* and add a new user (``<REMOTE_USER>``
   in this How-to) with *Create User Private Share* set to *Yes*.

   In terminal:

   ```bash
	ssh root@<MBWE>
	chown <REMOTE_USER> /shares/<REMOTE_USER>
	chmod 700 /shares/<REMOTE_USER>
	/opt/bin/nano /etc/passwd
	#change the line
	#<REMOTE_USER>:x:503:1000:Linux User,,,:/shares:/bin/sh
	#to
	#<REMOTE_USER>:x:503:1000:Linux User,,,:/shares/<REMOTE_USER>:/opt/bin/bash
	#save and exit by press CTRL+O and CTRL+X
	exit
   ```
	
1. Next create the ssh-key for your local user.
   In terminal

   ```bash
	ssh <REMOTE_USER>@<MBWE>
	mkdir .ssh
	chmod 700 .ssh
	echo 'PATH=/opt/bin:/opt/sbin:/usr/bin:/bin:/usr/sbin:/sbin' >> .ssh/environment
	exit
	ssh-keygen -t rsa #enter for default path
	ssh-add ~/.ssh/id_rsa
	scp ~/.ssh/id_rsa.pub <REMOTE_USER>@<MBWE>:./ #enter password from above
	ssh <REMOTE_USER>@<MBWE> #you will still have to enter your password
	cat id_rsa.pub >> .ssh/authorized_keys
	rm id_rsa.pub
	chmod 600 .ssh/*
	exit
	ssh <REMOTE_USER>@<MBWE> #this time you shouldn't been asked for password anymore
	exit
   ```
	
1. You can test if everything is done by enter this

   ```bash
   ssh <REMOTE_USER>@<MBWE> cp --help
   ```

   The output should look like:

   ```bash
	Usage: cp [OPTION]... [-T] SOURCE DEST
	or: cp [OPTION]... SOURCE... DIRECTORY
	or: cp [OPTION]... -t DIRECTORY SOURCE...
	Copy SOURCE to DEST, or multiple SOURCE(s) to DIRECTORY.
	
	Mandatory arguments to long options are mandatory for short options too.
	-a, --archive same as -dR --preserve=all
	    --backup[=CONTROL] make a backup of each existing destination file
	-b like --backup but does not accept an argument
	    --copy-contents copy contents of special files when recursive
	... (lot more lines with options)
   ```

   But if your output looks like below you are still using the BusyBox and
   will not be able to run backups with *BackInTime* over ssh:

   ```bash
	BusyBox v1.1.1 (2009.12.24-08:39+0000) multi-call binary
	
	Usage: cp [OPTION]... SOURCE DEST
   ```

## Uncategorised questions

### Version >= 1.2.0 works very slow / Unchanged files are backed up

After updating to >= 1.2.0, BiT does a (nearly) full backup because file 
permissions are handled differently. Before 1.2.0 all destination file 
permissions were set to `-rw-r--r--`. In 1.2.0 rsync is executed with `--perms` 
option which tells rsync to preserve the source file permission. 
That's why so many files seem to be changed.

If you don't like the new behaviour, you can use "Expert Options" 
-> "Paste additional options to rsync" to add the value
`--no-perms --no-group --no-owner` in that field.

### How does snapshots with hard-links work?

From the answer on Launchpad to the question
[_Does auto remove smart mode merge incremental backups?_](https://answers.launchpad.net/backintime/+question/123486)

If you create a new file on a Linux filesystem (e.g. ext3) the data will have a
unique number that is called inode. The path of the file is a link to this inode
(there is a database which stores which file point to which inode). Also every
inode has a counter for how many links point to this inode. After you created a
new file the counter is 1.

Now you make a new hardlink. The filesystem now just has to store the new path
pointing to the existing inode into the database and increase the counter of our
inode by 1.

If you remove a file than only the link from the path to that inode is removed
and the counter is decreased by 1. If you have removed all links to that inode
so the counter is zero the filesystem knows that it can override that block next
time you save a new file.

First time you create a new backup with BIT all files will have an inode
counter = 1.

#### snapshot0
| path   |   inode |   counter |
|:-------|--------:|----------:|
| fileA  |       1 |         1 |
| fileB  |       2 |         1 |
| fileC  |       3 |         1 |

Lets say you now change ``fileB``, delete ``fileC`` and have a new ``fileD``.
BIT first makes hardlinks of all files. ``rsync`` than delete all hardlinks of
files that has changed and copy the new files.

#### snapshot0
| path   |   inode |   counter |
|:-------|--------:|----------:|
| fileA  |       1 |         2 |
| fileB  |       2 |         1 |
| fileC  |       3 |         1 |


#### snapshot1
| path   |   inode |   counter |
|:-------|--------:|----------:|
| fileA  |       1 |         2 |
| fileB  |       4 |         1 |
| fileD  |       5 |         1 |

Now change ``fileB`` again and make a new snapshot

#### snapshot0
| path   |   inode |   counter |
|:-------|--------:|----------:|
| fileA  |       1 |         3 |
| fileB  |       2 |         1 |
| fileC  |       3 |         1 |

#### snapshot1
| path   |   inode |   counter |
|:-------|--------:|----------:|
| fileA  |       1 |         3 |
| fileB  |       4 |         1 |
| fileC  |       5 |         2 |

#### snapshot2
| path   |   inode |   counter |
|:-------|--------:|----------:|
| fileA  |       1 |         3 |
| fileB  |       6 |         1 |
| fileD  |       5 |         2 |


Finally smart-remove is going to remove **snapshot0**. All that is done by
smart-remove is to ``rm -rf`` (force delete everything) the whole directory
of **snapshot0**.

#### snapshot0 (no longer exist)
| path   |   inode |   counter |
|:-------|--------:|----------:|
| (empty)  |       1 |         2 |
| (empty)  |       2 |         0 |
| (empty)  |       3 |         0 |

#### snapshot1
| path   |   inode |   counter |
|:-------|--------:|----------:|
| fileA  |       1 |         2 |
| fileB  |       4 |         1 |
| fileD  |       5 |         2 |

#### snapshot2
| path   |   inode |   counter |
|:-------|--------:|----------:|
| fileA  |       1 |         2 |
| fileB  |       6 |         1 |
| fileD  |       5 |         2 |

``fileA`` is still untouched, ``fileB`` is still available in two different
versions and ``fileC`` is gone for good. The blocks on your hdd that stored the
data for inode 2 and 3 can now get overridden.

I hope this will shed a light on the "magic" behind BIT. If it's even more
confusing don't hesitate to ask ;)


### How to use checksum to find corrupt files periodically?

Starting with BIT Version 1.0.28 there is a new command line option
``--checksum`` which will do the same as *Use checksum to detect changes* in
Options. It will calculate checksums for both the source and the last snapshots
files and will only use this checksum to decide whether a file has change or
not (normal mode is to compare files modification time and size which is
lot faster).

Because this takes ages you may want to use this only on Sundays or only the
first Sunday per month. Please deactivate the schedule for your profile in
that case. Then run ``crontab -e``

For daily snapshots on 2AM and ``--checksum`` every Sunday add:


```
# min hour day month dayOfWeek command
0 2 * * 1-6 nice -n 19 ionice -c2 -n7 /usr/bin/backintime --backup-job >/dev/null 2>&1
0 2 * * Sun nice -n 19 ionice -c2 -n7 /usr/bin/backintime --checksum --backup-job >/dev/null 2>&1
```

For ``--checksum`` only at first Sunday per month add:

```
# min hour day month dayOfWeek command
0 2 * * 1-6 nice -n 19 ionice -c2 -n7 /usr/bin/backintime --backup-job >/dev/null 2>&1
0 2 * * Sun [ "$(date '+\%d')" -gt 7 ] && nice -n 19 ionice -c2 -n7 /usr/bin/backintime --backup-job >/dev/null 2>&1
0 2 * * Sun [ "$(date '+\%d')" -le 7 ] && nice -n 19 ionice -c2 -n7 /usr/bin/backintime --checksum --backup-job >/dev/null 2>&1
```

Press <kbd>CTRL</kbd> + <kbd>O</kbd> to save and <kbd>CTRL</kbd> + <kbd>X</kbd> to exit
(if you editor is `nano`. Maybe different depending on your default text editor).

### How can I check if my snapshots are incremental (using hard-links)?

Please compare the inodes of a file that definitely didn't change between two
snapshots. For this open two Terminals and ``cd`` into both snapshot folder.
``ls -lai`` will print a list where the first column is the inode which should
be equal for the same file in both snapshots if the file didn't change and the
snapshots are incremental.
The third column is a counter (if the file is no directory) on how many
hard-links exist for this inode. It should be >1. So if you took e.g. 3
snapshots it should be 3.

Don't be confused on the size of each snapshot. If you right click on
preferences for a snapshot in a file manager and look for its size, it will
look like they are all full snapshots (not incremental). But that's not
(necessary) the case.

To get the correct size of each snapshot with respect on the hard-links you
can run:

```bash
du -chd0 /media/<USER>/backintime/<HOST>/<USER>/1/*
```

Compare with option `-l` to count hardlinks multiple times:

```bash
du -chld0 /media/<USER>/backintime/<HOST>/<USER>/1/*
```

(``ncdu`` isn't installed by default so I won't recommend using it)

### Which additional features on top of a GUI does BIT provide over a self-configured rsync backup? I saw that it saves the names for uids and gids, so I assume it can restore correctly even if the ids change. Great! :-) Are there additional benefits?

Actually it's the other way around ;) *Back In Time* stores the user and group name
which will make it possible to restore permissions correctly even if UID/GID
changed. Additional it will store the current User -> UID and Group -> GID map
so if the User/Group doesn't exist on the system during restore it will restore
to the old UID/GID.

Hard to say which additional features *Back In Time* provides. You can script all of
them in your own rsync script, too. But to name some features:

- Inhibit suspend/hibernate during take snapshot
- Shutdown system after finish
- Auto- and Smart-Remove
- Plugin- and user-callback support

### How to move snapshots to a new hard-drive?

There are three different solutions:

1. clone the drive with ``dd`` and enlarge the partition on the new drive to
   use all space. This will **destroy all data** on the destination drive!

   ```bash
    sudo dd if=/dev/sdbX of=/dev/sdcX bs=4M
   ```

   where ``/dev/sdbX`` is the partition on the source drive and ``/dev/sdcX`` is the destination drive

   Finally use ``gparted`` to resize the partition. Take a look at the
   [Ubuntu Docu](https://help.ubuntu.com/community/HowtoPartition/ResizingPartition) for more infos on that.

1. copy all files using ``rsync -H``

   ```bash
    rsync -avhH --info=progress2 /SOURCE /DESTINATION
   ```

1. copy all files using ``tar``

   ```bash
   cd /SOURCE; tar cf - * | tar -C /DESTINATION/ -xf -
   ```

### How to move large directory in source without duplicating backup?

If you move a file/folder in source BiT will treat it like a new file/folder and
create a new backup file for it (not hard-linked to the old one). With large
directories this can fill up your backup drive quite fast. You can avoid this by
moving the file/folder in the last snapshot, too.

1. create a new snapshot

1. move the original folder

1. manually move the same folder inside BiTs last snapshot in the same way you
   did with the original folder

1. create a new snapshot

1. remove the overlast snapshot (the one where you moved the folder manually)
   to avoid problems with permissions when you try to restore from that snapshot<|MERGE_RESOLUTION|>--- conflicted
+++ resolved
@@ -148,11 +148,7 @@
 This message occurs when _Back In Time_ did not finish regularly and wasn't able
 to delete its application lock file. Before deleting that file make sure
 no backintime process is running via `ps aux | grep -i backintime`. Otherwise
-<<<<<<< HEAD
-kill the process. After that lock into the folder
-=======
 kill the process. After that look into the folder
->>>>>>> e52c3245
 `~/.local/share/backintime` for the file `app.loc.pid` and delete it.
 
 ## Error Handling
