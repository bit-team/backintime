--- conflicted
+++ resolved
@@ -1,13 +1,11 @@
 Back In Time
 
-<<<<<<< HEAD
 Version 1.3.0
 * Fix bug: YEAR missing in config (https://github.com/bit-team/backintime/issues/1023)
 * Fix bug: SSH module didn't send identification string while checking if remote host is avilable (https://github.com/bit-team/backintime/issues/1030)
-=======
+
 Version 1.2.1
 * Fix bug: TypeError in backintime.py if mount failed while running a snapshot (https://github.com/bit-team/backintime/issues/1005)
->>>>>>> 463c0195
 
 Version 1.2.0
 * Fix bug: Exit code is linked to the wrong status message (https://github.com/bit-team/backintime/issues/906)
