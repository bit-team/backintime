Back In Time

Version 1.0.0
* update Slovak translation (Tomáš Vadina <kyberdev@gmail.com>)
* multiple profiles support
* GNOME: fix notification
* added a desktop file for kdesu and a test if kdesu or kdesudo should be used (LP: #389988)
* added expert option to disable snapshots when on battery (LP: #388178)
* fix bug handling big files by the GNOME GUI (LP: #409130)
* fix bug in handling of & characters by GNOME GUI (LP: #415848)
* fix a security bug in chmods before snapshot removal (LP: #419774)
* fix small bugs
<<<<<<< HEAD
* fix exclude patterns in KDE4 (LP:#432537)
=======
* snapshots are stored entirely read-only (LP: #386275)
>>>>>>> a5754a57

Version 0.9.26
* update translations from Launchpad
* Fix a bug in smart-remove algorithm (https://bugs.launchpad.net/backintime/+bug/376104)
* Fix bug: https://bugs.launchpad.net/backintime/+bug/374477
* Fix bug: https://bugs.launchpad.net/backintime/+bug/375113
* update German translation (Michael Wiedmann <mw@miwie.in-berlin.de>)
* add '--no-check' option to configure scripts
* use only 'folder' term (more consistent with GNOME/KDE)
* add 'expert option': enable/disable nice for cron jobs
* GNOME & KDE4: refresh snapshots button force files view to update too
* you can include a backup parent directory (backup directory will auto-exclude itself)
* fix some small bugs

Version 0.9.24
* update translations
* KDE4: fix python string <=> QString problems
* KDE4 FilesView/SnapshotsDialog: ctrl-click just select (don't execute)
* KDE4: fix crush after "take snapshot" process (https://bugs.launchpad.net/backintime/+bug/366241)
* store basic permission in a special file so it can restore them correctly (event from NTFS)
* add config version
* implement Gnome/KDE4 systray icons and user.callback as plugins
* reorganize code: common/GNOME/KDE4
* GNOME: break the big glade file in multiple file
* backintime is no longer aware of 'backintime-gnome' and 'backintime-kde4'
  (you need run 'backintime-gnome' for GNOME version and
  'backintime-kde4' for KDE4 version)

Version 0.9.22.1
* fix French translation

Version 0.9.22
* update translations from Launchpad
* KDE4: fix some translation problems
* remove --safe-links for save/restore (this means copy symlinks as symlinks)
* update German translation (Michael Wiedmann <mw@miwie.in-berlin.de>)
* create directory now use python os.makedirs (replace use of mkdir command)
* KDE4: fix a crush related to QString - python string conversion
* GNOME & KDE4 SettingsDialog: if schedule automatic backups per directory is set, global schedule is hidden
* GNOME FilesView: thread "*~" files (backup files) as hidden files
* GNOME: use gtk-preferences icon for SettingsDialog (replace gtk-execute icon)
* expert option: $XDG_CONFIG_HOME/backintime/user.callback (if exists) is called a different steps
  of a "take snapshot" process (before, after, on error, is a new snapshot was taken).
* add more command line options: --snapshots-list, --snapshots-list-path, --last-snapshot, --last-snapshot-path
* follow FreeDesktop directories specs:
  $XDG_DATA_HOME (default: $HOME/.local/share) to store app.lock files
  $XDG_CONFIG_HOME (default: $HOME/.config) to save settings
* new install system: use more common steps (./configure; make; sudo make install)

Version 0.9.20
* smart remove: fix an important bug and make it more verbose in syslog
* update Spanish translation (Francisco Manuel García Claramonte <franciscomanuel.garcia@hispalinux.es>)

Version 0.9.18
* update translations from Launchpad
* update Slovak translation (Tomáš Vadina <kyberdev@gmail.com>)
* update French translation (Michel Corps <mahikeulbody@gmail.com>)
* update German translation (Michael Wiedmann <mw@miwie.in-berlin.de>)
* GNOME bugfix: fix a crush in files view for files with special characters (ex: "a%20b")
* GNOME SettingsDialog bugfix: if snapshots path is a new created folder, snapshots navigation (files view) don't work
* update doc
* GNOME & KDE4 MainWindow: Rename "Places" list with "Snapshots" 
* GNOME SettingsDialog bugfix: modify something, then press cancel. If you reopen the dialog it show wrong values (the ones before cancel)
* GNOME & KDE4: add root mode menu entries (use gksu for gnome and kdesudo for kde)
* GNOME & KDE4: MainWindow - Files view: if the current directory don't exists in current snapshot display a message
* SettingDialog: add an expert option to enable to schedule automatic backups per directory
* SettingDialog: schedule automatic backups - if the application can't find crontab it show an error
* SettingDialog: if the application can't write in snapshots directory there should be an error message
* add Polish translation (Paweł Hołuj <pholuj@gmail.com>)
* add cron in common package dependencies
* GNOME & KDE4: rework settings dialog
* SettingDialog: add an option to enable/disable notifications

Version 0.9.16.1
* fix a bug/crush for French version

Version 0.9.16
* update Spanish translation (Francisco Manuel García Claramonte <franciscomanuel.garcia@hispalinux.es>)
* add Slovak translation (Tomáš Vadina <kyberdev@gmail.com>)
* update Swedish translation (Niklas Grahn <terra.unknown@yahoo.com>)
* update French translation (Michel Corps <mahikeulbody@gmail.com>)
* update German translation (Michael Wiedmann <mw@miwie.in-berlin.de>)
* update Slovenian translation (Vanja Cvelbar <cvelbar@gmail.com>)
* don't show the snapshot that is being taken in snapshots list
* GNOME & KDE4: when the application starts and snapshots directory don't exists show a messagebox
* give more information for 'take snapshot' progress (to prove that is not blocked)
* MainWindow: rename 'Timeline' column with 'Snapshots'
* when it tries to take a snapshot if the snapshots directory don't exists
  (it is on a removable drive that is not plugged) it will notify and wait maximum 30 seconds 
  (for the drive to be plugged)
* GNOME & KDE4: add notify if the snapshots directory don't exists
* KDE4: rework MainWindow

Version 0.9.14
* update German translation (Michael Wiedmann <mw@miwie.in-berlin.de>)
* update Swedish translation (Niklas Grahn <terra.unknown@yahoo.com>)
* update Spanish translation (Francisco Manuel García Claramonte <franciscomanuel.garcia@hispalinux.es>)
* update French translation (Michel Corps <mahikeulbody@gmail.com>)
* GNOME & KDE4: rework MainWindow
* GNOME & KDE4: rework SettingsDialog
* GNOME & KDE4: add "smart" remove

Version 0.9.12
* bug fix: now if you include ".abc" folder and exclude ".*", ".abc" will be saved in the snapshot
* KDE4: add help
* add Slovenian translation (Vanja Cvelbar <cvelbar@gmail.com>)
* bug fix (GNOME): bookmarks with special characters

Version 0.9.10
* add Swedish translation (Niklas Grahn <terra.unknown@yahoo.com>)
* KDE4: drop and drop from backintime files view to any file manager
* bug fix: fix a segfault when running from cron

Version 0.9.8
* update Spanish translation (Francisco Manuel García Claramonte <franciscomanuel.garcia@hispalinux.es>)
* bug fix: unable to restore files that contains space char in their name
* unsafe links are ignored (that means that a link to a file/directory outside of include directories are ignored)
* KDE4: add copy to clipboard
* KDE4: sort files by name, size or date
* cron 5/10 minutes: replace mutiple lines with a single crontab line using divide (*/5 or */10)
* cron: when called from cron redirect output (stdout & stderr) to /dev/null

Version 0.9.6
* update Spanish translation (Francisco Manuel García Claramonte <franciscomanuel.garcia@hispalinux.es>)
* update German translation (Michael Wiedmann <mw@miwie.in-berlin.de>)
* GNOME: update docbook
* KDE4: add snapshots dialog
* GNOME & KDE4: add update snapshots button
* GNOME: handle special folders icons (home, desktop)

Version 0.9.4
* update German translation (Michael Wiedmann <mw@miwie.in-berlin.de>)
* gnome: better handling of 'take snapshot' status icon
* KDE4 (>= 4.1): first version (not finished)
* update man

Version 0.9.2
* update Spanish translation (Francisco Manuel García Claramonte <franciscomanuel.garcia@hispalinux.es>)
* update German translation (Michael Wiedmann <mw@miwie.in-berlin.de>)
* bug fix: if you add "/a" in include directories and "/a/b" in exclude patterns, "/a/b*" items
  are not excluded
* replace diff with rsync to check if a new snapshot is needed
* code cleanup
* add show hidden & backup files toggle button for files view
* bug fix: it does not include ".*" items even if they are not excluded
  (the items was included but not showed because hidden & backup files was never displayed
  in files view in previous versions)

Version 0.9
* update Spanish translation (Francisco Manuel García Claramonte <franciscomanuel.garcia@hispalinux.es>)
* make deb packages more debian friendly (thanks to Michael Wiedmann <mw@miwie.in-berlin.de>)
* update German translation (Michael Wiedmann <mw@miwie.in-berlin.de>)
* bug fix: when you open snapshots dialog for the second time ( or more ) and you make a diff 
  it will make the diff on the file for the first dialog ( all previous dialogs ) and then for 
  the current one
* better separation between common and gnome specific files and 
  divide backintime package in backintime-common & backintime-gnome
  (this will allow me to write other GUI front-ends like KDE4 or KDE)
* code cleanup

Version 0.8.20
* bug fix: sorting files/directories by name is now case insensitive
* getmessages.sh: ignore "gtk-" items (this are gtk stock item ids and should not be changed)

Version 0.8.18
* update man/docbook
* add sort columns in MainWindow/FileView (by name, by size or by date) and SnapshotsDialog (by date)
* fix German translation (Michael Wiedmann <mw@miwie.in-berlin.de>)

Version 0.8.16
* add Drag & Drop from MainWindow:FileView/SnapshotsDialog to Nautilus
* update German translation (Michael Wiedmann <mw@miwie.in-berlin.de>)

Version 0.8.14
* add more command line parameters ( --version, --snapshots, --help )
* fix a crush for getting info on dead symbolic links
* when taking a new backup based on the previous one don't copy the previous extra info (ex: name)
* copy unsafe links when taking a snapshot

Version 0.8.12
* add German translation (Michael Wiedmann <mw@miwie.in-berlin.de>)
* add SnapshotNameDialog
* add Name/Remove snapshot in main toolbar
* change the way it detects if the mainwindow is the ative window (no dialogs)
* toolbars: show icons only
* update Spanish translation (Francisco Manuel García Claramonte <franciscomanuel.garcia@hispalinux.es>)

Version 0.8.10
* SnapshotsDialog: add right-click popup-menu and a toolbar with copy & restore buttons
* use a more robust backup lock file
* log using syslog
* fix a small bug in copy to clipboard
* update Spanish translation (Francisco Manuel García Claramonte <franciscomanuel.garcia@hispalinux.es>)

Version 0.8.8
* SnapshotsDialog: add diff
* update Spanish translation (Francisco Manuel García Claramonte <franciscomanuel.garcia@hispalinux.es>)

Version 0.8.6
* fix change backup path crush
* add SnapshotsDialog

Version 0.8.2
* add right-click menu in files list: open (using gnome-open), copy (you can paste in Nautilus), restore (for snapshots only)
* add Copy toolbar button for files list

Version 0.8.1
* add every 5/10 minutes automatic backup

Version 0.8
* don't show backup files (*~)
* add backup files to default exclude patterns (*~)
* makedeb.sh: make a single package with all languages included
* install.sh: install all languages
* add English manual (man)
* add English help (docbook)
* add help button in main toolbar
* the application can be started with a 'path' to a folder or file as command line parameter
* when the application start, if it is already runnig pass it's command line to the first instance (this allow a basic integration with file-managers - see README)
* bug fix: when the application was started a second time it raise the first application's window but not always focused

Version 0.7.4
* if there is already a GUI instance running raise it
* add Spanish translation (Francisco Manuel García Claramonte <franciscomanuel.garcia@hispalinux.es>)

Version 0.7.2
* better integration with gnome icons (use mime-types)
* remember last path
* capitalize month in timeline (bug in french translation)

Version 0.7
* fix cron segfault 
* fix a crush when launched the very first time (not configured)
* multi-lingual support
* add French translation

Version 0.6.4
* remove About & Settings dialogs from the pager
* allow only one instance of the application

Version 0.6.2
* remember window position & size

Version 0.6
* when it make a snapshot it display an icon in systray area
* the background color for group items in timeline and places reflect more
  the system color scheme
* during restore only restore button is grayed ( even if everything is blocked )

Version 0.5.1
* add size & date columns in files view
* changed some texts

Version 0.5
* This is the first release.
<|MERGE_RESOLUTION|>--- conflicted
+++ resolved
@@ -9,12 +9,9 @@
 * fix bug handling big files by the GNOME GUI (LP: #409130)
 * fix bug in handling of & characters by GNOME GUI (LP: #415848)
 * fix a security bug in chmods before snapshot removal (LP: #419774)
+* snapshots are stored entirely read-only (LP: #386275)
+* fix exclude patterns in KDE4 (LP:#432537)
 * fix small bugs
-<<<<<<< HEAD
-* fix exclude patterns in KDE4 (LP:#432537)
-=======
-* snapshots are stored entirely read-only (LP: #386275)
->>>>>>> a5754a57
 
 Version 0.9.26
 * update translations from Launchpad
