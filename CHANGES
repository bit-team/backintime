Back In Time

<<<<<<< HEAD
Version 1.1.xx
* merge backintime-notify into backintime-qt4
* add --gksu/--gksudo arg to qt4/configure
* remember last path for each profile (https://bugs.launchpad.net/bugs/1254870)
* sort include and exclude list (https://bugs.launchpad.net/bugs/1193149)
* Timeline show tooltip 'Last check'
* Fix bug: systray icon didn't show up (https://bugs.launchpad.net/backintime/+bug/658424)
* show hidden files in FileDialog (https://bugs.launchpad.net/backintime/+bug/995925)
* add button text for all buttons (https://bugs.launchpad.net/backintime/+bug/992020)
* add shortcuts (https://bugs.launchpad.net/backintime/+bug/686694)
* add menubar (https://bugs.launchpad.net/backintime/+bug/528851)
* port KDE4 GUI to pure Qt4 to replace both KDE4 and Gnome GUI
=======
Version 1.0.34
* sync/flush all disks before shutdown (https://bugs.launchpad.net/bugs/1261031)
* Fix bug: BIT running as root shutdown after snapshot, regardless of option checked (https://bugs.launchpad.net/bugs/1261022)

Version 1.0.32
* Fix bug: cron scheduled snapshots won't start with 1.0.30
>>>>>>> 5285c176

Version 1.0.30
* scheduled and manual snapshots use --config
* make configure scripts portable (https://bugs.launchpad.net/backintime/+bug/377429)
* Fix bug: udev rule doesn't finish (https://bugs.launchpad.net/backintime/+bug/1249466)
* add symlink last_snapshot (https://bugs.launchpad.net/backintime/+bug/787118)
* add virtual package backintime-kde for PPA
* Fix multiple errors in PPA build process; reorganise updateversion.sh
* Fix bug: Mate and xfce desktop didn't show systray icon (https://bugs.launchpad.net/backintime/+bug/658424/comments/31)
* add option to run rsync with 'nice' or 'ionice' on remote host (https://bugs.launchpad.net/backintime/+bug/1240301)
* add Shutdown button to shutdown system after snapshot has finished (https://bugs.launchpad.net/backintime/+bug/838742)
* Fix bug: Ubuntu Lucid dosn't provide SecretServiceKeyring (https://bugs.launchpad.net/backintime/+bug/1243911)
* wrap long lines for syslog
* Fix bug: 'gksu backintime-gnome' failed with dbus.exceptions.DBusException

Version 1.0.28
* remove config on 'apt-get purge'
* add more options for configure scripts; update README
* add udev schedule (run BIT as soon as the drive is connected)
* Fix bug: AttributeError with python-keyring>1.6.1 (https://bugs.launchpad.net/backintime/+bug/1234024)
* Fix bug: TypeError: KDirModel.removeColumns() is a private method in kde4/app.py (https://bugs.launchpad.net/backintime/+bug/1232694)
* add '--checksum' commandline option (https://bugs.launchpad.net/backintime/+bug/886021)
* Fix bug: sshfs mount disconnect after a while due to some firewalls (add ServerAliveInterval) (https://answers.launchpad.net/backintime/+question/235685)
* Fix bug: Ping fails if ICMP is disabled on remote host (https://bugs.launchpad.net/backintime/+bug/1226718)
* Fix bug: KeyError in getgrnam if there is no 'fuse' group (https://bugs.launchpad.net/backintime/+bug/1225561)
* Fix bug: anacrontab won't work with profilename with spaces (https://bugs.launchpad.net/backintime/+bug/1224620)
* Fix bug: NameError in tools.move_snapshots_folder (https://bugs.launchpad.net/backintime/+bug/871466)
* Fix bug: KPassivePopup is not defined (https://bugs.launchpad.net/backintime/+bug/871475)
* multi selection for include and exclude list (https://bugs.launchpad.net/backintime/+bug/660753)
* Fix bug: ValueError while reading pw-cache PID (https://answers.launchpad.net/backintime/+question/235407)

Version 1.0.26
* add feature: keep min free inodes
* roll back commit 836.1.5 (check free-space on ssh remote host): statvfs DOES work over sshfs. But not with quite outdated sshd
* add daily anacron schedule
* add delete button and 'list only equal' in Snapshot dialog; multiSelect in snapshot list
* add manpage backintime-config and config-examples
* Fix bug: Restore makes files public during the operation
* Fix bug: Cannot keep modifications to cron (https://bugs.launchpad.net/backintime/+bug/698106)
* add feature: restore from command line; add option --config
* Fix bug: cannot stat 'backintime-kde4-root.desktop.kdesudo' (https://bugs.launchpad.net/backintime/+bug/696659)
* Fix bug: unreadable dark KDE color schemes (https://bugs.launchpad.net/backintime/+bug/1184920)
* use 'ps ax' to check if 'backintime --pw-cache' is still running
* mount after locking, unmount before unlocking in take_snapshot
* Fix bug: permission denied if remote uid wasn't the same as local uid
* add option --bwlimit for rsync
* redirect logger.error and .warning to stderr; new argument --quiet
* deactivate 'Save Password' if no keyring is available
* use Password-cache for user-input too
* handle two Passwords
* add 'SSH encrypted': mount / with encfs reverse and sync encrypted with rsync. EXPERIMENTEL!
* add 'Local encrypted': mount encfs

Version 1.0.24
* hide check_for_canges if full_rsync_mode is checked
* DEFAULT_EXCLUDE system folders with /foo/* so at least the folder itself will backup
* DEFAULT_EXCLUDE /run; exclude MOUNT_ROOT with higher priority and not with DEFAULT_EXCLUDE anymore
* Fix bug: 'CalledProcessError' object has no attribute 'strerror'
* Fix bug: quote rsync remote path with spaces
* 'Save Password' default off to avoid problems with existing profiles
* if restore uid/gid failed try to restore at least gid
* SSH need to store permissions in seperate file with "Full rsync mode" because remote user might not be able to store ownership
* Fix bug: restore permission failed on "Full rsync mode"
* Fix bug: glib.GError: Unknown internal child: selection
* Fix bug: GtkWarning: Unknown property: GtkLabel.margin-top
* Fix bug: check keyring backend only if password is needed
* switch to 'find -exec cmd {} +' (https://bugs.launchpad.net/backintime/+bug/1157639)
* change all indent tabs to 4 spaces

Version 1.0.22
* check free-space on ssh remote host (statvfs didn't work over sshfs)
* Add Password storage mode ssh
* Add "Full rsync mode" (can be faster but ...)
* Fix bug: "Restore to..." failed due to spaces in directory name (https://bugs.launchpad.net/backintime/+bug/1096319)
* Fix bug: host not found in known_hosts if port != 22 (https://bugs.launchpad.net/backintime/+bug/1130356)
* Fix bug: sshtools.py used not POSIX conform conditionals

Version 1.0.20
* Fix bug: restore remote path with spaces using mode ssh returned error

Version 1.0.18
* Fix packages: man & translations
* Fix bug: https://bugs.launchpad.net/backintime/+bug/1077446
* Fix bug: https://bugs.launchpad.net/backintime/+bug/1078979
* Fix bug: https://bugs.launchpad.net/backintime/+bug/1079479
* Map multiple arguments for gettext so they can be rearranged by translators

Version 1.0.16
* Fix a package dependecy problem ... this time for good (https://bugs.launchpad.net/backintime/+bug/1077446)

Version 1.0.14
* Fix a package dependecy problem

Versoin 1.0.12
* Add links to: website, documentation, report a bug, answers, faq
* Use libnotify for gnome/kde4 notifications instead of gnome specific libraries
* Fix bug: https://bugs.launchpad.net/backintime/+bug/1059247
* Add more schedule options: every 30 min, every 2 hours, every 4 hours, every 6 hours & every 12 hours
* Add generic mount-framework
* Add mode 'SSH' for backups on remote host using ssh protocol.
* Fix bug: wrong path if restore system root
* Fix bug: glade (xml) files did not translate
* Fix bug: https://bugs.launchpad.net/backintime/+bug/1073867

Version 1.0.10
* Add "Restore to ..." in replacement of copy (with or without drag & drop) because copy don't restore user/group/rights 
Version 1.0.8
* Fix bug: https://bugs.launchpad.net/backintime/+bug/723545
* Fix bug: https://bugs.launchpad.net/backintime/+bug/705237
* Fix bug: https://bugs.launchpad.net/backintime/+bug/696663
* Fix bug: https://bugs.launchpad.net/backintime/+bug/671946

Version 1.0.6
* Fix bug: https://bugs.launchpad.net/backintime/+bug/676223
* Smart remove: configurable options (https://bugs.launchpad.net/backintime/+bug/406765)
* Fix bug: https://bugs.launchpad.net/backintime/+bug/672705

Version 1.0.4
* SettingsDialog: show highly recommended excludes
* Fix bug: https://bugs.launchpad.net/backintime/+bug/664783
* Option to use checksum to detect changes (https://bugs.launchpad.net/backintime/+bug/666964)
* Option to select log verbosity (https://bugs.launchpad.net/backintime/+bug/664423)
* Gnome: use gloobus-preview if installed

Version 1.0.2
* reduce log file (no more duplicate "Compare with..." lines)
* declare backintime-kde4 packages as a replacement of backintime-kde

Version 1.0
* add '.dropbox*' to default exclude patterns (https://bugs.launchpad.net/backintime/+bug/628172)
* add option to take a snapshot at every boot (https://bugs.launchpad.net/backintime/+bug/621810)
* fix xattr
* add continue on errors (https://bugs.launchpad.net/backintime/+bug/616299)
* add expert options: copy unsafe links & copy links
* "user-callback" replace "user.callback" and receive profile informations
* documentation: on-line only (easier to maintain)
* add error log and error log view dialog (Gnome & KDE4)
* merge with: lp:~dave2010/backintime/minor-edits
* merge with: lp:~mcfonty/backintime/unique-snapshots-view
* fix bug: https://bugs.launchpad.net/backintime/+bug/588841
* fix bug: https://bugs.launchpad.net/backintime/+bug/588215
* fix bug: https://bugs.launchpad.net/backintime/+bug/588393
* fix bug: https://bugs.launchpad.net/backintime/+bug/426400
* fix bug: https://bugs.launchpad.net/backintime/+bug/575022
* fix bug: https://bugs.launchpad.net/backintime/+bug/571894
* fix bug: https://bugs.launchpad.net/backintime/+bug/553441
* fix bug: https://bugs.launchpad.net/backintime/+bug/550765
* fix bug: https://bugs.launchpad.net/backintime/+bug/507246
* fix bug: https://bugs.launchpad.net/backintime/+bug/538855
* fix bug: https://bugs.launchpad.net/backintime/+bug/386230
* fix bug: https://bugs.launchpad.net/backintime/+bug/527039
* reduce memory usage during compare with previous snapshot process
* fix bug: https://bugs.launchpad.net/backintime/+bug/520956
* fix bug: https://bugs.launchpad.net/backintime/+bug/520930
* fix bug: https://bugs.launchpad.net/backintime/+bug/521223
* custom backup hour (for daily backups or mode): https://bugs.launchpad.net/backintime/+bug/507451
* fix bug: https://bugs.launchpad.net/backintime/+bug/516066
* fix bug: https://bugs.launchpad.net/backintime/+bug/512813
* smart remove was slightly changed (https://bugs.launchpad.net/backintime/+bug/502435)
* fix bug: https://bugs.launchpad.net/backintime/+bug/503859
* make backup on restore optional
* fix bug: https://bugs.launchpad.net/backintime/+bug/501285
* add ionice support for user/cron backup process
* fix bug: https://bugs.launchpad.net/backintime/+bug/493558
* fix bug that could cause "ghost" folders in snapshots (LP: 406092)
* fix bug that converted / into // (LP: #455149)
* fix bug: https://bugs.launchpad.net/backintime/+bug/441628
* remove "schedule per included directory" (profiles do that) (+ bug LP: #412470)
* fig bug: https://bugs.launchpad.net/backintime/+bug/489380
* fix bug: https://bugs.launchpad.net/backintime/+bug/489319
* fix bug: https://bugs.launchpad.net/backintime/+bug/447841
* fix bug: https://bugs.launchpad.net/backintime/+bug/412695
* update Slovak translation (Tomáš Vadina <kyberdev@gmail.com>)
* multiple profiles support
* GNOME: fix notification
* backintime snapshot folder is restructured to ../backintime/machine/user/profile_id/
* added the possibility to include other snapshot folders within a profile, it can only read those, there is not a GUI implementation yet
* added a tag suffix to the snapshot_id, to avoid double snapshot_ids
* added a desktop file for kdesu and a test if kdesu or kdesudo should be used (LP: #389988)
* added expert option to disable snapshots when on battery (LP: #388178)
* fix bug handling big files by the GNOME GUI (LP: #409130)
* fix bug in handling of & characters by GNOME GUI (LP: #415848)
* fix a security bug in chmods before snapshot removal (LP: #419774)
* snapshots are stored entirely read-only (LP: #386275)
* fix exclude patterns in KDE4 (LP:#432537)
* fix opening german files with external applications in KDE (LP: #404652)
* changed default exclude patterns to caches, thumbnails, trashbins, and backups (LP: #422132)
* write access to snapshot folder is checked & change to snapshot version 2 (LP: #423086)
* fix small bugs (a.o. LP: #474307)
* Used a more standard crontab syntax (LP: #409783)
* Stop the "Over zealous removal of crontab entries" (LP: #451811)

Version 0.9.26
* update translations from Launchpad
* Fix a bug in smart-remove algorithm (https://bugs.launchpad.net/backintime/+bug/376104)
* Fix bug: https://bugs.launchpad.net/backintime/+bug/374477
* Fix bug: https://bugs.launchpad.net/backintime/+bug/375113
* update German translation (Michael Wiedmann <mw@miwie.in-berlin.de>)
* add '--no-check' option to configure scripts
* use only 'folder' term (more consistent with GNOME/KDE)
* add 'expert option': enable/disable nice for cron jobs
* GNOME & KDE4: refresh snapshots button force files view to update too
* you can include a backup parent directory (backup directory will auto-exclude itself)
* fix some small bugs

Version 0.9.24
* update translations
* KDE4: fix python string <=> QString problems
* KDE4 FilesView/SnapshotsDialog: ctrl-click just select (don't execute)
* KDE4: fix crush after "take snapshot" process (https://bugs.launchpad.net/backintime/+bug/366241)
* store basic permission in a special file so it can restore them correctly (event from NTFS)
* add config version
* implement Gnome/KDE4 systray icons and user.callback as plugins
* reorganize code: common/GNOME/KDE4
* GNOME: break the big glade file in multiple file
* backintime is no longer aware of 'backintime-gnome' and 'backintime-kde4'
  (you need run 'backintime-gnome' for GNOME version and
  'backintime-kde4' for KDE4 version)

Version 0.9.22.1
* fix French translation

Version 0.9.22
* update translations from Launchpad
* KDE4: fix some translation problems
* remove --safe-links for save/restore (this means copy symlinks as symlinks)
* update German translation (Michael Wiedmann <mw@miwie.in-berlin.de>)
* create directory now use python os.makedirs (replace use of mkdir command)
* KDE4: fix a crush related to QString - python string conversion
* GNOME & KDE4 SettingsDialog: if schedule automatic backups per directory is set, global schedule is hidden
* GNOME FilesView: thread "*~" files (backup files) as hidden files
* GNOME: use gtk-preferences icon for SettingsDialog (replace gtk-execute icon)
* expert option: $XDG_CONFIG_HOME/backintime/user.callback (if exists) is called a different steps
  of a "take snapshot" process (before, after, on error, is a new snapshot was taken).
* add more command line options: --snapshots-list, --snapshots-list-path, --last-snapshot, --last-snapshot-path
* follow FreeDesktop directories specs:
  $XDG_DATA_HOME (default: $HOME/.local/share) to store app.lock files
  $XDG_CONFIG_HOME (default: $HOME/.config) to save settings
* new install system: use more common steps (./configure; make; sudo make install)

Version 0.9.20
* smart remove: fix an important bug and make it more verbose in syslog
* update Spanish translation (Francisco Manuel García Claramonte <franciscomanuel.garcia@hispalinux.es>)

Version 0.9.18
* update translations from Launchpad
* update Slovak translation (Tomáš Vadina <kyberdev@gmail.com>)
* update French translation (Michel Corps <mahikeulbody@gmail.com>)
* update German translation (Michael Wiedmann <mw@miwie.in-berlin.de>)
* GNOME bugfix: fix a crush in files view for files with special characters (ex: "a%20b")
* GNOME SettingsDialog bugfix: if snapshots path is a new created folder, snapshots navigation (files view) don't work
* update doc
* GNOME & KDE4 MainWindow: Rename "Places" list with "Snapshots" 
* GNOME SettingsDialog bugfix: modify something, then press cancel. If you reopen the dialog it show wrong values (the ones before cancel)
* GNOME & KDE4: add root mode menu entries (use gksu for gnome and kdesudo for kde)
* GNOME & KDE4: MainWindow - Files view: if the current directory don't exists in current snapshot display a message
* SettingDialog: add an expert option to enable to schedule automatic backups per directory
* SettingDialog: schedule automatic backups - if the application can't find crontab it show an error
* SettingDialog: if the application can't write in snapshots directory there should be an error message
* add Polish translation (Paweł Hołuj <pholuj@gmail.com>)
* add cron in common package dependencies
* GNOME & KDE4: rework settings dialog
* SettingDialog: add an option to enable/disable notifications

Version 0.9.16.1
* fix a bug/crush for French version

Version 0.9.16
* update Spanish translation (Francisco Manuel García Claramonte <franciscomanuel.garcia@hispalinux.es>)
* add Slovak translation (Tomáš Vadina <kyberdev@gmail.com>)
* update Swedish translation (Niklas Grahn <terra.unknown@yahoo.com>)
* update French translation (Michel Corps <mahikeulbody@gmail.com>)
* update German translation (Michael Wiedmann <mw@miwie.in-berlin.de>)
* update Slovenian translation (Vanja Cvelbar <cvelbar@gmail.com>)
* don't show the snapshot that is being taken in snapshots list
* GNOME & KDE4: when the application starts and snapshots directory don't exists show a messagebox
* give more information for 'take snapshot' progress (to prove that is not blocked)
* MainWindow: rename 'Timeline' column with 'Snapshots'
* when it tries to take a snapshot if the snapshots directory don't exists
  (it is on a removable drive that is not plugged) it will notify and wait maximum 30 seconds 
  (for the drive to be plugged)
* GNOME & KDE4: add notify if the snapshots directory don't exists
* KDE4: rework MainWindow

Version 0.9.14
* update German translation (Michael Wiedmann <mw@miwie.in-berlin.de>)
* update Swedish translation (Niklas Grahn <terra.unknown@yahoo.com>)
* update Spanish translation (Francisco Manuel García Claramonte <franciscomanuel.garcia@hispalinux.es>)
* update French translation (Michel Corps <mahikeulbody@gmail.com>)
* GNOME & KDE4: rework MainWindow
* GNOME & KDE4: rework SettingsDialog
* GNOME & KDE4: add "smart" remove

Version 0.9.12
* bug fix: now if you include ".abc" folder and exclude ".*", ".abc" will be saved in the snapshot
* KDE4: add help
* add Slovenian translation (Vanja Cvelbar <cvelbar@gmail.com>)
* bug fix (GNOME): bookmarks with special characters

Version 0.9.10
* add Swedish translation (Niklas Grahn <terra.unknown@yahoo.com>)
* KDE4: drop and drop from backintime files view to any file manager
* bug fix: fix a segfault when running from cron

Version 0.9.8
* update Spanish translation (Francisco Manuel García Claramonte <franciscomanuel.garcia@hispalinux.es>)
* bug fix: unable to restore files that contains space char in their name
* unsafe links are ignored (that means that a link to a file/directory outside of include directories are ignored)
* KDE4: add copy to clipboard
* KDE4: sort files by name, size or date
* cron 5/10 minutes: replace mutiple lines with a single crontab line using divide (*/5 or */10)
* cron: when called from cron redirect output (stdout & stderr) to /dev/null

Version 0.9.6
* update Spanish translation (Francisco Manuel García Claramonte <franciscomanuel.garcia@hispalinux.es>)
* update German translation (Michael Wiedmann <mw@miwie.in-berlin.de>)
* GNOME: update docbook
* KDE4: add snapshots dialog
* GNOME & KDE4: add update snapshots button
* GNOME: handle special folders icons (home, desktop)

Version 0.9.4
* update German translation (Michael Wiedmann <mw@miwie.in-berlin.de>)
* gnome: better handling of 'take snapshot' status icon
* KDE4 (>= 4.1): first version (not finished)
* update man

Version 0.9.2
* update Spanish translation (Francisco Manuel García Claramonte <franciscomanuel.garcia@hispalinux.es>)
* update German translation (Michael Wiedmann <mw@miwie.in-berlin.de>)
* bug fix: if you add "/a" in include directories and "/a/b" in exclude patterns, "/a/b*" items
  are not excluded
* replace diff with rsync to check if a new snapshot is needed
* code cleanup
* add show hidden & backup files toggle button for files view
* bug fix: it does not include ".*" items even if they are not excluded
  (the items was included but not showed because hidden & backup files was never displayed
  in files view in previous versions)

Version 0.9
* update Spanish translation (Francisco Manuel García Claramonte <franciscomanuel.garcia@hispalinux.es>)
* make deb packages more debian friendly (thanks to Michael Wiedmann <mw@miwie.in-berlin.de>)
* update German translation (Michael Wiedmann <mw@miwie.in-berlin.de>)
* bug fix: when you open snapshots dialog for the second time ( or more ) and you make a diff 
  it will make the diff on the file for the first dialog ( all previous dialogs ) and then for 
  the current one
* better separation between common and gnome specific files and 
  divide backintime package in backintime-common & backintime-gnome
  (this will allow me to write other GUI front-ends like KDE4 or KDE)
* code cleanup

Version 0.8.20
* bug fix: sorting files/directories by name is now case insensitive
* getmessages.sh: ignore "gtk-" items (this are gtk stock item ids and should not be changed)

Version 0.8.18
* update man/docbook
* add sort columns in MainWindow/FileView (by name, by size or by date) and SnapshotsDialog (by date)
* fix German translation (Michael Wiedmann <mw@miwie.in-berlin.de>)

Version 0.8.16
* add Drag & Drop from MainWindow:FileView/SnapshotsDialog to Nautilus
* update German translation (Michael Wiedmann <mw@miwie.in-berlin.de>)

Version 0.8.14
* add more command line parameters ( --version, --snapshots, --help )
* fix a crush for getting info on dead symbolic links
* when taking a new backup based on the previous one don't copy the previous extra info (ex: name)
* copy unsafe links when taking a snapshot

Version 0.8.12
* add German translation (Michael Wiedmann <mw@miwie.in-berlin.de>)
* add SnapshotNameDialog
* add Name/Remove snapshot in main toolbar
* change the way it detects if the mainwindow is the ative window (no dialogs)
* toolbars: show icons only
* update Spanish translation (Francisco Manuel García Claramonte <franciscomanuel.garcia@hispalinux.es>)

Version 0.8.10
* SnapshotsDialog: add right-click popup-menu and a toolbar with copy & restore buttons
* use a more robust backup lock file
* log using syslog
* fix a small bug in copy to clipboard
* update Spanish translation (Francisco Manuel García Claramonte <franciscomanuel.garcia@hispalinux.es>)

Version 0.8.8
* SnapshotsDialog: add diff
* update Spanish translation (Francisco Manuel García Claramonte <franciscomanuel.garcia@hispalinux.es>)

Version 0.8.6
* fix change backup path crush
* add SnapshotsDialog

Version 0.8.2
* add right-click menu in files list: open (using gnome-open), copy (you can paste in Nautilus), restore (for snapshots only)
* add Copy toolbar button for files list

Version 0.8.1
* add every 5/10 minutes automatic backup

Version 0.8
* don't show backup files (*~)
* add backup files to default exclude patterns (*~)
* makedeb.sh: make a single package with all languages included
* install.sh: install all languages
* add English manual (man)
* add English help (docbook)
* add help button in main toolbar
* the application can be started with a 'path' to a folder or file as command line parameter
* when the application start, if it is already runnig pass it's command line to the first instance (this allow a basic integration with file-managers - see README)
* bug fix: when the application was started a second time it raise the first application's window but not always focused

Version 0.7.4
* if there is already a GUI instance running raise it
* add Spanish translation (Francisco Manuel García Claramonte <franciscomanuel.garcia@hispalinux.es>)

Version 0.7.2
* better integration with gnome icons (use mime-types)
* remember last path
* capitalize month in timeline (bug in french translation)

Version 0.7
* fix cron segfault 
* fix a crush when launched the very first time (not configured)
* multi-lingual support
* add French translation

Version 0.6.4
* remove About & Settings dialogs from the pager
* allow only one instance of the application

Version 0.6.2
* remember window position & size

Version 0.6
* when it make a snapshot it display an icon in systray area
* the background color for group items in timeline and places reflect more
  the system color scheme
* during restore only restore button is grayed ( even if everything is blocked )

Version 0.5.1
* add size & date columns in files view
* changed some texts

Version 0.5
* This is the first release.
<|MERGE_RESOLUTION|>--- conflicted
+++ resolved
@@ -1,6 +1,5 @@
 Back In Time
 
-<<<<<<< HEAD
 Version 1.1.xx
 * merge backintime-notify into backintime-qt4
 * add --gksu/--gksudo arg to qt4/configure
@@ -13,14 +12,13 @@
 * add shortcuts (https://bugs.launchpad.net/backintime/+bug/686694)
 * add menubar (https://bugs.launchpad.net/backintime/+bug/528851)
 * port KDE4 GUI to pure Qt4 to replace both KDE4 and Gnome GUI
-=======
+
 Version 1.0.34
 * sync/flush all disks before shutdown (https://bugs.launchpad.net/bugs/1261031)
 * Fix bug: BIT running as root shutdown after snapshot, regardless of option checked (https://bugs.launchpad.net/bugs/1261022)
 
 Version 1.0.32
 * Fix bug: cron scheduled snapshots won't start with 1.0.30
->>>>>>> 5285c176
 
 Version 1.0.30
 * scheduled and manual snapshots use --config
