--- conflicted
+++ resolved
@@ -1,19 +1,12 @@
 Back In Time
 
-<<<<<<< HEAD
-Version 1.3.3-dev (development of upcoming release)
-* Refactoring: Renamed qt4plugin.py to systrayiconplugin.py
-* Bugfix: Missing icon in SSH private key button (#1364)
-* Bugfix: Master issue for missing or empty systemtray icon (#1306)
-* Bugfix: Systray icon missing or empty (GUI and cron) (#1236)
-* Bugfix: Improve KDE plasma icon compatibility (#1159)
-* Dependency: The oxygen icons should be installed since they are used as fallback in case of missing icons
-
-Version 1.3.3 (Jan 3, 2023)
-=======
 Version 1.3.4-dev (development of upcoming release)
 * Project: Renamed branch "master" to "main" and started "gitflow" branching model.
-* Fix bug: Add support for ChainerBackend class as keyring which iterates over all supported keyring backends (#1410)
+* Refactoring: Renamed qt4plugin.py to systrayiconplugin.py
+* Fix bug: Missing icon in SSH private key button (#1364)
+* Fix bug: Master issue for missing or empty systemtray icon (#1306)
+* Fix bug: Systray icon missing or empty (GUI and cron) (#1236)
+* Fix bug: Improve KDE plasma icon compatibility (#1159)
 * Fix bug: Unit test fails on some machines due to warning "Ignoring XDG_SESSION_TYPE=wayland on Gnome..." (#1429)
 * Fix bug: Generation of config-manpage caused an error with Debian's Lintian (#1398).
 * Fix bug: Return empty list in smartRemove (#1392, Debian Bug Report 973760)
@@ -21,13 +14,13 @@
 * Feature: Exclude /swapfile by default (#1053)
 * Documentation: Removed outdated docbook (#1345).
 * Build: Introduced .readthedocs.yaml as asked by ReadTheDocs.org (#1443).
+* Dependency: The oxygen icons should be installed since they are used as fallback in case of missing icons* Fix bug: Add support for ChainerBackend class as keyring which iterates over all supported keyring backends (#1410)
 * Translation: Strings to translate now easier to understand for translators (#1448, #1457, #1462).
 * Translation: Updated and completed "German" (#1454).
 * Translation: Remove language Canadian English, British English and Javanese (#1455).
 * Translation: Persian and Vietnamese added (#1460).
 
 Version 1.3.3 (2023-01-04)
->>>>>>> 36d8d590
 * New feature: Command line argument "--diagnostics" to show helpful info for better issue support (#1100)
 * GUI change: Remove Exit button from the toolbar (#172)
 * GUI change: Define accelerator keys for menu bar and tabs, as well as toolbar shortcuts (#1104)
