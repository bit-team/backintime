--- conflicted
+++ resolved
@@ -12,13 +12,9 @@
            Could not get owner of name 'net.launchpad.backintime.serviceHelper': no such name"
            (fixes client-side part of #921 - system D-Bus part of the Udev serviceHelper is still under investigation).
 * Bugfix: Avoid logging errors while waiting for a target drive to be mounted (#1142, #1143, #1328)
-<<<<<<< HEAD
 * Bugfix: [Arch Linux] AUR pkg "backintime-git": Build tests fails and installation is aborted (#1233, fixed with #921)
+* Bugfix: Wrong systray icon showing in Wayland (#1244)
 * Documentation update: Correct description of profile<N>.schedule.time in backintime-config manpage (#1270)
-=======
-* Bugfix: Wrong systray icon showing in Wayland (#1244)
-* Documentation update: correct description of profile<N>.schedule.time in backintime-config manpage (#1270)
->>>>>>> d5032edb
 * Translation update: Brazilian Portuguese (#1267)
 * Translation update: Italian (#1110, #1123)
 * Translation update: French (#1077)
