--- conflicted
+++ resolved
@@ -1,11 +1,8 @@
 Back In Time
 
 Version 1.4.4-dev (development of upcoming release)
-<<<<<<< HEAD
 * Breacking change: Migration to PyQt6
-=======
 * Feature: Support rsync '--one-file-system' in Expert Options (#1598)
->>>>>>> 9ea0d80d
 * Build: Fix bash-completion symlink creation while installing & adding --diagnostics (#1615)
 * Build: Activate PyLint error E602 (undefined-variable)
 * Build: TravisCI use PyQt (except arch "ppc64le")
