--- conflicted
+++ resolved
@@ -8,11 +8,8 @@
 * Breaking change: Minimal Python version 3.8 required (#1358).
 * Feature: Exclude /swapfile by default (#1053)
 * Documentation: Removed outdated docbook (#1345).
-<<<<<<< HEAD
 * Testing: TravisCI now can use dbus (#1156).
-=======
 * Build: Introduced .readthedocs.yaml as asked by ReadTheDocs.org (#1443).
->>>>>>> 2fb2e324
 
 Version 1.3.3 (2023-01-04)
 * New feature: Command line argument "--diagnostics" to show helpful info for better issue support (#1100)
