Back In Time

Version 1.4.4-dev (development of upcoming release)
<<<<<<< HEAD
* Build: PyLint unit test is skipped if PyLint isn't installed, but will always run on TravisCI (#1634)
=======
* Feature: Support rsync '--one-file-system' in Expert Options (#1598)
>>>>>>> c65fc917
* Build: Fix bash-completion symlink creation while installing & adding --diagnostics (#1615)
* Build: Activate PyLint error E602 (undefined-variable)
* Build: TravisCI use PyQt (except arch "ppc64le")
* Fix bug: `make install` ignored $(DEST) in file migration part (#1630)

Version 1.4.3 (2024-01-30)
* Feature: Exclude 'SingletonLock' and 'SingletonCookie' (Discord) and 'lock' (Mozilla Firefox) files by default (part of #1555)
* Work around: Relax `rsync` exit code 23: Ignore instead of error now (part of #1587)
* Feature (experimental): Add new snapshot log filter `rsync transfer failures (experimental)` to find them easier (they are normally not shown as "error").
                          This feature is experimental because it is based on hard-coded error message strings in the rsync source code
                          and may possibly not find all rsync messages or show false positives.
* Fix bug: 'qt5_probing.py' hangs when BiT is run as root and no user is logged into a desktop environment (#1592 and #1580)
* Fix bug: Launching BiT GUI (root) hangs on Wayland without showing the GUI (#836)
* Improve: Launcher for BiT GUI (root) does not enforce Wayland anymore but uses same settings as for BiT GUI (userland) (#1350)
* Fix bug: Disabling suspend during taking a backup ("inhibit suspend") hangs when BiT is run as root and no user is logged into a desktop environment (#1592)
* Change of semantics: BiT running as root never disables suspend during taking a backup ("inhibit suspend") even though this may have worked before in BiT <= v1.4.1 sometimes (required to fix #1592)
* Fix bug: RTE: module 'qttools' has no attribute 'initate_translator' with encFS when prompting the user for a password (#1553).
* Fix bug: Schedule dropdown menu used "minutes" instead of "hours".
* Fix bug: Unhandled exception "TypeError: 'NoneType' object is not callable" in tools.py function __log_keyring_warning (#820).
           Logging thread removed and logger module correctly initialized as fix. Is "Heisenbug" so 100 % retesting was not possible.
* Build: Use PyLint in unit testing to catch E1101 (no-member) errors.
* Build: Activate PyLint warning W1401 (anomalous-backslash-in-string).
* Build: Add codespell config.
* Build: Allow manual specification of python executable (--python=PYTHON_PATH) in common/configure and qt/configure
* Build: All starter scripts do use an absolute path to the python executable by default now via common/configure and qt/configure (#1574)
* Build: Install dbus configuration file to /usr/share not /etc (#1596)
* Build: `configure` does delete old installed files (`qt4plugin.py` and `net.launchpad.backintime.serviceHelper.conf`) that were renamed or moved in a previous release (#1596)
* Translation: Minor modifications in source strings and updating language files.
* Refactor: Solved circular dependency between tools.py and logger.py to fix #820
* Improved: qtsystrayicon.py, qt5_probing.py, usercallbackplugin.py and all parts of app.py
            do now also use "backintime" as logging namespace in the syslog to ensure complete log output with `journalctl | grep -i backintime`

Version 1.4.1 (2023-10-01)
* Dependency: Add "qt translations" to GUI runtime dependencies (#1538).
* Build: Unit tests do generically ignore all instead of well-known warnings now (#1539).
* Build: Warnings about missing Qt translation now are ignored while testing (#1537).
* Fix bug: GUI didn't start when "show hidden files" button was on (#1535).

Version 1.4.0 (2023-09-14)
* Project: Renamed branch "master" to "main" and started "gitflow" branching model.
* Refactor: Renamed qt4plugin.py to systrayiconplugin.py (we are using Qt5 for years now ;-)
* Refactor: Removed unfinished feature "Full system backup" (#1526)
* Fix bug: AttributeError: can't set attribute 'showHiddenFiles' in app.py (#1532)
* Fix bug: Check SSH login works on machines with limited commands (#1442)
* Fix bug: Missing icon in SSH private key button (#1364)
* Fix bug: Master issue for missing or empty system-tray icon (#1306)
* Fix bug: System-tray icon missing or empty (GUI and cron) (#1236)
* Fix bug: Improve KDE plasma icon compatibility (#1159)
* GUI Change: View last (snapshot) log button in GUI uses "document-open-recent" icon now instead of "document-new" (#1386)
* Fix bug: Unit test fails on some machines due to warning "Ignoring XDG_SESSION_TYPE=wayland on Gnome..." (#1429)
* Fix bug: Generation of config-manpage caused an error with Debian's Lintian (#1398).
* Fix bug: Return empty list in smartRemove (#1392, Debian Bug Report 973760)
* Fix bug: Taking a snapshot reports `rsync` errors now even if no snapshot was taken (#1491)
* Fix bug: takeSnapshot() recognizes errors now by also evaluating the rsync exit code (#489)
           Fixes related problem: Killing `rsync` was not handled gracefully (by ignoring the rsync exit code)
* Fix bug: The error user-callback is now always called if an error happened while taking a snapshot (#1491)
* Fix bug: D-Bus serviceHelper error "LimitExceeded: Maximum length of command line reached (100)":
           Max command length is now 120 instead of 100 (#1027)
* Feature: Introduce new error codes for the "error" user callback (as part of #1491):
           5: Error while taking a snapshot.
           6: New snapshot taken but with errors.
* Feature: The `rsync` exit code is now contained in the snapshot log (part of #489). Example:
           [E] Error: 'rsync' ended with exit code -9 (negative values are signal numbers, see 'kill -l')
* Fix bug: Treat rsync exit code 24 as INFO instead of ERROR (#1506)
* Breaking change: Minimal Python version 3.8 required (#1358).
* Removed: Handling and checking of user group "fuse" (#1472).
* Feature: Exclude /swapfile by default (#1053)
* Feature: Rearranged menu bar and its entries in the main window (#1487, #1478).
* Feature: Configure user interface language via config file and GUI.
* Documentation: Removed outdated docbook (#1345).
* Build: Introduced .readthedocs.yaml as asked by ReadTheDocs.org (#1443).
* Dependency: The oxygen icons should be installed with the BiT Qt GUI since they are used as fallback in case of missing icons
* Fix bug: Add support for ChainerBackend class as keyring which iterates over all supported keyring backends (#1410)
* Translation: Strings to translate now easier to understand for translators (#1448, #1457, #1462, #1465).
* Translation: Improved completeness of translations and additional modifications of source strings (#1454, #1512)
* Translation: Plural forms support (#1488).
* Removed: Translation in Canadian English, British English and Javanese (#1455).
* Added: Translation in Persian and Vietnamese (#1460).
* Added: Message to users (after 10 starts of BIT Gui) to motivate them contributing translations (#1473).

Version 1.3.3 (2023-01-04)
* Feature: New command line argument "--diagnostics" to show helpful info for better issue support (#1100)
* GUI change: Remove Exit button from the toolbar (#172)
* GUI change: Define accelerator keys for menu bar and tabs, as well as toolbar shortcuts (#1104)
* Desktop integration: Update .desktop file to mark Back In Time as a single main window program (#1258)
* Feature: Write all log output to stderr; do not pollute stdout with INFO and WARNING messages anymore (#1337)
* Fix bug: RTE "reentrant call inside io.BufferedWriter" in logFile.flush() during backup (#1003)
* Fix bug: Incompatibility with rsync 3.2.4 or later because of rsync's "new argument protection" (#1247). Deactivate "--old-args" rsync argument earlier recommended to users as a workaround.
* Fix bug: DeprecationWarnings about invalid escape sequences.
* Fix bug: AttributeError in "Diff Options" dialog (#898)
* Fix bug: Settings GUI: "Save password to Keyring" was disabled due to "no appropriate keyring found" (#1321)
* Fix bug: Back in Time did not start with D-Bus error
           "dbus.exceptions.DBusException: org.freedesktop.DBus.Error.NameHasNoOwner:
            Could not get owner of name 'net.launchpad.backintime.serviceHelper': no such name"
            (fixes client-side part of #921 - system D-Bus part of the Udev serviceHelper is still under investigation).
* Fix bug: Avoid logging errors while waiting for a target drive to be mounted (#1142, #1143, #1328)
* Fix bug: [Arch Linux] AUR pkg "backintime-git": Build tests fails and installation is aborted (#1233, fixed with #921)
* Fix bug: Wrong systray icon showing in Wayland (#1244)
* Documentation update: Correct description of profile<N>.schedule.time in backintime-config manpage (#1270)
* Translation update: Brazilian Portuguese (#1267)
* Translation update: Italian (#1110, #1123)
* Translation update: French (#1077)
* Testing: Fix a test fail when dealing with an empty crontab (#1181)
* Testing: Fix a test fail when dealing with an empty config file (#1305)
* Testing: Skip "test_quiet_mode" (does not work reliably)
* Testing: Improve "test_diagnostics_arg" (introduced with #1100) to no longer fail
           when JSON output was mixed with logging output (part of #921, fixes #1233)
* Testing: Numerous fixes and extensions to testing (#1115, #1213, #1279, #1280, #1281, #1285, #1288, #1290, #1293, #1309, #1334)

Version 1.3.2 (2022-03-12)
* Fix bug: Tests no longer work with Python 3.10 (https://github.com/bit-team/backintime/issues/1175)

Version 1.3.1 (2021-07-05)
* bump version, forgot to push branch to Github before releasing

Version 1.3.0 (2021-07-04)
* Merge PR: Fix FileNotFoundError exception in mount.mounted, Thanks tatokis (https://github.com/bit-team/backintime/pull/1157)
* Merge PR: qt/plugins/notifyplugin: Fix setting self.user, not local variable, Thanks Zocker1999NET (https://github.com/bit-team/backintime/pull/1155)
* Merge PR: Use Link Color instead of lightGray as not to break theming, Thanks newhinton (https://github.com/bit-team/backintime/pull/1153)
* Merge PR: Match old and new rsync version format, Thanks TheTimeWalker (https://github.com/bit-team/backintime/pull/1139)
* Merge PR: 'TempPasswordThread' object has no attribute 'isAlive', Thanks FMeinicke (https://github.com/bit-team/backintime/pull/1135)
* Merge PR: Keep permissions of an existing mountpoint from being overridden, Thanks bentolor (https://github.com/bit-team/backintime/pull/1058)
* Fix bug: YEAR missing in config (https://github.com/bit-team/backintime/issues/1023)
* Fix bug: SSH module didn't send identification string while checking if remote host is available (https://github.com/bit-team/backintime/issues/1030)

Version 1.2.1 (2019-08-25)
* Fix bug: TypeError in backintime.py if mount failed while running a snapshot (https://github.com/bit-team/backintime/issues/1005)

Version 1.2.0 (2019-04-27)
* Fix bug: Exit code is linked to the wrong status message (https://github.com/bit-team/backintime/issues/906)
* minor changes to allow running BiT inside Docker (https://github.com/bit-team/backintime/pull/959)
* Fix bug: AppName showed 'python3' instead of 'Back In Time' (https://github.com/bit-team/backintime/issues/950)
* Fix bug: configured cipher is not used with all ssh-commands (https://github.com/bit-team/backintime/issues/934)
* remove progressbar on systray icon until BiT has it's own icon (https://github.com/bit-team/backintime/issues/902)
* Fix bug: 'make test' fails because local SSH server is running on non-standard port (https://github.com/bit-team/backintime/issues/945)
* clarify 'nocache' option (https://github.com/bit-team/backintime/issues/857)
* create a config-backup in root dir if backup is encrypted (https://github.com/bit-team/backintime/issues/556)
* Fix bug: 23:00 is missing in the list of every day hours (https://github.com/bit-team/backintime/issues/736)
* Fix bug: ssh-agent output changed (https://github.com/bit-team/backintime/issues/840)
* remove unused and undocumented userscript plugin
* Fix bug: exception on making backintime folder world writable (https://github.com/bit-team/backintime/issues/812)
* Fix bug: stat free space for snapshot folder instead of backintime folder (https://github.com/bit-team/backintime/issues/733)
* add contextmenu for logview dialog which can copy, exclude and decode lines
* move progressbar under statusbar
* Fix bug: backintime root crontab doesn't run; missing line-feed 0x0A on last line (https://github.com/bit-team/backintime/issues/781)
* Fix bug: IndexError in inhibitSuspend (https://github.com/bit-team/backintime/issues/772)
* alleviate default exclude [Tt]rash* (https://github.com/bit-team/backintime/issues/759)
* enable high DPI scaling (https://github.com/bit-team/backintime/issues/732)
* Fix bug: polkit CheckAuthorization: race condition in privilege authorization (https://cve.mitre.org/cgi-bin/cvename.cgi?name=CVE-2017-7572)
* Fix bug: OSError when running backup-job from systemd (https://github.com/bit-team/backintime/issues/720)
* Smart Remove try to keep healthy snapshots (https://github.com/bit-team/backintime/issues/703)
* Fix critical bug: restore filesystem-root without 'Full rsync mode' with ACL and/or xargs activated broke whole system (https://github.com/bit-team/backintime/issues/708)
* Fix bug: use current folder if no file is selected in files view (https://github.com/bit-team/backintime/issues/687, https://github.com/bit-team/backintime/issues/685)
* Fix bug: don't reload profile after editing profile name (https://github.com/bit-team/backintime/issues/706)
* Fix bug: Exception in FileInfo
* ask for restore-to path before confirm (https://github.com/bit-team/backintime/issues/678)
* fix 'Back in Time (root)' on wayland (https://github.com/bit-team/backintime/issues/640)
* sort int values in config numerical instead if alphabetical (https://github.com/bit-team/backintime/issues/175#issuecomment-272941811)
* set timestamp directly after new snapshot (https://github.com/bit-team/backintime/issues/584)
* add shortcut CTRL+H for toggle show hidden files to fileselect dialog (https://github.com/bit-team/backintime/issues/378)
* add 'Edit user-callback' dialog
* Fix bug: failed to restore suid permissions (https://github.com/bit-team/backintime/issues/661)
* redesign restore menu (https://github.com/bit-team/backintime/issues/661)
* Fix bug: on remount user-callback got called AFTER trying to mount (https://github.com/bit-team/backintime/issues/654)
* add ability to disable SSH command- and ping-check (https://github.com/bit-team/backintime/issues/647)
* enable bwlimit for local profiles (https://github.com/bit-team/backintime/issues/646)
* import remote host-key into known_hosts from Settings
* copy public SSH key to remote host from Settings
* create a new SSH key from Settings
* Fix bug: confirm restore dialog has no scroll bar (https://github.com/bit-team/backintime/issues/625)
* Fix bug: DEFAULT_EXCLUDE not deletable (https://github.com/bit-team/backintime/issues/634)
* rename debian package from backintime-qt4 into backintime-qt
* rename paths and methods from *qt4* into *qt*
* rename executable backintime-qt4 into backintime-qt
* new config version 6, rename qt4 keys into qt, add new domain for schedule
* check crontab entries on every GUI startup (https://github.com/bit-team/backintime/issues/129)
* start a new ssh-agent instance only if necessary
* add cli command 'shutdown' (https://github.com/bit-team/backintime/issues/596)
* Fix bug: GUI status bar unreadable (https://github.com/bit-team/backintime/issues/612)
* Fix bug: udev schedule not working (https://github.com/bit-team/backintime/issues/605)
* add cli command 'smart-remove'
* make LogView and Settings Dialog non-modal (https://github.com/bit-team/backintime/issues/608)
* Fix bug: decode path spooled from /etc/mtab (https://github.com/bit-team/backintime/pull/607)
* Fix bug: in snapshots.py, gives more helpful advice if a lock file is present that shouldn't be.  (https://github.com/bit-team/backintime/issues/601)
* port to Qt5/pyqt5 (https://github.com/bit-team/backintime/issues/518)
* Fix bug: Fail to create remote snapshot path with spaces (https://github.com/bit-team/backintime/issues/567)
* Fix bug: broken new_snapshot can run into infinite saveToContinue loop (https://github.com/bit-team/backintime/issues/583)
* Recognize changes on previous runs while continuing new snapshots
* Fix bug: udev schedule didn't work with LUKS encrypted drives (https://github.com/bit-team/backintime/issues/466)
* Add pause, resume and stop function for running snapshots (https://github.com/bit-team/backintime/issues/474, https://github.com/bit-team/backintime/issues/195)
* Fix bug: sshMaxArg failed on none default ssh port (https://github.com/bit-team/backintime/issues/581)
* Fix bug: failed if remote host send SSH banner (https://github.com/bit-team/backintime/issues/581)
* Fix bug: incorrect handling of IPv6 addresses (https://github.com/bit-team/backintime/issues/577)
* use rsync to save permissions
* replace os.system calls with subprocess.Popen
* automatically refresh log view if a snapshot is currently running
* Fix bug: Snapshot Log View freeze on big log files (https://github.com/bit-team/backintime/issues/456)
* Fix bug: 'inotify_add_watch failed: file or directory not found' after deleting snapshot
* remove dependency for extended 'find' command on remote host
* make full-rsync mode default, remove the other mode
* Fix bug: a continued snapshot was not incremental (https://github.com/bit-team/backintime/issues/557)
* use rsync to remove snapshots which will give a nice speedup (https://github.com/bit-team/backintime/issues/151)
* open temporary local copy of files instead of original backup on double-click in GUI
* add option to decrypt paths in systray menu with mode ssh-encrypted
* open current log directly from systray icon during taking a snapshot
* add tool-tips to restore menu
* Fix bug: config backup in snapshot had wrong name if using --config option
* add --share-path option
* use Monospace font in logview
* add restore option --only-new
* add button 'Take snapshot with checksums'
* Fix bug: Can't open files with spaces in name (https://github.com/bit-team/backintime/issues/552)
* Fix bug: BIT-root won't start from .desktop file (https://github.com/bit-team/backintime/issues/549)
* Fix bug: Keyring doesn't work with KDE Plasma5 (https://github.com/bit-team/backintime/issues/545)
* Fix bug: Qt4 built-in phrases where not translated (https://bugs.debian.org/cgi-bin/bugreport.cgi?bug=816197)
* Fix bug: configure ignore unknown args (https://github.com/bit-team/backintime/issues/547)
* Fix bug: snapshots-list on command-line was not sorted
* Fix bug: SHA256 ssh-key fingerprint was not detected
* change default configure option to --no-fuse-group as Ubuntu >= 12.04 don't need fuse group-membership anymore
* Fix bug: new snapshot did not show up after finished
* Fix bug: TimeLine headers were not correct
* Fix lintian warning: manpage-has-errors-from-man: bad argument name 'P'
* Fix bug: wildcards ? and [] wasn't recognized correctly
* Fix bug: last char of last element in tools.get_rsync_caps got cut off
* Fix bug: TypeError in tools.get_git_ref_hash
* Do not print 'SnapshotID' or 'SnapshotPath' if running 'snapshots-list' command (and other) with '--quiet'
* Remove dependency 'ps'
* Fix bug: don't include empty values in list (https://github.com/bit-team/backintime/issues/521)
* Fix bug: bash-completion doesn't work for backintime-qt4
* Fix bug: 'make unittest' incorrectly used 'coverage' by default (https://github.com/bit-team/backintime/issues/522)
* Fix bug: pm-utils is deprecated; Remove dependency (https://github.com/bit-team/backintime/issues/519)
* rewrite huge parts of snapshots.py
* remove backwards compatibility to version < 1.0

Version 1.1.24 (2017-11-07)
* fix critical bug: CVE-2017-16667: shell injection in notify-send (https://github.com/bit-team/backintime/issues/834)

Version 1.1.22 (2017-10-28)
* fix bug: stat free space for snapshot folder instead of backintime folder (https://github.com/bit-team/backintime/issues/552733)
* backport bug fix: backintime root crontab doesn't run; missing line-feed 0x0A on last line (https://github.com/bit-team/backintime/issues/552781)
* backport bug fix: can't open files with spaces in name (https://github.com/bit-team/backintime/issues/552552)

Version 1.1.20 (2017-04-09)
* backport bug fix: CVE-2017-7572: polkit CheckAuthorization: race condition in privilege authorization

Version 1.1.18 (2017-03-29)
* Fix bug: manual snapshots from GUI didn't work (https://github.com/bit-team/backintime/issues/728)

Version 1.1.16 (2017-03-28)
* backport bug fix: start a new ssh-agent instance only if necessary (https://github.com/bit-team/backintime/issues/722)
* Fix bug: OSError when running backup-job from systemd (https://github.com/bit-team/backintime/issues/720)

Version 1.1.14 (2017-03-05)
* backport bug fix: udev schedule not working (https://github.com/bit-team/backintime/issues/605)
* backport bug fix: Keyring doesn't work with KDE Plasma5 (https://github.com/bit-team/backintime/issues/545)
* backport bug fix: nameError in tools.make_dirs (https://github.com/bit-team/backintime/issues/622)
* backport bug fix: use current folder if no file is selected in files view
* Fix critical bug: restore filesystem-root without 'Full rsync mode' with ACL and/or xargs activated broke whole system (https://github.com/bit-team/backintime/issues/708)

Version 1.1.12 (2016-01-11)
* Fix bug: remove x-terminal-emulator dependency (https://github.com/bit-team/backintime/issues/515)
* Fix bug: AttributeError in About Dialog (https://github.com/bit-team/backintime/issues/515)

Version 1.1.10 (2016-01-09)
* Fix bug: failed to remove empty lock file (https://github.com/bit-team/backintime/issues/505)
* Add Icon 'show-hidden' (https://github.com/bit-team/backintime/issues/507)
* Add Modify for Full System Backup button to settings page, to change some profile settings
* Fix bug: Restore the correct file owner and group fail if they are not present in system (https://github.com/bit-team/backintime/issues/58)
* add get|set_list_value to configfile
* Fix bug: QObject::startTimer error on closing app
* subclass ApplicationInstance in GUIApplicationInstance to reduce redundant code
* speed up app start by adding snapshots to timeline in background thread
* add warning on failed permission restore (https://github.com/bit-team/backintime/issues/58)
* add unittest (thanks to Dorian, Alexandre, Aurélien and Gregory from IAGL)
* Fix bug: FileNotFoundError while starting pw-cache from source
* continue an unfinished new_snapshot if possible (https://github.com/bit-team/backintime/issues/400)
* Fix bug: suppress warning about failed inhibit suspend if run as root (https://github.com/bit-team/backintime/issues/500)
* Fix bug: UI blocked/grayed out while removing snapshot (https://github.com/bit-team/backintime/issues/487)
* Fix bug: pw-cache failed on leftover PID file, using ApplicationInstance now (https://github.com/bit-team/backintime/issues/468)
* Fix bug: failed to parse some arguments (https://github.com/bit-team/backintime/issues/492)
* Fix bug: failed to start GUI if launched from systray icon
* Fix bug: deleted snapshot is still listed in Timeline if using mode SSH (https://github.com/bit-team/backintime/issues/493)
* Fix bug: PermissionError while deleting readonly files on sshfs mounted share (https://github.com/bit-team/backintime/issues/490)
* Add Nautilus-like shortcuts for navigating in file browser (https://github.com/bit-team/backintime/issues/483)
* speed up mounting of SSH+encrypted profiles
* Fix bug: create new encrypted profiles with encfs >= 1.8.0 failed (https://github.com/bit-team/backintime/issues/477)
* Fix bug: AttributeError in common/tools.py if keyring is missing (https://github.com/bit-team/backintime/issues/473)
* Fix bug: remote rename of 'new_snapshot' folder sometimes isn't recognized locally; rename local now (https://answers.launchpad.net/questions/271792)
* Move source code and bug tracking to GitHub

Version 1.1.8 (2015-09-28)
* Fix bug: unlock private SSH key run into 5sec timeout if password is empty
* show current app name and profile ID in syslog (https://launchpad.net/bugs/906213)
* Fix bug: BiT freeze when activate 'Decode path' in 'Snapshot Log View'
* Show 'Profiles' dropdown only in 'Last Log Viewer', add 'Snapshots' dropdown in 'Snapshot Log Viewer' (https://launchpad.net/bugs/1478219)
* Fix bug: empty gray window appears when starting the gui as root (https://launchpad.net/bugs/1493020)
* do not restore permission if they are identical with current permissions
* Fix bug: gnu_find_suffix_support doesn't set back to True (https://launchpad.net/bugs/1487781)
* security issue: do not run user-callback in a shell
* add option to not log user-callback output
* Fix lintian warning dbus-policy-without-send-destination
* apply timestamps-in-gzip.patch from Debian backintime/1.1.6-1 package
* run multiple smart-remove jobs in one screen session (https://launchpad.net/bugs/1487781)
* add error messages if PID file creation fail
* Fix bug: dbus exception if dbus systembus is not running
* Fix bug: depend on virtual package cron-daemon instead of cron for compatibility with other cron implementations (https://bugs.debian.org/cgi-bin/bugreport.cgi?bug=776856)
* Fix bug: wasn't able to start from alternate install dir (https://launchpad.net/bugs/478689)
* Fix bug: wasn't able to start from source dir
* Add Warning about unsupported filesystems
* use native Python code to check mountpoint
* Add expert option for stdout and stderr redirection in cronjobs (https://answers.launchpad.net/questions/270105)
* Fix bug: 'Inhibit Suspend' fails with 'org.freedesktop.PowerManagement.Inhibit' (https://launchpad.net/bugs/1485242)
* Fix bug: No mounting while selecting a secondary profile in the gui (https://launchpad.net/bugs/1481267)
* remove shebang in common/askpass.py and common/create-manpage-backintime-config.py
* Fix bug: fix for bug #1419466 broke crontab on Slackware (https://launchpad.net/bugs/1478576)
* Fix bug: fix for bug #1431305 broke pw-cache on Ubuntu (https://launchpad.net/bugs/1431305)
* Fix bash-complete
* show 'man backintime' on Help; remove link to backintime.le-web.org (https://launchpad.net/bugs/1475995)
* add --debug argument
* Fix bug: Settings accepted empty strings for Host/User/Profile-ID (https://launchpad.net/bugs/1477733)
* Fix bug: IndexError on 'check_remote_commands' due to too long args (https://launchpad.net/bugs/1471930)
* add --local-backup, --no-local-backup and --delete option to restore on command-line (https://launchpad.net/bugs/1467239)
* add 'backup on restore' option to confirm dialog
* add check-config command for command-line
* rewrite command-line argument parsing. Now using argparse
* add expert option SSH command prefix
* Fix bug: Makefile has no uninstall target (https://launchpad.net/bugs/1469152)

Version 1.1.6 (2015-06-27)
* show Profile name in systrayicon menu
* Fix bug: encrypted remote backup hangs on 'start encfsctl encode process' (https://launchpad.net/bugs/1455925)
* make own Exceptions a childclass from BackInTimeException
* Fix bug: missing profile<N>.name crashed GUI
* Fix bug: Segmentation fault caused by two QApplication instances (https://launchpad.net/bugs/1463732)
* remove consolekit from dependencies
* Fix bug: no Changes [C] log entries with 'Check for changes' disabled (https://launchpad.net/bugs/1463367)
* Fix bug: some changed options from Settingsdialog where not respected during automatic tests after hitting OK
* Fix bug: python version check fails on python 3.3 (https://launchpad.net/bugs/1463686)
* Specifying the SSH private key whenever ssh is called (https://launchpad.net/bugs/1433682)
* add to in-/exclude directly from mainwindow (https://launchpad.net/bugs/1454856)
* Fix bug: pw-cache didn't start on Mint KDE because of missing stdout and stderr (https://launchpad.net/bugs/1431305)
* add option to run Smart Remove in background on remote host (https://launchpad.net/bugs/1457210)
* Use current profile when starting GUI from Systray
* Fix bug: failed to restore file names with white spaces using CLI (https://launchpad.net/bugs/1435602)
* Fix bug: UnboundLocalError with 'last_snapshot' in _free_space (https://launchpad.net/bugs/1437623)

Version 1.1.4 (2015-03-22)
* add option to keep new snapshot with 'full rsync mode' regardless of changes (https://launchpad.net/bugs/1434722)
* Fix bug: wrong quote in 'Save config file'
* Fix bug: Deleting the last snapshot does not update the last_snapshot symlink (https://launchpad.net/bugs/1434724)
* remove base64 encoding for passwords as it doesn't add any security but broke the password process (https://launchpad.net/bugs/1431305)
* add confirm dialog before restoring (https://launchpad.net/bugs/438079)
* Fix bug: Wrong status text in the tray icon (https://launchpad.net/bugs/1429400)
* add option to run only one snapshot at a time
* Fix bug: restore permissions of lots of files made BackInTime unresponsive (https://launchpad.net/bugs/1428423)
* Fix bug: failed to restore file owner and group
* cache uuid in config so it doesn't fail if the device isn't plugged in (https://launchpad.net/bugs/1426881)
* add warning about wrong Python version in configure
* prevent snapshots from being removed with restore and delete; show warning if restore and delete filesystem root (https://answers.launchpad.net/questions/262837)
* Fix bug: OSError in free_space; add alternate method to get free space
* add bash-completion
* Fix bug: ugly theme while running as root on Gnome based DEs (https://launchpad.net/bugs/1418447)
* Fix bug: UnicodeError thrown if filename has broken charset (https://launchpad.net/bugs/1419694)
* use 'crontab' instead of 'crontab -' to read from stdin (https://launchpad.net/bugs/1419466)

Version 1.1.2 (2015-02-04)
* sort 'Backup folders' in main window
* save in- and exclude sort order
* use PolicyKit to install Udev rules
* move compression from install to build in Makefiles
* use pkexec to start backintime-qt4 as root

Version 1.1.0 (2015-01-15)
* add tooltips for rsync options
* make only one debian/control
* multiselect files to restore (https://launchpad.net/bugs/1135886)
* force run manual snapshots on battery (https://launchpad.net/bugs/861553)
* backup encfs config to local config folder
* apply 'install-docs-move.patch' from Debian package by Jonathan Wiltshire
* add restore option to delete new files during restore (https://launchpad.net/bugs/1371951)
* use flock to prevent two instances running at the same time
* restore config dialog added (https://launchpad.net/bugs/480391)
* inhibit suspend/hibernate while take_snapshot or restore
* use more reliable code for get_user
* implement anacrons functions inside BIT => more flexible schedules and no new timestamp if there was an error
* automatically run in background if started with 'backintime --backup-job'
* fix typos and style warnings in manpages reported by Lintian (https://lintian.debian.org/full/jmw@debian.org.html#backintime_1.0.34-0.1)
* add exclude files by size (https://launchpad.net/bugs/823719)
* remove 'Auto Host/User/Profile-ID' as this is more confusing than helping
* Fix bug: check procname of pid-locks (https://launchpad.net/bugs/1341414)
* optional run 'rsync' with 'nocache' (https://launchpad.net/bugs/1344528)
* mark invalid exclude pattern with mode ssh-encrypted
* make Settingsdialog tabs scrollable
* remove colon (:) restriction in exclude pattern
* prevent starting new snapshot if restore is running
* Fix bug: Port check failed on IPv6 (https://launchpad.net/bugs/1361634)
* add top-level directory for tarball (https://launchpad.net/bugs/1359076)
* add more user-callback events (on App start and exit, on mount and unmount)
* add context menu to files view
* remove snapshots from commandline
* multi selection in timeline => remove multiple snapshots with one click
* print warning if started with sudo
* add more default exclude; remove [Cc]ache* from exclude
* Fix bug: 'inotify_add_watch failed' while closing BIT
* add option for custom rsync-options
* add ProgressBar for rsync
* add progress for smart-remove
* remove old status-bar message after a snapshot crashed.
* ask to include symlinks target instead link (https://launchpad.net/bugs/1117709)
* port to Python 3.x
* returncode >0 if there was an error (https://launchpad.net/bugs/1040995)
* Enable user-callback script to cancel a backup by returning a non-zero exit code.
* merge backintime-notify into backintime-qt4
* add --gksu/--gksudo arg to qt4/configure
* remember last path for each profile (https://bugs.launchpad.net/bugs/1254870)
* sort include and exclude list (https://bugs.launchpad.net/bugs/1193149)
* Timeline show tooltip 'Last check'
* Fix bug: systray icon didn't show up (https://bugs.launchpad.net/backintime/+bug/658424)
* show hidden files in FileDialog (https://bugs.launchpad.net/backintime/+bug/995925)
* add button text for all buttons (https://bugs.launchpad.net/backintime/+bug/992020)
* add shortcuts (https://bugs.launchpad.net/backintime/+bug/686694)
* add menubar (https://bugs.launchpad.net/backintime/+bug/528851)
* port KDE4 GUI to pure Qt4 to replace both KDE4 and Gnome GUI

Version 1.0.40 (2014-11-02)
* use fingerprint to check if ssh key was unlocked correctly (https://answers.launchpad.net/questions/256408)
* add fallback method to get UUID (https://answers.launchpad.net/questions/254140)
* Fix bug: 'Attempt to unlock mutex that was not locked'... this time for good

Version 1.0.38 (2014-10-01)
* Fix bug: 'Attempt to unlock mutex that was not locked' in gnomeplugin (https://answers.launchpad.net/questions/255225)
* compare os.path.realpath instead of os.stat to get devices UUID
* Fix bug: housekeeping by gnome-session-daemon might delete backup and original data (https://bugs.launchpad.net/bugs/1374343)
* Fix bug: Type Error in 'backintime --decode' (https://bugs.launchpad.net/bugs/1365072)
* Fix bug: take_snapshot didn't wait for snapshot folder come available if notifications are disabled (https://bugs.launchpad.net/bugs/1332979)

Version 1.0.36 (2014-08-06)
* remove UbuntuOne from exclude (https://bugs.launchpad.net/bugs/1340131)
* Gray out 'Add Profile' if 'Main Profile' isn't configured yet (https://bugs.launchpad.net/bugs/1335545)
* Don't check for fuse group-membership if group doesn't exist
* Fix bug: backintime-kde4 as root failed to load ssh-key (https://bugs.launchpad.net/bugs/1276348)
* Fix bug: kdesystrayicon.py crashes because of missing environ (https://bugs.launchpad.net/bugs/1332126)
* Fix bug: OSError if sshfs/encfs is not installed (https://bugs.launchpad.net/bugs/1316288)
* Fix bug: TypeError in config.py check_config() (https://bugzilla.redhat.com/show_bug.cgi?id=1091644)
* Fix bug: unhandled exception in create_last_snapshot_symlink() (https://bugs.launchpad.net/bugs/1269991)
* disable keyring for root

Version 1.0.34 (2013-12-21)
* sync/flush all disks before shutdown (https://bugs.launchpad.net/bugs/1261031)
* Fix bug: BIT running as root shutdown after snapshot, regardless of option checked (https://bugs.launchpad.net/bugs/1261022)

Version 1.0.32 (2013-12-13)
* Fix bug: cron scheduled snapshots won't start with 1.0.30

Version 1.0.30 (2013-12-12)
* scheduled and manual snapshots use --config
* make configure scripts portable (https://bugs.launchpad.net/backintime/+bug/377429)
* Fix bug: udev rule doesn't finish (https://bugs.launchpad.net/backintime/+bug/1249466)
* add symlink last_snapshot (https://bugs.launchpad.net/backintime/+bug/787118)
* add virtual package backintime-kde for PPA
* Fix multiple errors in PPA build process; reorganize updateversion.sh
* Fix bug: Mate and xfce desktop didn't show systray icon (https://bugs.launchpad.net/backintime/+bug/658424/comments/31)
* add option to run rsync with 'nice' or 'ionice' on remote host (https://bugs.launchpad.net/backintime/+bug/1240301)
* add Shutdown button to shutdown system after snapshot has finished (https://bugs.launchpad.net/backintime/+bug/838742)
* Fix bug: Ubuntu Lucid doesn't provide SecretServiceKeyring (https://bugs.launchpad.net/backintime/+bug/1243911)
* wrap long lines for syslog
* Fix bug: 'gksu backintime-gnome' failed with dbus.exceptions.DBusException

Version 1.0.28 (2013-10-19)
* remove config on 'apt-get purge'
* add more options for configure scripts; update README
* add udev schedule (run BIT as soon as the drive is connected)
* Fix bug: AttributeError with python-keyring>1.6.1 (https://bugs.launchpad.net/backintime/+bug/1234024)
* Fix bug: TypeError: KDirModel.removeColumns() is a private method in kde4/app.py (https://bugs.launchpad.net/backintime/+bug/1232694)
* add '--checksum' commandline option (https://bugs.launchpad.net/backintime/+bug/886021)
* Fix bug: sshfs mount disconnect after a while due to some firewalls (add ServerAliveInterval) (https://answers.launchpad.net/backintime/+question/235685)
* Fix bug: Ping fails if ICMP is disabled on remote host (https://bugs.launchpad.net/backintime/+bug/1226718)
* Fix bug: KeyError in getgrnam if there is no 'fuse' group (https://bugs.launchpad.net/backintime/+bug/1225561)
* Fix bug: anacrontab won't work with profilename with spaces (https://bugs.launchpad.net/backintime/+bug/1224620)
* Fix bug: NameError in tools.move_snapshots_folder (https://bugs.launchpad.net/backintime/+bug/871466)
* Fix bug: KPassivePopup is not defined (https://bugs.launchpad.net/backintime/+bug/871475)
* multi selection for include and exclude list (https://bugs.launchpad.net/backintime/+bug/660753)
* Fix bug: ValueError while reading pw-cache PID (https://answers.launchpad.net/backintime/+question/235407)

Version 1.0.26 (2013-09-07)
* add feature: keep min free inodes
* roll back commit 836.1.5 (check free-space on ssh remote host): statvfs DOES work over sshfs. But not with quite outdated sshd
* add daily anacron schedule
* add delete button and 'list only equal' in Snapshot dialog; multiSelect in snapshot list
* add manpage backintime-config and config-examples
* Fix bug: Restore makes files public during the operation
* Fix bug: Cannot keep modifications to cron (https://bugs.launchpad.net/backintime/+bug/698106)
* add feature: restore from command line; add option --config
* Fix bug: cannot stat 'backintime-kde4-root.desktop.kdesudo' (https://bugs.launchpad.net/backintime/+bug/696659)
* Fix bug: unreadable dark KDE color schemes (https://bugs.launchpad.net/backintime/+bug/1184920)
* use 'ps ax' to check if 'backintime --pw-cache' is still running
* mount after locking, unmount before unlocking in take_snapshot
* Fix bug: permission denied if remote uid wasn't the same as local uid
* add option --bwlimit for rsync
* redirect logger.error and .warning to stderr; new argument --quiet
* deactivate 'Save Password' if no keyring is available
* use Password-cache for user-input too
* handle two Passwords
* add 'SSH encrypted': mount / with encfs reverse and sync encrypted with rsync. EXPERIMENTAL!
* add 'Local encrypted': mount encfs

Version 1.0.24 (2013-05-08)
* hide check_for_canges if full_rsync_mode is checked
* DEFAULT_EXCLUDE system folders with /foo/* so at least the folder itself will backup
* DEFAULT_EXCLUDE /run; exclude MOUNT_ROOT with higher priority and not with DEFAULT_EXCLUDE anymore
* Fix bug: 'CalledProcessError' object has no attribute 'strerror'
* Fix bug: quote rsync remote path with spaces
* 'Save Password' default off to avoid problems with existing profiles
* if restore uid/gid failed try to restore at least gid
* SSH need to store permissions in separate file with "Full rsync mode" because remote user might not be able to store ownership
* Fix bug: restore permission failed on "Full rsync mode"
* Fix bug: glib.GError: Unknown internal child: selection
* Fix bug: GtkWarning: Unknown property: GtkLabel.margin-top
* Fix bug: check keyring backend only if password is needed
* switch to 'find -exec cmd {} +' (https://bugs.launchpad.net/backintime/+bug/1157639)
* change all indent tabs to 4 spaces

Version 1.0.22 (2013-03-26)
* check free-space on ssh remote host (statvfs didn't work over sshfs)
* Add Password storage mode ssh
* Add "Full rsync mode" (can be faster but ...)
* Fix bug: "Restore to..." failed due to spaces in directory name (https://bugs.launchpad.net/backintime/+bug/1096319)
* Fix bug: host not found in known_hosts if port != 22 (https://bugs.launchpad.net/backintime/+bug/1130356)
* Fix bug: sshtools.py used not POSIX conform conditionals

Version 1.0.20 (2012-12-15)
* Fix bug: restore remote path with spaces using mode ssh returned error

Version 1.0.18 (2012-11-17)
* Fix packages: man & translations
* Fix bug: https://bugs.launchpad.net/backintime/+bug/1077446
* Fix bug: https://bugs.launchpad.net/backintime/+bug/1078979
* Fix bug: https://bugs.launchpad.net/backintime/+bug/1079479
* Map multiple arguments for gettext so they can be rearranged by translators

Version 1.0.16 (2012-11-15)
* Fix a package dependency problem ... this time for good (https://bugs.launchpad.net/backintime/+bug/1077446)

Version 1.0.14 (2012-11-09)
* Fix a package dependency problem

Version 1.0.12 (2012-11-08)
* Add links to: website, documentation, report a bug, answers, faq
* Use libnotify for gnome/kde4 notifications instead of gnome specific libraries
* Fix bug: https://bugs.launchpad.net/backintime/+bug/1059247
* Add more schedule options: every 30 min, every 2 hours, every 4 hours, every 6 hours & every 12 hours
* Add generic mount-framework
* Add mode 'SSH' for backups on remote host using ssh protocol.
* Fix bug: wrong path if restore system root
* Fix bug: glade (xml) files did not translate
* Fix bug: https://bugs.launchpad.net/backintime/+bug/1073867

Version 1.0.10 (2012-03-06)
* Add "Restore to ..." in replacement of copy (with or without drag & drop) because copy don't restore user/group/rights

Version 1.0.8 (2011-06-18)
* Fix bug: https://bugs.launchpad.net/backintime/+bug/723545
* Fix bug: https://bugs.launchpad.net/backintime/+bug/705237
* Fix bug: https://bugs.launchpad.net/backintime/+bug/696663
* Fix bug: https://bugs.launchpad.net/backintime/+bug/671946

Version 1.0.6 (2011-01-02)
* Fix bug: https://bugs.launchpad.net/backintime/+bug/676223
* Smart remove: configurable options (https://bugs.launchpad.net/backintime/+bug/406765)
* Fix bug: https://bugs.launchpad.net/backintime/+bug/672705

Version 1.0.4 (2010-10-28)
* SettingsDialog: show highly recommended excludes
* Fix bug: https://bugs.launchpad.net/backintime/+bug/664783
* Option to use checksum to detect changes (https://bugs.launchpad.net/backintime/+bug/666964)
* Option to select log verbosity (https://bugs.launchpad.net/backintime/+bug/664423)
* Gnome: use gloobus-preview if installed

Version 1.0.2 (2010-10-16)
* reduce log file (no more duplicate "Compare with..." lines)
* declare backintime-kde4 packages as a replacement of backintime-kde

Version 1.0 (2010-10-16)
* add '.dropbox*' to default exclude patterns (https://bugs.launchpad.net/backintime/+bug/628172)
* add option to take a snapshot at every boot (https://bugs.launchpad.net/backintime/+bug/621810)
* fix xattr
* add continue on errors (https://bugs.launchpad.net/backintime/+bug/616299)
* add expert options: copy unsafe links & copy links
* "user-callback" replace "user.callback" and receive profile information
* documentation: on-line only (easier to maintain)
* add error log and error log view dialog (Gnome & KDE4)
* merge with: lp:~dave2010/backintime/minor-edits
* merge with: lp:~mcfonty/backintime/unique-snapshots-view
* fix bug: https://bugs.launchpad.net/backintime/+bug/588841
* fix bug: https://bugs.launchpad.net/backintime/+bug/588215
* fix bug: https://bugs.launchpad.net/backintime/+bug/588393
* fix bug: https://bugs.launchpad.net/backintime/+bug/426400
* fix bug: https://bugs.launchpad.net/backintime/+bug/575022
* fix bug: https://bugs.launchpad.net/backintime/+bug/571894
* fix bug: https://bugs.launchpad.net/backintime/+bug/553441
* fix bug: https://bugs.launchpad.net/backintime/+bug/550765
* fix bug: https://bugs.launchpad.net/backintime/+bug/507246
* fix bug: https://bugs.launchpad.net/backintime/+bug/538855
* fix bug: https://bugs.launchpad.net/backintime/+bug/386230
* fix bug: https://bugs.launchpad.net/backintime/+bug/527039
* reduce memory usage during compare with previous snapshot process
* fix bug: https://bugs.launchpad.net/backintime/+bug/520956
* fix bug: https://bugs.launchpad.net/backintime/+bug/520930
* fix bug: https://bugs.launchpad.net/backintime/+bug/521223
* custom backup hour (for daily backups or mode): https://bugs.launchpad.net/backintime/+bug/507451
* fix bug: https://bugs.launchpad.net/backintime/+bug/516066
* fix bug: https://bugs.launchpad.net/backintime/+bug/512813
* smart remove was slightly changed (https://bugs.launchpad.net/backintime/+bug/502435)
* fix bug: https://bugs.launchpad.net/backintime/+bug/503859
* make backup on restore optional
* fix bug: https://bugs.launchpad.net/backintime/+bug/501285
* add ionice support for user/cron backup process
* fix bug: https://bugs.launchpad.net/backintime/+bug/493558
* fix bug that could cause "ghost" folders in snapshots (LP: 406092)
* fix bug that converted / into // (LP: #455149)
* fix bug: https://bugs.launchpad.net/backintime/+bug/441628
* remove "schedule per included directory" (profiles do that) (+ bug LP: #412470)
* fig bug: https://bugs.launchpad.net/backintime/+bug/489380
* fix bug: https://bugs.launchpad.net/backintime/+bug/489319
* fix bug: https://bugs.launchpad.net/backintime/+bug/447841
* fix bug: https://bugs.launchpad.net/backintime/+bug/412695
* update Slovak translation (Tomáš Vadina <kyberdev@gmail.com>)
* multiple profiles support
* GNOME: fix notification
* backintime snapshot folder is restructured to ../backintime/machine/user/profile_id/
* added the possibility to include other snapshot folders within a profile, it can only read those, there is not a GUI implementation yet
* added a tag suffix to the snapshot_id, to avoid double snapshot_ids
* added a desktop file for kdesu and a test if kdesu or kdesudo should be used (LP: #389988)
* added expert option to disable snapshots when on battery (LP: #388178)
* fix bug handling big files by the GNOME GUI (LP: #409130)
* fix bug in handling of & characters by GNOME GUI (LP: #415848)
* fix a security bug in chmods before snapshot removal (LP: #419774)
* snapshots are stored entirely read-only (LP: #386275)
* fix exclude patterns in KDE4 (LP:#432537)
* fix opening german files with external applications in KDE (LP: #404652)
* changed default exclude patterns to caches, thumbnails, trashbins, and backups (LP: #422132)
* write access to snapshot folder is checked & change to snapshot version 2 (LP: #423086)
* fix small bugs (a.o. LP: #474307)
* Used a more standard crontab syntax (LP: #409783)
* Stop the "Over zealous removal of crontab entries" (LP: #451811)

Version 0.9.26 (2009-05-19)
* update translations from Launchpad
* Fix a bug in smart-remove algorithm (https://bugs.launchpad.net/backintime/+bug/376104)
* Fix bug: https://bugs.launchpad.net/backintime/+bug/374477
* Fix bug: https://bugs.launchpad.net/backintime/+bug/375113
* update German translation (Michael Wiedmann <mw@miwie.in-berlin.de>)
* add '--no-check' option to configure scripts
* use only 'folder' term (more consistent with GNOME/KDE)
* add 'expert option': enable/disable nice for cron jobs
* GNOME & KDE4: refresh snapshots button force files view to update too
* you can include a backup parent directory (backup directory will auto-exclude itself)
* fix some small bugs

Version 0.9.24 (2009-05-07)
* update translations
* KDE4: fix python string <=> QString problems
* KDE4 FilesView/SnapshotsDialog: ctrl-click just select (don't execute)
* KDE4: fix crush after "take snapshot" process (https://bugs.launchpad.net/backintime/+bug/366241)
* store basic permission in a special file so it can restore them correctly (event from NTFS)
* add config version
* implement Gnome/KDE4 systray icons and user.callback as plugins
* reorganize code: common/GNOME/KDE4
* GNOME: break the big glade file in multiple file
* backintime is no longer aware of 'backintime-gnome' and 'backintime-kde4'
  (you need run 'backintime-gnome' for GNOME version and
  'backintime-kde4' for KDE4 version)

Version 0.9.22.1 (2009-04-27)
* fix French translation

Version 0.9.22 (2009-04-24)
* update translations from Launchpad
* KDE4: fix some translation problems
* remove --safe-links for save/restore (this means copy symlinks as symlinks)
* update German translation (Michael Wiedmann <mw@miwie.in-berlin.de>)
* create directory now use python os.makedirs (replace use of mkdir command)
* KDE4: fix a crush related to QString - python string conversion
* GNOME & KDE4 SettingsDialog: if schedule automatic backups per directory is set, global schedule is hidden
* GNOME FilesView: thread "*~" files (backup files) as hidden files
* GNOME: use gtk-preferences icon for SettingsDialog (replace gtk-execute icon)
* expert option: $XDG_CONFIG_HOME/backintime/user.callback (if exists) is called a different steps
  of a "take snapshot" process (before, after, on error, is a new snapshot was taken).
* add more command line options: --snapshots-list, --snapshots-list-path, --last-snapshot, --last-snapshot-path
* follow FreeDesktop directories specs:
  $XDG_DATA_HOME (default: $HOME/.local/share) to store app.lock files
  $XDG_CONFIG_HOME (default: $HOME/.config) to save settings
* new install system: use more common steps (./configure; make; sudo make install)

Version 0.9.20 (2009-04-06)
* smart remove: fix an important bug and make it more verbose in syslog
* update Spanish translation (Francisco Manuel García Claramonte <franciscomanuel.garcia@hispalinux.es>)

Version 0.9.18 (2009-04-02)
* update translations from Launchpad
* update Slovak translation (Tomáš Vadina <kyberdev@gmail.com>)
* update French translation (Michel Corps <mahikeulbody@gmail.com>)
* update German translation (Michael Wiedmann <mw@miwie.in-berlin.de>)
* GNOME bugfix: fix a crush in files view for files with special characters (ex: "a%20b")
* GNOME SettingsDialog bugfix: if snapshots path is a new created folder, snapshots navigation (files view) don't work
* update doc
* GNOME & KDE4 MainWindow: Rename "Places" list with "Snapshots"
* GNOME SettingsDialog bugfix: modify something, then press cancel. If you reopen the dialog it show wrong values (the ones before cancel)
* GNOME & KDE4: add root mode menu entries (use gksu for gnome and kdesudo for kde)
* GNOME & KDE4: MainWindow - Files view: if the current directory don't exists in current snapshot display a message
* SettingDialog: add an expert option to enable to schedule automatic backups per directory
* SettingDialog: schedule automatic backups - if the application can't find crontab it show an error
* SettingDialog: if the application can't write in snapshots directory there should be an error message
* add Polish translation (Paweł Hołuj <pholuj@gmail.com>)
* add cron in common package dependencies
* GNOME & KDE4: rework settings dialog
* SettingDialog: add an option to enable/disable notifications

Version 0.9.16.1 (2009-03-16)
* fix a bug/crush for French version

Version 0.9.16 (2009-03-13)
* update Spanish translation (Francisco Manuel García Claramonte <franciscomanuel.garcia@hispalinux.es>)
* add Slovak translation (Tomáš Vadina <kyberdev@gmail.com>)
* update Swedish translation (Niklas Grahn <terra.unknown@yahoo.com>)
* update French translation (Michel Corps <mahikeulbody@gmail.com>)
* update German translation (Michael Wiedmann <mw@miwie.in-berlin.de>)
* update Slovenian translation (Vanja Cvelbar <cvelbar@gmail.com>)
* don't show the snapshot that is being taken in snapshots list
* GNOME & KDE4: when the application starts and snapshots directory don't exists show a messagebox
* give more information for 'take snapshot' progress (to prove that is not blocked)
* MainWindow: rename 'Timeline' column with 'Snapshots'
* when it tries to take a snapshot if the snapshots directory don't exists
  (it is on a removable drive that is not plugged) it will notify and wait maximum 30 seconds
  (for the drive to be plugged)
* GNOME & KDE4: add notify if the snapshots directory don't exists
* KDE4: rework MainWindow

Version 0.9.14 (2009-03-05)
* update German translation (Michael Wiedmann <mw@miwie.in-berlin.de>)
* update Swedish translation (Niklas Grahn <terra.unknown@yahoo.com>)
* update Spanish translation (Francisco Manuel García Claramonte <franciscomanuel.garcia@hispalinux.es>)
* update French translation (Michel Corps <mahikeulbody@gmail.com>)
* GNOME & KDE4: rework MainWindow
* GNOME & KDE4: rework SettingsDialog
* GNOME & KDE4: add "smart" remove

Version 0.9.12 (2009-02-28)
* bug fix: now if you include ".abc" folder and exclude ".*", ".abc" will be saved in the snapshot
* KDE4: add help
* add Slovenian translation (Vanja Cvelbar <cvelbar@gmail.com>)
* bug fix (GNOME): bookmarks with special characters

Version 0.9.10 (2009-02-24)
* add Swedish translation (Niklas Grahn <terra.unknown@yahoo.com>)
* KDE4: drop and drop from backintime files view to any file manager
* bug fix: fix a segfault when running from cron

Version 0.9.8 (2009-02-20)
* update Spanish translation (Francisco Manuel García Claramonte <franciscomanuel.garcia@hispalinux.es>)
* bug fix: unable to restore files that contains space char in their name
* unsafe links are ignored (that means that a link to a file/directory outside of include directories are ignored)
* KDE4: add copy to clipboard
* KDE4: sort files by name, size or date
* cron 5/10 minutes: replace multiple lines with a single crontab line using divide (*/5 or */10)
* cron: when called from cron redirect output (stdout & stderr) to /dev/null

Version 0.9.6 (2009-02-09)
* update Spanish translation (Francisco Manuel García Claramonte <franciscomanuel.garcia@hispalinux.es>)
* update German translation (Michael Wiedmann <mw@miwie.in-berlin.de>)
* GNOME: update docbook
* KDE4: add snapshots dialog
* GNOME & KDE4: add update snapshots button
* GNOME: handle special folders icons (home, desktop)

Version 0.9.4 (2009-01-30)
* update German translation (Michael Wiedmann <mw@miwie.in-berlin.de>)
* gnome: better handling of 'take snapshot' status icon
* KDE4 (>= 4.1): first version (not finished)
* update man

Version 0.9.2 (2009-01-16)
* update Spanish translation (Francisco Manuel García Claramonte <franciscomanuel.garcia@hispalinux.es>)
* update German translation (Michael Wiedmann <mw@miwie.in-berlin.de>)
* bug fix: if you add "/a" in include directories and "/a/b" in exclude patterns, "/a/b*" items
  are not excluded
* replace diff with rsync to check if a new snapshot is needed
* code cleanup
* add show hidden & backup files toggle button for files view
* bug fix: it does not include ".*" items even if they are not excluded
  (the items was included but not showed because hidden & backup files was never displayed
  in files view in previous versions)

Version 0.9 (2009-01-09)
* update Spanish translation (Francisco Manuel García Claramonte <franciscomanuel.garcia@hispalinux.es>)
* make deb packages more debian friendly (thanks to Michael Wiedmann <mw@miwie.in-berlin.de>)
* update German translation (Michael Wiedmann <mw@miwie.in-berlin.de>)
* bug fix: when you open snapshots dialog for the second time ( or more ) and you make a diff
  it will make the diff on the file for the first dialog ( all previous dialogs ) and then for
  the current one
* better separation between common and gnome specific files and
  divide backintime package in backintime-common & backintime-gnome
  (this will allow me to write other GUI front-ends like KDE4 or KDE)
* code cleanup

Version 0.8.20 (2008-12-22)
* bug fix: sorting files/directories by name is now case insensitive
* getmessages.sh: ignore "gtk-" items (this are gtk stock item ids and should not be changed)

Version 0.8.18 (2008-12-17)
* update man/docbook
* add sort columns in MainWindow/FileView (by name, by size or by date) and SnapshotsDialog (by date)
* fix German translation (Michael Wiedmann <mw@miwie.in-berlin.de>)

Version 0.8.16 (2008-12-11)
* add Drag & Drop from MainWindow:FileView/SnapshotsDialog to Nautilus
* update German translation (Michael Wiedmann <mw@miwie.in-berlin.de>)

Version 0.8.14 (2008-12-07)
* add more command line parameters ( --version, --snapshots, --help )
* fix a crush for getting info on dead symbolic links
* when taking a new backup based on the previous one don't copy the previous extra info (ex: name)
* copy unsafe links when taking a snapshot

Version 0.8.12 (2008-12-01)
* add German translation (Michael Wiedmann <mw@miwie.in-berlin.de>)
* add SnapshotNameDialog
* add Name/Remove snapshot in main toolbar
* change the way it detects if the mainwindow is the active window (no dialogs)
* toolbars: show icons only
* update Spanish translation (Francisco Manuel García Claramonte <franciscomanuel.garcia@hispalinux.es>)

Version 0.8.10 (2008-11-22)
* SnapshotsDialog: add right-click popup-menu and a toolbar with copy & restore buttons
* use a more robust backup lock file
* log using syslog
* fix a small bug in copy to clipboard
* update Spanish translation (Francisco Manuel García Claramonte <franciscomanuel.garcia@hispalinux.es>)

Version 0.8.8 (2008-11-19)
* SnapshotsDialog: add diff
* update Spanish translation (Francisco Manuel García Claramonte <franciscomanuel.garcia@hispalinux.es>)

Version 0.8.6 (2008-11-17)
* fix change backup path crush
* add SnapshotsDialog

Version 0.8.2 (2008-11-14)
* add right-click menu in files list: open (using gnome-open), copy (you can paste in Nautilus), restore (for snapshots only)
* add Copy toolbar button for files list

Version 0.8.1 (2008-11-10)
* add every 5/10 minutes automatic backup

Version 0.8 (2008-11-07)
* don't show backup files (*~)
* add backup files to default exclude patterns (*~)
* makedeb.sh: make a single package with all languages included
* install.sh: install all languages
* add English manual (man)
* add English help (docbook)
* add help button in main toolbar
* the application can be started with a 'path' to a folder or file as command line parameter
* when the application start, if it is already running pass its command line to the first instance (this allow a basic integration with file-managers - see README)
* bug fix: when the application was started a second time it raise the first application's window but not always focused

Version 0.7.4 (2008-11-03)
* if there is already a GUI instance running raise it
* add Spanish translation (Francisco Manuel García Claramonte <franciscomanuel.garcia@hispalinux.es>)

Version 0.7.2 (2008-10-28)
* better integration with gnome icons (use mime-types)
* remember last path
* capitalize month in timeline (bug in french translation)

Version 0.7 (2008-10-22)
* fix cron segfault
* fix a crush when launched the very first time (not configured)
* multi-lingual support
* add French translation

Version 0.6.4 (2008-10-20)
* remove About & Settings dialogs from the pager
* allow only one instance of the application

Version 0.6.2 (2008-10-16)
* remember window position & size

Version 0.6 (2008-10-13)
* when it make a snapshot it display an icon in systray area
* the background color for group items in timeline and places reflect more
  the system color scheme
* during restore only restore button is grayed ( even if everything is blocked )

Version 0.5.1 (2008-10-10)
* add size & date columns in files view
* changed some texts

Version 0.5 (2008-10-03)
* This is the first release.<|MERGE_RESOLUTION|>--- conflicted
+++ resolved
@@ -1,11 +1,8 @@
 Back In Time
 
 Version 1.4.4-dev (development of upcoming release)
-<<<<<<< HEAD
 * Build: PyLint unit test is skipped if PyLint isn't installed, but will always run on TravisCI (#1634)
-=======
 * Feature: Support rsync '--one-file-system' in Expert Options (#1598)
->>>>>>> c65fc917
 * Build: Fix bash-completion symlink creation while installing & adding --diagnostics (#1615)
 * Build: Activate PyLint error E602 (undefined-variable)
 * Build: TravisCI use PyQt (except arch "ppc64le")
