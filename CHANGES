Back In Time

Version 1.4.2-dev (development of upcoming release)
<<<<<<< HEAD
* Fix bug: RTE: module 'qttools' has no attribute 'initate_translator' with encFS when prompting the user for a password (#1553)
* Fix bug: Schedule dropdown menu used "minutes" instead of "hours".
=======
* Fix bug: RTE: module 'qttools' has no attribute 'initate_translator' with encFS when prompting the user for a password (#1553).
>>>>>>> ec13884e
* Build: Use PyLint in unit testing to catch E1101 (no-member) errors.
* Build: Activate PyLint warning W1401 (anomalous-backslash-in-string).
* Build: Add codespell config.
* Translation: Minor modifications in source strings and updating language files.

Version 1.4.1 (2023-10-01)
* Dependency: Add "qt translations" to GUI runtime dependencies (#1538).
* Build: Unit tests do generically ignore all instead of well-known warnings now (#1539).
* Build: Warnings about missing Qt translation now are ignored while testing (#1537).
* Fix bug: GUI didn't start when "show hidden files" button was on (#1535).

Version 1.4.0 (2023-09-14)
* Project: Renamed branch "master" to "main" and started "gitflow" branching model.
* Refactor: Renamed qt4plugin.py to systrayiconplugin.py (we are using Qt5 for years now ;-)
* Refactor: Removed unfinished feature "Full system backup" (#1526)
* Fix bug: AttributeError: can't set attribute 'showHiddenFiles' in app.py (#1532)
* Fix bug: Check SSH login works on machines with limited commands (#1442)
* Fix bug: Missing icon in SSH private key button (#1364)
* Fix bug: Master issue for missing or empty system-tray icon (#1306)
* Fix bug: System-tray icon missing or empty (GUI and cron) (#1236)
* Fix bug: Improve KDE plasma icon compatibility (#1159)
* GUI Change: View last (snapshot) log button in GUI uses "document-open-recent" icon now instead of "document-new" (#1386)
* Fix bug: Unit test fails on some machines due to warning "Ignoring XDG_SESSION_TYPE=wayland on Gnome..." (#1429)
* Fix bug: Generation of config-manpage caused an error with Debian's Lintian (#1398).
* Fix bug: Return empty list in smartRemove (#1392, Debian Bug Report 973760)
* Fix bug: Taking a snapshot reports `rsync` errors now even if no snapshot was taken (#1491)
* Fix bug: takeSnapshot() recognizes errors now by also evaluating the rsync exit code (#489)
           Fixes related problem: Killing `rsync` was not handled gracefully (by ignoring the rsync exit code)
* Fix bug: The error user-callback is now always called if an error happened while taking a snapshot (#1491)
* Fix bug: D-Bus serviceHelper error "LimitExceeded: Maximum length of command line reached (100)":
           Max command length is now 120 instead of 100 (#1027)
* Feature: Introduce new error codes for the "error" user callback (as part of #1491):
           5: Error while taking a snapshot.
           6: New snapshot taken but with errors.
* Feature: The `rsync` exit code is now contained in the snapshot log (part of #489). Example:
           [E] Error: 'rsync' ended with exit code -9 (negative values are signal numbers, see 'kill -l')
* Fix bug: Treat rsync exit code 24 as INFO instead of ERROR (#1506)
* Breaking change: Minimal Python version 3.8 required (#1358).
* Removed: Handling and checking of user group "fuse" (#1472).
* Feature: Exclude /swapfile by default (#1053)
* Feature: Rearranged menu bar and its entries in the main window (#1487, #1478).
* Feature: Configure user interface language via config file and GUI.
* Documentation: Removed outdated docbook (#1345).
* Build: Introduced .readthedocs.yaml as asked by ReadTheDocs.org (#1443).
* Dependency: The oxygen icons should be installed with the BiT Qt GUI since they are used as fallback in case of missing icons
* Fix bug: Add support for ChainerBackend class as keyring which iterates over all supported keyring backends (#1410)
* Translation: Strings to translate now easier to understand for translators (#1448, #1457, #1462, #1465).
* Translation: Improved completeness of translations and additional modifications of source strings (#1454, #1512)
* Translation: Plural forms support (#1488).
* Removed: Translation in Canadian English, British English and Javanese (#1455).
* Added: Translation in Persian and Vietnamese (#1460).
* Added: Message to users (after 10 starts of BIT Gui) to motivate them contributing translations (#1473).

Version 1.3.3 (2023-01-04)
* Feature: New command line argument "--diagnostics" to show helpful info for better issue support (#1100)
* GUI change: Remove Exit button from the toolbar (#172)
* GUI change: Define accelerator keys for menu bar and tabs, as well as toolbar shortcuts (#1104)
* Desktop integration: Update .desktop file to mark Back In Time as a single main window program (#1258)
* Feature: Write all log output to stderr; do not pollute stdout with INFO and WARNING messages anymore (#1337)
* Fix bug: RTE "reentrant call inside io.BufferedWriter" in logFile.flush() during backup (#1003)
* Fix bug: Incompatibility with rsync 3.2.4 or later because of rsync's "new argument protection" (#1247). Deactivate "--old-args" rsync argument earlier recommaned to users as a workaround.
* Fix bug: DeprecationWarnings about invalid escape sequences.
* Fix bug: AttributeError in "Diff Options" dialog (#898)
* Fix bug: Settings GUI: "Save password to Keyring" was disabled due to "no appropriate keyring found" (#1321)
* Fix bug: Back in Time did not start with D-Bus error
           "dbus.exceptions.DBusException: org.freedesktop.DBus.Error.NameHasNoOwner:
            Could not get owner of name 'net.launchpad.backintime.serviceHelper': no such name"
            (fixes client-side part of #921 - system D-Bus part of the Udev serviceHelper is still under investigation).
* Fix bug: Avoid logging errors while waiting for a target drive to be mounted (#1142, #1143, #1328)
* Fix bug: [Arch Linux] AUR pkg "backintime-git": Build tests fails and installation is aborted (#1233, fixed with #921)
* Fix bug: Wrong systray icon showing in Wayland (#1244)
* Documentation update: Correct description of profile<N>.schedule.time in backintime-config manpage (#1270)
* Translation update: Brazilian Portuguese (#1267)
* Translation update: Italian (#1110, #1123)
* Translation update: French (#1077)
* Testing: Fix a test fail when dealing with an empty crontab (#1181)
* Testing: Fix a test fail when dealing with an empty config file (#1305)
* Testing: Skip "test_quiet_mode" (does not work reliably)
* Testing: Improve "test_diagnostics_arg" (introduced with #1100) to no longer fail
           when JSON output was mixed with logging output (part of #921, fixes #1233)
* Testing: Numerous fixes and extensions to testing (#1115, #1213, #1279, #1280, #1281, #1285, #1288, #1290, #1293, #1309, #1334)

Version 1.3.2 (2022-03-12)
* Fix bug: Tests no longer work with Python 3.10 (https://github.com/bit-team/backintime/issues/1175)

Version 1.3.1 (2021-07-05)
* bump version, forgot to push branch to Github before releasing

Version 1.3.0 (2021-07-04)
* Merge PR: Fix FileNotFoundError exception in mount.mounted, Thanks tatokis (https://github.com/bit-team/backintime/pull/1157)
* Merge PR: qt/plugins/notifyplugin: Fix setting self.user, not local variable, Thanks Zocker1999NET (https://github.com/bit-team/backintime/pull/1155)
* Merge PR: Use Link Color instead of lightGray as not to break theming, Thanks newhinton (https://github.com/bit-team/backintime/pull/1153)
* Merge PR: Match old and new rsync version format, Thanks TheTimeWalker (https://github.com/bit-team/backintime/pull/1139)
* Merge PR: 'TempPasswordThread' object has no attribute 'isAlive', Thanks FMeinicke (https://github.com/bit-team/backintime/pull/1135)
* Merge PR: Keep permissions of an existing mountpoint from being overridden, Thanks bentolor (https://github.com/bit-team/backintime/pull/1058)
* Fix bug: YEAR missing in config (https://github.com/bit-team/backintime/issues/1023)
* Fix bug: SSH module didn't send identification string while checking if remote host is available (https://github.com/bit-team/backintime/issues/1030)

Version 1.2.1 (2019-08-25)
* Fix bug: TypeError in backintime.py if mount failed while running a snapshot (https://github.com/bit-team/backintime/issues/1005)

Version 1.2.0 (2019-04-27)
* Fix bug: Exit code is linked to the wrong status message (https://github.com/bit-team/backintime/issues/906)
* minor changes to allow running BiT inside Docker (https://github.com/bit-team/backintime/pull/959)
* Fix bug: AppName showed 'python3' instead of 'Back In Time' (https://github.com/bit-team/backintime/issues/950)
* Fix bug: configured cipher is not used with all ssh-commands (https://github.com/bit-team/backintime/issues/934)
* remove progressbar on systray icon until BiT has it's own icon (https://github.com/bit-team/backintime/issues/902)
* Fix bug: 'make test' fails because local SSH server is running on non-standard port (https://github.com/bit-team/backintime/issues/945)
* clarify 'nocache' option (https://github.com/bit-team/backintime/issues/857)
* create a config-backup in root dir if backup is encrypted (https://github.com/bit-team/backintime/issues/556)
* Fix bug: 23:00 is missing in the list of every day hours (https://github.com/bit-team/backintime/issues/736)
* Fix bug: ssh-agent output changed (https://github.com/bit-team/backintime/issues/840)
* remove unused and undocumented userscript plugin
* Fix bug: exception on making backintime folder world writable (https://github.com/bit-team/backintime/issues/812)
* Fix bug: stat free space for snapshot folder instead of backintime folder (https://github.com/bit-team/backintime/issues/733)
* add contextmenu for logview dialog which can copy, exclude and decode lines
* move progressbar under statusbar
* Fix bug: backintime root crontab doesn't run; missing line-feed 0x0A on last line (https://github.com/bit-team/backintime/issues/781)
* Fix bug: IndexError in inhibitSuspend (https://github.com/bit-team/backintime/issues/772)
* alleviate default exclude [Tt]rash* (https://github.com/bit-team/backintime/issues/759)
* enable high DPI scaling (https://github.com/bit-team/backintime/issues/732)
* Fix bug: polkit CheckAuthorization: race condition in privilege authorization (https://cve.mitre.org/cgi-bin/cvename.cgi?name=CVE-2017-7572)
* Fix bug: OSError when running backup-job from systemd (https://github.com/bit-team/backintime/issues/720)
* Smart Remove try to keep healthy snapshots (https://github.com/bit-team/backintime/issues/703)
* Fix critical bug: restore filesystem-root without 'Full rsync mode' with ACL and/or xargs activated broke whole system (https://github.com/bit-team/backintime/issues/708)
* Fix bug: use current folder if no file is selected in files view (https://github.com/bit-team/backintime/issues/687, https://github.com/bit-team/backintime/issues/685)
* Fix bug: don't reload profile after editing profile name (https://github.com/bit-team/backintime/issues/706)
* Fix bug: Exception in FileInfo
* ask for restore-to path before confirm (https://github.com/bit-team/backintime/issues/678)
* fix 'Back in Time (root)' on wayland (https://github.com/bit-team/backintime/issues/640)
* sort int values in config numerical instead if alphabetical (https://github.com/bit-team/backintime/issues/175#issuecomment-272941811)
* set timestamp directly after new snapshot (https://github.com/bit-team/backintime/issues/584)
* add shortcut CTRL+H for toggle show hidden files to fileselect dialog (https://github.com/bit-team/backintime/issues/378)
* add 'Edit user-callback' dialog
* Fix bug: failed to restore suid permissions (https://github.com/bit-team/backintime/issues/661)
* redesign restore menu (https://github.com/bit-team/backintime/issues/661)
* Fix bug: on remount user-callback got called AFTER trying to mount (https://github.com/bit-team/backintime/issues/654)
* add ability to disable SSH command- and ping-check (https://github.com/bit-team/backintime/issues/647)
* enable bwlimit for local profiles (https://github.com/bit-team/backintime/issues/646)
* import remote host-key into known_hosts from Settings
* copy public SSH key to remote host from Settings
* create a new SSH key from Settings
* Fix bug: confirm restore dialog has no scroll bar (https://github.com/bit-team/backintime/issues/625)
* Fix bug: DEFAULT_EXCLUDE not deletable (https://github.com/bit-team/backintime/issues/634)
* rename debian package from backintime-qt4 into backintime-qt
* rename paths and methods from *qt4* into *qt*
* rename executable backintime-qt4 into backintime-qt
* new config version 6, rename qt4 keys into qt, add new domain for schedule
* check crontab entries on every GUI startup (https://github.com/bit-team/backintime/issues/129)
* start a new ssh-agent instance only if necessary
* add cli command 'shutdown' (https://github.com/bit-team/backintime/issues/596)
* Fix bug: GUI status bar unreadable (https://github.com/bit-team/backintime/issues/612)
* Fix bug: udev schedule not working (https://github.com/bit-team/backintime/issues/605)
* add cli command 'smart-remove'
* make LogView and Settings Dialog non-modal (https://github.com/bit-team/backintime/issues/608)
* Fix bug: decode path spooled from /etc/mtab (https://github.com/bit-team/backintime/pull/607)
* Fix bug: in snapshots.py, gives more helpful advice if a lock file is present that shouldn't be.  (https://github.com/bit-team/backintime/issues/601)
* port to Qt5/pyqt5 (https://github.com/bit-team/backintime/issues/518)
* Fix bug: Fail to create remote snapshot path with spaces (https://github.com/bit-team/backintime/issues/567)
* Fix bug: broken new_snapshot can run into infinite saveToContinue loop (https://github.com/bit-team/backintime/issues/583)
* Recognize changes on previous runs while continuing new snapshots
* Fix bug: udev schedule didn't work with LUKS encrypted drives (https://github.com/bit-team/backintime/issues/466)
* Add pause, resume and stop function for running snapshots (https://github.com/bit-team/backintime/issues/474, https://github.com/bit-team/backintime/issues/195)
* Fix bug: sshMaxArg failed on none default ssh port (https://github.com/bit-team/backintime/issues/581)
* Fix bug: failed if remote host send SSH banner (https://github.com/bit-team/backintime/issues/581)
* Fix bug: incorrect handling of IPv6 addresses (https://github.com/bit-team/backintime/issues/577)
* use rsync to save permissions
* replace os.system calls with subprocess.Popen
* automatically refresh log view if a snapshot is currently running
* Fix bug: Snapshot Log View freeze on big log files (https://github.com/bit-team/backintime/issues/456)
* Fix bug: 'inotify_add_watch failed: file or directory not found' after deleting snapshot
* remove dependency for extended 'find' command on remote host
* make full-rsync mode default, remove the other mode
* Fix bug: a continued snapshot was not incremental (https://github.com/bit-team/backintime/issues/557)
* use rsync to remove snapshots which will give a nice speedup (https://github.com/bit-team/backintime/issues/151)
* open temporary local copy of files instead of original backup on double-click in GUI
* add option to decrypt paths in systray menu with mode ssh-encrypted
* open current log directly from systray icon during taking a snapshot
* add tool-tips to restore menu
* Fix bug: config backup in snapshot had wrong name if using --config option
* add --share-path option
* use Monospace font in logview
* add restore option --only-new
* add button 'Take snapshot with checksums'
* Fix bug: Can't open files with spaces in name (https://github.com/bit-team/backintime/issues/552)
* Fix bug: BIT-root won't start from .desktop file (https://github.com/bit-team/backintime/issues/549)
* Fix bug: Keyring doesn't work with KDE Plasma5 (https://github.com/bit-team/backintime/issues/545)
* Fix bug: Qt4 built-in phrases where not translated (https://bugs.debian.org/cgi-bin/bugreport.cgi?bug=816197)
* Fix bug: configure ignore unknown args (https://github.com/bit-team/backintime/issues/547)
* Fix bug: snapshots-list on command-line was not sorted
* Fix bug: SHA256 ssh-key fingerprint was not detected
* change default configure option to --no-fuse-group as Ubuntu >= 12.04 don't need fuse group-membership anymore
* Fix bug: new snapshot did not show up after finished
* Fix bug: TimeLine headers were not correct
* Fix lintian warning: manpage-has-errors-from-man: bad argument name 'P'
* Fix bug: wildcards ? and [] wasn't recognized correctly
* Fix bug: last char of last element in tools.get_rsync_caps got cut off
* Fix bug: TypeError in tools.get_git_ref_hash
* Do not print 'SnapshotID' or 'SnapshotPath' if running 'snapshots-list' command (and other) with '--quiet'
* Remove dependency 'ps'
* Fix bug: don't include empty values in list (https://github.com/bit-team/backintime/issues/521)
* Fix bug: bash-completion doesn't work for backintime-qt4
* Fix bug: 'make unittest' incorrectly used 'coverage' by default (https://github.com/bit-team/backintime/issues/522)
* Fix bug: pm-utils is deprecated; Remove dependency (https://github.com/bit-team/backintime/issues/519)
* rewrite huge parts of snapshots.py
* remove backwards compatibility to version < 1.0

Version 1.1.24 (2017-11-07)
* fix critical bug: CVE-2017-16667: shell injection in notify-send (https://github.com/bit-team/backintime/issues/834)

Version 1.1.22 (2017-10-28)
* fix bug: stat free space for snapshot folder instead of backintime folder (https://github.com/bit-team/backintime/issues/552733)
* backport bug fix: backintime root crontab doesn't run; missing line-feed 0x0A on last line (https://github.com/bit-team/backintime/issues/552781)
* backport bug fix: can't open files with spaces in name (https://github.com/bit-team/backintime/issues/552552)

Version 1.1.20 (2017-04-09)
* backport bug fix: CVE-2017-7572: polkit CheckAuthorization: race condition in privilege authorization

Version 1.1.18 (2017-03-29)
* Fix bug: manual snapshots from GUI didn't work (https://github.com/bit-team/backintime/issues/728)

Version 1.1.16 (2017-03-28)
* backport bug fix: start a new ssh-agent instance only if necessary (https://github.com/bit-team/backintime/issues/722)
* Fix bug: OSError when running backup-job from systemd (https://github.com/bit-team/backintime/issues/720)

Version 1.1.14 (2017-03-05)
* backport bug fix: udev schedule not working (https://github.com/bit-team/backintime/issues/605)
* backport bug fix: Keyring doesn't work with KDE Plasma5 (https://github.com/bit-team/backintime/issues/545)
* backport bug fix: nameError in tools.make_dirs (https://github.com/bit-team/backintime/issues/622)
* backport bug fix: use current folder if no file is selected in files view
* Fix critical bug: restore filesystem-root without 'Full rsync mode' with ACL and/or xargs activated broke whole system (https://github.com/bit-team/backintime/issues/708)

Version 1.1.12 (2016-01-11)
* Fix bug: remove x-terminal-emulator dependency (https://github.com/bit-team/backintime/issues/515)
* Fix bug: AttributeError in About Dialog (https://github.com/bit-team/backintime/issues/515)

Version 1.1.10 (2016-01-09)
* Fix bug: failed to remove empty lock file (https://github.com/bit-team/backintime/issues/505)
* Add Icon 'show-hidden' (https://github.com/bit-team/backintime/issues/507)
* Add Modify for Full System Backup button to settings page, to change some profile settings
* Fix bug: Restore the correct file owner and group fail if they are not present in system (https://github.com/bit-team/backintime/issues/58)
* add get|set_list_value to configfile
* Fix bug: QObject::startTimer error on closing app
* subclass ApplicationInstance in GUIApplicationInstance to reduce redundant code
* speed up app start by adding snapshots to timeline in background thread
* add warning on failed permission restore (https://github.com/bit-team/backintime/issues/58)
* add unittest (thanks to Dorian, Alexandre, Aurélien and Gregory from IAGL)
* Fix bug: FileNotFoundError while starting pw-cache from source
* continue an unfinished new_snapshot if possible (https://github.com/bit-team/backintime/issues/400)
* Fix bug: suppress warning about failed inhibit suspend if run as root (https://github.com/bit-team/backintime/issues/500)
* Fix bug: UI blocked/grayed out while removing snapshot (https://github.com/bit-team/backintime/issues/487)
* Fix bug: pw-cache failed on leftover PID file, using ApplicationInstance now (https://github.com/bit-team/backintime/issues/468)
* Fix bug: failed to parse some arguments (https://github.com/bit-team/backintime/issues/492)
* Fix bug: failed to start GUI if launched from systray icon
* Fix bug: deleted snapshot is still listed in Timeline if using mode SSH (https://github.com/bit-team/backintime/issues/493)
* Fix bug: PermissionError while deleting readonly files on sshfs mounted share (https://github.com/bit-team/backintime/issues/490)
* Add Nautilus-like shortcuts for navigating in file browser (https://github.com/bit-team/backintime/issues/483)
* speed up mounting of SSH+encrypted profiles
* Fix bug: create new encrypted profiles with encfs >= 1.8.0 failed (https://github.com/bit-team/backintime/issues/477)
* Fix bug: AttributeError in common/tools.py if keyring is missing (https://github.com/bit-team/backintime/issues/473)
* Fix bug: remote rename of 'new_snapshot' folder sometimes isn't recognized locally; rename local now (https://answers.launchpad.net/questions/271792)
* Move source code and bug tracking to GitHub

Version 1.1.8 (2015-09-28)
* Fix bug: unlock private SSH key run into 5sec timeout if password is empty
* show current app name and profile ID in syslog (https://launchpad.net/bugs/906213)
* Fix bug: BiT freeze when activate 'Decode path' in 'Snapshot Log View'
* Show 'Profiles' dropdown only in 'Last Log Viewer', add 'Snapshots' dropdown in 'Snapshot Log Viewer' (https://launchpad.net/bugs/1478219)
* Fix bug: empty gray window appears when starting the gui as root (https://launchpad.net/bugs/1493020)
* do not restore permission if they are identical with current permissions
* Fix bug: gnu_find_suffix_support doesn't set back to True (https://launchpad.net/bugs/1487781)
* security issue: do not run user-callback in a shell
* add option to not log user-callback output
* Fix lintian warning dbus-policy-without-send-destination
* apply timestamps-in-gzip.patch from Debian backintime/1.1.6-1 package
* run multiple smart-remove jobs in one screen session (https://launchpad.net/bugs/1487781)
* add error messages if PID file creation fail
* Fix bug: dbus exception if dbus systembus is not running
* Fix bug: depend on virtual package cron-daemon instead of cron for compatibility with other cron implementations (https://bugs.debian.org/cgi-bin/bugreport.cgi?bug=776856)
* Fix bug: wasn't able to start from alternate install dir (https://launchpad.net/bugs/478689)
* Fix bug: wasn't able to start from source dir
* Add Warning about unsupported filesystems
* use native Python code to check mountpoint
* Add expert option for stdout and stderr redirection in cronjobs (https://answers.launchpad.net/questions/270105)
* Fix bug: 'Inhibit Suspend' fails with 'org.freedesktop.PowerManagement.Inhibit' (https://launchpad.net/bugs/1485242)
* Fix bug: No mounting while selecting a secondary profile in the gui (https://launchpad.net/bugs/1481267)
* remove shebang in common/askpass.py and common/create-manpage-backintime-config.py
* Fix bug: fix for bug #1419466 broke crontab on Slackware (https://launchpad.net/bugs/1478576)
* Fix bug: fix for bug #1431305 broke pw-cache on Ubuntu (https://launchpad.net/bugs/1431305)
* Fix bash-complete
* show 'man backintime' on Help; remove link to backintime.le-web.org (https://launchpad.net/bugs/1475995)
* add --debug argument
* Fix bug: Settings accepted empty strings for Host/User/Profile-ID (https://launchpad.net/bugs/1477733)
* Fix bug: IndexError on 'check_remote_commands' due to too long args (https://launchpad.net/bugs/1471930)
* add --local-backup, --no-local-backup and --delete option to restore on command-line (https://launchpad.net/bugs/1467239)
* add 'backup on restore' option to confirm dialog
* add check-config command for command-line
* rewrite command-line argument parsing. Now using argparse
* add expert option SSH command prefix
* Fix bug: Makefile has no uninstall target (https://launchpad.net/bugs/1469152)

Version 1.1.6 (2015-06-27)
* show Profile name in systrayicon menu
* Fix bug: encrypted remote backup hangs on 'start encfsctl encode process' (https://launchpad.net/bugs/1455925)
* make own Exceptions a childclass from BackInTimeException
* Fix bug: missing profile<N>.name crashed GUI
* Fix bug: Segmentation fault caused by two QApplication instances (https://launchpad.net/bugs/1463732)
* remove consolekit from dependencies
* Fix bug: no Changes [C] log entries with 'Check for changes' disabled (https://launchpad.net/bugs/1463367)
* Fix bug: some changed options from Settingsdialog where not respected during automatic tests after hitting OK
* Fix bug: python version check fails on python 3.3 (https://launchpad.net/bugs/1463686)
* Specifying the SSH private key whenever ssh is called (https://launchpad.net/bugs/1433682)
* add to in-/exclude directly from mainwindow (https://launchpad.net/bugs/1454856)
* Fix bug: pw-cache didn't start on Mint KDE because of missing stdout and stderr (https://launchpad.net/bugs/1431305)
* add option to run Smart Remove in background on remote host (https://launchpad.net/bugs/1457210)
* Use current profile when starting GUI from Systray
* Fix bug: failed to restore file names with white spaces using CLI (https://launchpad.net/bugs/1435602)
* Fix bug: UnboundLocalError with 'last_snapshot' in _free_space (https://launchpad.net/bugs/1437623)

Version 1.1.4 (2015-03-22)
* add option to keep new snapshot with 'full rsync mode' regardless of changes (https://launchpad.net/bugs/1434722)
* Fix bug: wrong quote in 'Save config file'
* Fix bug: Deleting the last snapshot does not update the last_snapshot symlink (https://launchpad.net/bugs/1434724)
* remove base64 encoding for passwords as it doesn't add any security but broke the password process (https://launchpad.net/bugs/1431305)
* add confirm dialog before restoring (https://launchpad.net/bugs/438079)
* Fix bug: Wrong status text in the tray icon (https://launchpad.net/bugs/1429400)
* add option to run only one snapshot at a time
* Fix bug: restore permissions of lots of files made BackInTime unresponsive (https://launchpad.net/bugs/1428423)
* Fix bug: failed to restore file owner and group
* cache uuid in config so it doesn't fail if the device isn't plugged in (https://launchpad.net/bugs/1426881)
* add warning about wrong Python version in configure
* prevent snapshots from being removed with restore and delete; show warning if restore and delete filesystem root (https://answers.launchpad.net/questions/262837)
* Fix bug: OSError in free_space; add alternate method to get free space
* add bash-completion
* Fix bug: ugly theme while running as root on Gnome based DEs (https://launchpad.net/bugs/1418447)
* Fix bug: UnicodeError thrown if filename has broken charset (https://launchpad.net/bugs/1419694)
* use 'crontab' instead of 'crontab -' to read from stdin (https://launchpad.net/bugs/1419466)

Version 1.1.2 (2015-02-04)
* sort 'Backup folders' in main window
* save in- and exclude sort order
* use PolicyKit to install Udev rules
* move compression from install to build in Makefiles
* use pkexec to start backintime-qt4 as root

Version 1.1.0 (2015-01-15)
* add tooltips for rsync options
* make only one debian/control
* multiselect files to restore (https://launchpad.net/bugs/1135886)
* force run manual snapshots on battery (https://launchpad.net/bugs/861553)
* backup encfs config to local config folder
* apply 'install-docs-move.patch' from Debian package by Jonathan Wiltshire
* add restore option to delete new files during restore (https://launchpad.net/bugs/1371951)
* use flock to prevent two instances running at the same time
* restore config dialog added (https://launchpad.net/bugs/480391)
* inhibit suspend/hibernate while take_snapshot or restore
* use more reliable code for get_user
* implement anacrons functions inside BIT => more flexible schedules and no new timestamp if there was an error
* automatically run in background if started with 'backintime --backup-job'
* fix typos and style warnings in manpages reported by Lintian (https://lintian.debian.org/full/jmw@debian.org.html#backintime_1.0.34-0.1)
* add exclude files by size (https://launchpad.net/bugs/823719)
* remove 'Auto Host/User/Profile-ID' as this is more confusing than helping
* Fix bug: check procname of pid-locks (https://launchpad.net/bugs/1341414)
* optional run 'rsync' with 'nocache' (https://launchpad.net/bugs/1344528)
* mark invalid exclude pattern with mode ssh-encrypted
* make Settingsdialog tabs scrollable
* remove colon (:) restriction in exclude pattern
* prevent starting new snapshot if restore is running
* Fix bug: Port check failed on IPv6 (https://launchpad.net/bugs/1361634)
* add top-level directory for tarball (https://launchpad.net/bugs/1359076)
* add more user-callback events (on App start and exit, on mount and unmount)
* add context menu to files view
* remove snapshots from commandline
* multi selection in timeline => remove multiple snapshots with one click
* print warning if started with sudo
* add more default exclude; remove [Cc]ache* from exclude
* Fix bug: 'inotify_add_watch failed' while closing BIT
* add option for custom rsync-options
* add ProgressBar for rsync
* add progress for smart-remove
* remove old status-bar message after a snapshot crashed.
* ask to include symlinks target instead link (https://launchpad.net/bugs/1117709)
* port to Python 3.x
* returncode >0 if there was an error (https://launchpad.net/bugs/1040995)
* Enable user-callback script to cancel a backup by returning a non-zero exit code.
* merge backintime-notify into backintime-qt4
* add --gksu/--gksudo arg to qt4/configure
* remember last path for each profile (https://bugs.launchpad.net/bugs/1254870)
* sort include and exclude list (https://bugs.launchpad.net/bugs/1193149)
* Timeline show tooltip 'Last check'
* Fix bug: systray icon didn't show up (https://bugs.launchpad.net/backintime/+bug/658424)
* show hidden files in FileDialog (https://bugs.launchpad.net/backintime/+bug/995925)
* add button text for all buttons (https://bugs.launchpad.net/backintime/+bug/992020)
* add shortcuts (https://bugs.launchpad.net/backintime/+bug/686694)
* add menubar (https://bugs.launchpad.net/backintime/+bug/528851)
* port KDE4 GUI to pure Qt4 to replace both KDE4 and Gnome GUI

Version 1.0.40 (2014-11-02)
* use fingerprint to check if ssh key was unlocked correctly (https://answers.launchpad.net/questions/256408)
* add fallback method to get UUID (https://answers.launchpad.net/questions/254140)
* Fix bug: 'Attempt to unlock mutex that was not locked'... this time for good

Version 1.0.38 (2014-10-01)
* Fix bug: 'Attempt to unlock mutex that was not locked' in gnomeplugin (https://answers.launchpad.net/questions/255225)
* compare os.path.realpath instead of os.stat to get devices UUID
* Fix bug: housekeeping by gnome-session-daemon might delete backup and original data (https://bugs.launchpad.net/bugs/1374343)
* Fix bug: Type Error in 'backintime --decode' (https://bugs.launchpad.net/bugs/1365072)
* Fix bug: take_snapshot didn't wait for snapshot folder come available if notifications are disabled (https://bugs.launchpad.net/bugs/1332979)

Version 1.0.36 (2014-08-06)
* remove UbuntuOne from exclude (https://bugs.launchpad.net/bugs/1340131)
* Gray out 'Add Profile' if 'Main Profile' isn't configured yet (https://bugs.launchpad.net/bugs/1335545)
* Don't check for fuse group-membership if group doesn't exist
* Fix bug: backintime-kde4 as root failed to load ssh-key (https://bugs.launchpad.net/bugs/1276348)
* Fix bug: kdesystrayicon.py crashes because of missing environ (https://bugs.launchpad.net/bugs/1332126)
* Fix bug: OSError if sshfs/encfs is not installed (https://bugs.launchpad.net/bugs/1316288)
* Fix bug: TypeError in config.py check_config() (https://bugzilla.redhat.com/show_bug.cgi?id=1091644)
* Fix bug: unhandled exception in create_last_snapshot_symlink() (https://bugs.launchpad.net/bugs/1269991)
* disable keyring for root

Version 1.0.34 (2013-12-21)
* sync/flush all disks before shutdown (https://bugs.launchpad.net/bugs/1261031)
* Fix bug: BIT running as root shutdown after snapshot, regardless of option checked (https://bugs.launchpad.net/bugs/1261022)

Version 1.0.32 (2013-12-13)
* Fix bug: cron scheduled snapshots won't start with 1.0.30

Version 1.0.30 (2013-12-12)
* scheduled and manual snapshots use --config
* make configure scripts portable (https://bugs.launchpad.net/backintime/+bug/377429)
* Fix bug: udev rule doesn't finish (https://bugs.launchpad.net/backintime/+bug/1249466)
* add symlink last_snapshot (https://bugs.launchpad.net/backintime/+bug/787118)
* add virtual package backintime-kde for PPA
* Fix multiple errors in PPA build process; reorganize updateversion.sh
* Fix bug: Mate and xfce desktop didn't show systray icon (https://bugs.launchpad.net/backintime/+bug/658424/comments/31)
* add option to run rsync with 'nice' or 'ionice' on remote host (https://bugs.launchpad.net/backintime/+bug/1240301)
* add Shutdown button to shutdown system after snapshot has finished (https://bugs.launchpad.net/backintime/+bug/838742)
* Fix bug: Ubuntu Lucid doesn't provide SecretServiceKeyring (https://bugs.launchpad.net/backintime/+bug/1243911)
* wrap long lines for syslog
* Fix bug: 'gksu backintime-gnome' failed with dbus.exceptions.DBusException

Version 1.0.28 (2013-10-19)
* remove config on 'apt-get purge'
* add more options for configure scripts; update README
* add udev schedule (run BIT as soon as the drive is connected)
* Fix bug: AttributeError with python-keyring>1.6.1 (https://bugs.launchpad.net/backintime/+bug/1234024)
* Fix bug: TypeError: KDirModel.removeColumns() is a private method in kde4/app.py (https://bugs.launchpad.net/backintime/+bug/1232694)
* add '--checksum' commandline option (https://bugs.launchpad.net/backintime/+bug/886021)
* Fix bug: sshfs mount disconnect after a while due to some firewalls (add ServerAliveInterval) (https://answers.launchpad.net/backintime/+question/235685)
* Fix bug: Ping fails if ICMP is disabled on remote host (https://bugs.launchpad.net/backintime/+bug/1226718)
* Fix bug: KeyError in getgrnam if there is no 'fuse' group (https://bugs.launchpad.net/backintime/+bug/1225561)
* Fix bug: anacrontab won't work with profilename with spaces (https://bugs.launchpad.net/backintime/+bug/1224620)
* Fix bug: NameError in tools.move_snapshots_folder (https://bugs.launchpad.net/backintime/+bug/871466)
* Fix bug: KPassivePopup is not defined (https://bugs.launchpad.net/backintime/+bug/871475)
* multi selection for include and exclude list (https://bugs.launchpad.net/backintime/+bug/660753)
* Fix bug: ValueError while reading pw-cache PID (https://answers.launchpad.net/backintime/+question/235407)

Version 1.0.26 (2013-09-07)
* add feature: keep min free inodes
* roll back commit 836.1.5 (check free-space on ssh remote host): statvfs DOES work over sshfs. But not with quite outdated sshd
* add daily anacron schedule
* add delete button and 'list only equal' in Snapshot dialog; multiSelect in snapshot list
* add manpage backintime-config and config-examples
* Fix bug: Restore makes files public during the operation
* Fix bug: Cannot keep modifications to cron (https://bugs.launchpad.net/backintime/+bug/698106)
* add feature: restore from command line; add option --config
* Fix bug: cannot stat 'backintime-kde4-root.desktop.kdesudo' (https://bugs.launchpad.net/backintime/+bug/696659)
* Fix bug: unreadable dark KDE color schemes (https://bugs.launchpad.net/backintime/+bug/1184920)
* use 'ps ax' to check if 'backintime --pw-cache' is still running
* mount after locking, unmount before unlocking in take_snapshot
* Fix bug: permission denied if remote uid wasn't the same as local uid
* add option --bwlimit for rsync
* redirect logger.error and .warning to stderr; new argument --quiet
* deactivate 'Save Password' if no keyring is available
* use Password-cache for user-input too
* handle two Passwords
* add 'SSH encrypted': mount / with encfs reverse and sync encrypted with rsync. EXPERIMENTAL!
* add 'Local encrypted': mount encfs

Version 1.0.24 (2013-05-08)
* hide check_for_canges if full_rsync_mode is checked
* DEFAULT_EXCLUDE system folders with /foo/* so at least the folder itself will backup
* DEFAULT_EXCLUDE /run; exclude MOUNT_ROOT with higher priority and not with DEFAULT_EXCLUDE anymore
* Fix bug: 'CalledProcessError' object has no attribute 'strerror'
* Fix bug: quote rsync remote path with spaces
* 'Save Password' default off to avoid problems with existing profiles
* if restore uid/gid failed try to restore at least gid
* SSH need to store permissions in separate file with "Full rsync mode" because remote user might not be able to store ownership
* Fix bug: restore permission failed on "Full rsync mode"
* Fix bug: glib.GError: Unknown internal child: selection
* Fix bug: GtkWarning: Unknown property: GtkLabel.margin-top
* Fix bug: check keyring backend only if password is needed
* switch to 'find -exec cmd {} +' (https://bugs.launchpad.net/backintime/+bug/1157639)
* change all indent tabs to 4 spaces

Version 1.0.22 (2013-03-26)
* check free-space on ssh remote host (statvfs didn't work over sshfs)
* Add Password storage mode ssh
* Add "Full rsync mode" (can be faster but ...)
* Fix bug: "Restore to..." failed due to spaces in directory name (https://bugs.launchpad.net/backintime/+bug/1096319)
* Fix bug: host not found in known_hosts if port != 22 (https://bugs.launchpad.net/backintime/+bug/1130356)
* Fix bug: sshtools.py used not POSIX conform conditionals

Version 1.0.20 (2012-12-15)
* Fix bug: restore remote path with spaces using mode ssh returned error

Version 1.0.18 (2012-11-17)
* Fix packages: man & translations
* Fix bug: https://bugs.launchpad.net/backintime/+bug/1077446
* Fix bug: https://bugs.launchpad.net/backintime/+bug/1078979
* Fix bug: https://bugs.launchpad.net/backintime/+bug/1079479
* Map multiple arguments for gettext so they can be rearranged by translators

Version 1.0.16 (2012-11-15)
* Fix a package dependency problem ... this time for good (https://bugs.launchpad.net/backintime/+bug/1077446)

Version 1.0.14 (2012-11-09)
* Fix a package dependency problem

Version 1.0.12 (2012-11-08)
* Add links to: website, documentation, report a bug, answers, faq
* Use libnotify for gnome/kde4 notifications instead of gnome specific libraries
* Fix bug: https://bugs.launchpad.net/backintime/+bug/1059247
* Add more schedule options: every 30 min, every 2 hours, every 4 hours, every 6 hours & every 12 hours
* Add generic mount-framework
* Add mode 'SSH' for backups on remote host using ssh protocol.
* Fix bug: wrong path if restore system root
* Fix bug: glade (xml) files did not translate
* Fix bug: https://bugs.launchpad.net/backintime/+bug/1073867

Version 1.0.10 (2012-03-06)
* Add "Restore to ..." in replacement of copy (with or without drag & drop) because copy don't restore user/group/rights

Version 1.0.8 (2011-06-18)
* Fix bug: https://bugs.launchpad.net/backintime/+bug/723545
* Fix bug: https://bugs.launchpad.net/backintime/+bug/705237
* Fix bug: https://bugs.launchpad.net/backintime/+bug/696663
* Fix bug: https://bugs.launchpad.net/backintime/+bug/671946

Version 1.0.6 (2011-01-02)
* Fix bug: https://bugs.launchpad.net/backintime/+bug/676223
* Smart remove: configurable options (https://bugs.launchpad.net/backintime/+bug/406765)
* Fix bug: https://bugs.launchpad.net/backintime/+bug/672705

Version 1.0.4 (2010-10-28)
* SettingsDialog: show highly recommended excludes
* Fix bug: https://bugs.launchpad.net/backintime/+bug/664783
* Option to use checksum to detect changes (https://bugs.launchpad.net/backintime/+bug/666964)
* Option to select log verbosity (https://bugs.launchpad.net/backintime/+bug/664423)
* Gnome: use gloobus-preview if installed

Version 1.0.2 (2010-10-16)
* reduce log file (no more duplicate "Compare with..." lines)
* declare backintime-kde4 packages as a replacement of backintime-kde

Version 1.0 (2010-10-16)
* add '.dropbox*' to default exclude patterns (https://bugs.launchpad.net/backintime/+bug/628172)
* add option to take a snapshot at every boot (https://bugs.launchpad.net/backintime/+bug/621810)
* fix xattr
* add continue on errors (https://bugs.launchpad.net/backintime/+bug/616299)
* add expert options: copy unsafe links & copy links
* "user-callback" replace "user.callback" and receive profile information
* documentation: on-line only (easier to maintain)
* add error log and error log view dialog (Gnome & KDE4)
* merge with: lp:~dave2010/backintime/minor-edits
* merge with: lp:~mcfonty/backintime/unique-snapshots-view
* fix bug: https://bugs.launchpad.net/backintime/+bug/588841
* fix bug: https://bugs.launchpad.net/backintime/+bug/588215
* fix bug: https://bugs.launchpad.net/backintime/+bug/588393
* fix bug: https://bugs.launchpad.net/backintime/+bug/426400
* fix bug: https://bugs.launchpad.net/backintime/+bug/575022
* fix bug: https://bugs.launchpad.net/backintime/+bug/571894
* fix bug: https://bugs.launchpad.net/backintime/+bug/553441
* fix bug: https://bugs.launchpad.net/backintime/+bug/550765
* fix bug: https://bugs.launchpad.net/backintime/+bug/507246
* fix bug: https://bugs.launchpad.net/backintime/+bug/538855
* fix bug: https://bugs.launchpad.net/backintime/+bug/386230
* fix bug: https://bugs.launchpad.net/backintime/+bug/527039
* reduce memory usage during compare with previous snapshot process
* fix bug: https://bugs.launchpad.net/backintime/+bug/520956
* fix bug: https://bugs.launchpad.net/backintime/+bug/520930
* fix bug: https://bugs.launchpad.net/backintime/+bug/521223
* custom backup hour (for daily backups or mode): https://bugs.launchpad.net/backintime/+bug/507451
* fix bug: https://bugs.launchpad.net/backintime/+bug/516066
* fix bug: https://bugs.launchpad.net/backintime/+bug/512813
* smart remove was slightly changed (https://bugs.launchpad.net/backintime/+bug/502435)
* fix bug: https://bugs.launchpad.net/backintime/+bug/503859
* make backup on restore optional
* fix bug: https://bugs.launchpad.net/backintime/+bug/501285
* add ionice support for user/cron backup process
* fix bug: https://bugs.launchpad.net/backintime/+bug/493558
* fix bug that could cause "ghost" folders in snapshots (LP: 406092)
* fix bug that converted / into // (LP: #455149)
* fix bug: https://bugs.launchpad.net/backintime/+bug/441628
* remove "schedule per included directory" (profiles do that) (+ bug LP: #412470)
* fig bug: https://bugs.launchpad.net/backintime/+bug/489380
* fix bug: https://bugs.launchpad.net/backintime/+bug/489319
* fix bug: https://bugs.launchpad.net/backintime/+bug/447841
* fix bug: https://bugs.launchpad.net/backintime/+bug/412695
* update Slovak translation (Tomáš Vadina <kyberdev@gmail.com>)
* multiple profiles support
* GNOME: fix notification
* backintime snapshot folder is restructured to ../backintime/machine/user/profile_id/
* added the possibility to include other snapshot folders within a profile, it can only read those, there is not a GUI implementation yet
* added a tag suffix to the snapshot_id, to avoid double snapshot_ids
* added a desktop file for kdesu and a test if kdesu or kdesudo should be used (LP: #389988)
* added expert option to disable snapshots when on battery (LP: #388178)
* fix bug handling big files by the GNOME GUI (LP: #409130)
* fix bug in handling of & characters by GNOME GUI (LP: #415848)
* fix a security bug in chmods before snapshot removal (LP: #419774)
* snapshots are stored entirely read-only (LP: #386275)
* fix exclude patterns in KDE4 (LP:#432537)
* fix opening german files with external applications in KDE (LP: #404652)
* changed default exclude patterns to caches, thumbnails, trashbins, and backups (LP: #422132)
* write access to snapshot folder is checked & change to snapshot version 2 (LP: #423086)
* fix small bugs (a.o. LP: #474307)
* Used a more standard crontab syntax (LP: #409783)
* Stop the "Over zealous removal of crontab entries" (LP: #451811)

Version 0.9.26 (2009-05-19)
* update translations from Launchpad
* Fix a bug in smart-remove algorithm (https://bugs.launchpad.net/backintime/+bug/376104)
* Fix bug: https://bugs.launchpad.net/backintime/+bug/374477
* Fix bug: https://bugs.launchpad.net/backintime/+bug/375113
* update German translation (Michael Wiedmann <mw@miwie.in-berlin.de>)
* add '--no-check' option to configure scripts
* use only 'folder' term (more consistent with GNOME/KDE)
* add 'expert option': enable/disable nice for cron jobs
* GNOME & KDE4: refresh snapshots button force files view to update too
* you can include a backup parent directory (backup directory will auto-exclude itself)
* fix some small bugs

Version 0.9.24 (2009-05-07)
* update translations
* KDE4: fix python string <=> QString problems
* KDE4 FilesView/SnapshotsDialog: ctrl-click just select (don't execute)
* KDE4: fix crush after "take snapshot" process (https://bugs.launchpad.net/backintime/+bug/366241)
* store basic permission in a special file so it can restore them correctly (event from NTFS)
* add config version
* implement Gnome/KDE4 systray icons and user.callback as plugins
* reorganize code: common/GNOME/KDE4
* GNOME: break the big glade file in multiple file
* backintime is no longer aware of 'backintime-gnome' and 'backintime-kde4'
  (you need run 'backintime-gnome' for GNOME version and
  'backintime-kde4' for KDE4 version)

Version 0.9.22.1 (2009-04-27)
* fix French translation

Version 0.9.22 (2009-04-24)
* update translations from Launchpad
* KDE4: fix some translation problems
* remove --safe-links for save/restore (this means copy symlinks as symlinks)
* update German translation (Michael Wiedmann <mw@miwie.in-berlin.de>)
* create directory now use python os.makedirs (replace use of mkdir command)
* KDE4: fix a crush related to QString - python string conversion
* GNOME & KDE4 SettingsDialog: if schedule automatic backups per directory is set, global schedule is hidden
* GNOME FilesView: thread "*~" files (backup files) as hidden files
* GNOME: use gtk-preferences icon for SettingsDialog (replace gtk-execute icon)
* expert option: $XDG_CONFIG_HOME/backintime/user.callback (if exists) is called a different steps
  of a "take snapshot" process (before, after, on error, is a new snapshot was taken).
* add more command line options: --snapshots-list, --snapshots-list-path, --last-snapshot, --last-snapshot-path
* follow FreeDesktop directories specs:
  $XDG_DATA_HOME (default: $HOME/.local/share) to store app.lock files
  $XDG_CONFIG_HOME (default: $HOME/.config) to save settings
* new install system: use more common steps (./configure; make; sudo make install)

Version 0.9.20 (2009-04-06)
* smart remove: fix an important bug and make it more verbose in syslog
* update Spanish translation (Francisco Manuel García Claramonte <franciscomanuel.garcia@hispalinux.es>)

Version 0.9.18 (2009-04-02)
* update translations from Launchpad
* update Slovak translation (Tomáš Vadina <kyberdev@gmail.com>)
* update French translation (Michel Corps <mahikeulbody@gmail.com>)
* update German translation (Michael Wiedmann <mw@miwie.in-berlin.de>)
* GNOME bugfix: fix a crush in files view for files with special characters (ex: "a%20b")
* GNOME SettingsDialog bugfix: if snapshots path is a new created folder, snapshots navigation (files view) don't work
* update doc
* GNOME & KDE4 MainWindow: Rename "Places" list with "Snapshots"
* GNOME SettingsDialog bugfix: modify something, then press cancel. If you reopen the dialog it show wrong values (the ones before cancel)
* GNOME & KDE4: add root mode menu entries (use gksu for gnome and kdesudo for kde)
* GNOME & KDE4: MainWindow - Files view: if the current directory don't exists in current snapshot display a message
* SettingDialog: add an expert option to enable to schedule automatic backups per directory
* SettingDialog: schedule automatic backups - if the application can't find crontab it show an error
* SettingDialog: if the application can't write in snapshots directory there should be an error message
* add Polish translation (Paweł Hołuj <pholuj@gmail.com>)
* add cron in common package dependencies
* GNOME & KDE4: rework settings dialog
* SettingDialog: add an option to enable/disable notifications

Version 0.9.16.1 (2009-03-16)
* fix a bug/crush for French version

Version 0.9.16 (2009-03-13)
* update Spanish translation (Francisco Manuel García Claramonte <franciscomanuel.garcia@hispalinux.es>)
* add Slovak translation (Tomáš Vadina <kyberdev@gmail.com>)
* update Swedish translation (Niklas Grahn <terra.unknown@yahoo.com>)
* update French translation (Michel Corps <mahikeulbody@gmail.com>)
* update German translation (Michael Wiedmann <mw@miwie.in-berlin.de>)
* update Slovenian translation (Vanja Cvelbar <cvelbar@gmail.com>)
* don't show the snapshot that is being taken in snapshots list
* GNOME & KDE4: when the application starts and snapshots directory don't exists show a messagebox
* give more information for 'take snapshot' progress (to prove that is not blocked)
* MainWindow: rename 'Timeline' column with 'Snapshots'
* when it tries to take a snapshot if the snapshots directory don't exists
  (it is on a removable drive that is not plugged) it will notify and wait maximum 30 seconds
  (for the drive to be plugged)
* GNOME & KDE4: add notify if the snapshots directory don't exists
* KDE4: rework MainWindow

Version 0.9.14 (2009-03-05)
* update German translation (Michael Wiedmann <mw@miwie.in-berlin.de>)
* update Swedish translation (Niklas Grahn <terra.unknown@yahoo.com>)
* update Spanish translation (Francisco Manuel García Claramonte <franciscomanuel.garcia@hispalinux.es>)
* update French translation (Michel Corps <mahikeulbody@gmail.com>)
* GNOME & KDE4: rework MainWindow
* GNOME & KDE4: rework SettingsDialog
* GNOME & KDE4: add "smart" remove

Version 0.9.12 (2009-02-28)
* bug fix: now if you include ".abc" folder and exclude ".*", ".abc" will be saved in the snapshot
* KDE4: add help
* add Slovenian translation (Vanja Cvelbar <cvelbar@gmail.com>)
* bug fix (GNOME): bookmarks with special characters

Version 0.9.10 (2009-02-24)
* add Swedish translation (Niklas Grahn <terra.unknown@yahoo.com>)
* KDE4: drop and drop from backintime files view to any file manager
* bug fix: fix a segfault when running from cron

Version 0.9.8 (2009-02-20)
* update Spanish translation (Francisco Manuel García Claramonte <franciscomanuel.garcia@hispalinux.es>)
* bug fix: unable to restore files that contains space char in their name
* unsafe links are ignored (that means that a link to a file/directory outside of include directories are ignored)
* KDE4: add copy to clipboard
* KDE4: sort files by name, size or date
* cron 5/10 minutes: replace multiple lines with a single crontab line using divide (*/5 or */10)
* cron: when called from cron redirect output (stdout & stderr) to /dev/null

Version 0.9.6 (2009-02-09)
* update Spanish translation (Francisco Manuel García Claramonte <franciscomanuel.garcia@hispalinux.es>)
* update German translation (Michael Wiedmann <mw@miwie.in-berlin.de>)
* GNOME: update docbook
* KDE4: add snapshots dialog
* GNOME & KDE4: add update snapshots button
* GNOME: handle special folders icons (home, desktop)

Version 0.9.4 (2009-01-30)
* update German translation (Michael Wiedmann <mw@miwie.in-berlin.de>)
* gnome: better handling of 'take snapshot' status icon
* KDE4 (>= 4.1): first version (not finished)
* update man

Version 0.9.2 (2009-01-16)
* update Spanish translation (Francisco Manuel García Claramonte <franciscomanuel.garcia@hispalinux.es>)
* update German translation (Michael Wiedmann <mw@miwie.in-berlin.de>)
* bug fix: if you add "/a" in include directories and "/a/b" in exclude patterns, "/a/b*" items
  are not excluded
* replace diff with rsync to check if a new snapshot is needed
* code cleanup
* add show hidden & backup files toggle button for files view
* bug fix: it does not include ".*" items even if they are not excluded
  (the items was included but not showed because hidden & backup files was never displayed
  in files view in previous versions)

Version 0.9 (2009-01-09)
* update Spanish translation (Francisco Manuel García Claramonte <franciscomanuel.garcia@hispalinux.es>)
* make deb packages more debian friendly (thanks to Michael Wiedmann <mw@miwie.in-berlin.de>)
* update German translation (Michael Wiedmann <mw@miwie.in-berlin.de>)
* bug fix: when you open snapshots dialog for the second time ( or more ) and you make a diff
  it will make the diff on the file for the first dialog ( all previous dialogs ) and then for
  the current one
* better separation between common and gnome specific files and
  divide backintime package in backintime-common & backintime-gnome
  (this will allow me to write other GUI front-ends like KDE4 or KDE)
* code cleanup

Version 0.8.20 (2008-12-22)
* bug fix: sorting files/directories by name is now case insensitive
* getmessages.sh: ignore "gtk-" items (this are gtk stock item ids and should not be changed)

Version 0.8.18 (2008-12-17)
* update man/docbook
* add sort columns in MainWindow/FileView (by name, by size or by date) and SnapshotsDialog (by date)
* fix German translation (Michael Wiedmann <mw@miwie.in-berlin.de>)

Version 0.8.16 (2008-12-11)
* add Drag & Drop from MainWindow:FileView/SnapshotsDialog to Nautilus
* update German translation (Michael Wiedmann <mw@miwie.in-berlin.de>)

Version 0.8.14 (2008-12-07)
* add more command line parameters ( --version, --snapshots, --help )
* fix a crush for getting info on dead symbolic links
* when taking a new backup based on the previous one don't copy the previous extra info (ex: name)
* copy unsafe links when taking a snapshot

Version 0.8.12 (2008-12-01)
* add German translation (Michael Wiedmann <mw@miwie.in-berlin.de>)
* add SnapshotNameDialog
* add Name/Remove snapshot in main toolbar
* change the way it detects if the mainwindow is the active window (no dialogs)
* toolbars: show icons only
* update Spanish translation (Francisco Manuel García Claramonte <franciscomanuel.garcia@hispalinux.es>)

Version 0.8.10 (2008-11-22)
* SnapshotsDialog: add right-click popup-menu and a toolbar with copy & restore buttons
* use a more robust backup lock file
* log using syslog
* fix a small bug in copy to clipboard
* update Spanish translation (Francisco Manuel García Claramonte <franciscomanuel.garcia@hispalinux.es>)

Version 0.8.8 (2008-11-19)
* SnapshotsDialog: add diff
* update Spanish translation (Francisco Manuel García Claramonte <franciscomanuel.garcia@hispalinux.es>)

Version 0.8.6 (2008-11-17)
* fix change backup path crush
* add SnapshotsDialog

Version 0.8.2 (2008-11-14)
* add right-click menu in files list: open (using gnome-open), copy (you can paste in Nautilus), restore (for snapshots only)
* add Copy toolbar button for files list

Version 0.8.1 (2008-11-10)
* add every 5/10 minutes automatic backup

Version 0.8 (2008-11-07)
* don't show backup files (*~)
* add backup files to default exclude patterns (*~)
* makedeb.sh: make a single package with all languages included
* install.sh: install all languages
* add English manual (man)
* add English help (docbook)
* add help button in main toolbar
* the application can be started with a 'path' to a folder or file as command line parameter
* when the application start, if it is already running pass its command line to the first instance (this allow a basic integration with file-managers - see README)
* bug fix: when the application was started a second time it raise the first application's window but not always focused

Version 0.7.4 (2008-11-03)
* if there is already a GUI instance running raise it
* add Spanish translation (Francisco Manuel García Claramonte <franciscomanuel.garcia@hispalinux.es>)

Version 0.7.2 (2008-10-28)
* better integration with gnome icons (use mime-types)
* remember last path
* capitalize month in timeline (bug in french translation)

Version 0.7 (2008-10-22)
* fix cron segfault
* fix a crush when launched the very first time (not configured)
* multi-lingual support
* add French translation

Version 0.6.4 (2008-10-20)
* remove About & Settings dialogs from the pager
* allow only one instance of the application

Version 0.6.2 (2008-10-16)
* remember window position & size

Version 0.6 (2008-10-13)
* when it make a snapshot it display an icon in systray area
* the background color for group items in timeline and places reflect more
  the system color scheme
* during restore only restore button is grayed ( even if everything is blocked )

Version 0.5.1 (2008-10-10)
* add size & date columns in files view
* changed some texts

Version 0.5 (2008-10-03)
* This is the first release.<|MERGE_RESOLUTION|>--- conflicted
+++ resolved
@@ -1,12 +1,8 @@
 Back In Time
 
 Version 1.4.2-dev (development of upcoming release)
-<<<<<<< HEAD
-* Fix bug: RTE: module 'qttools' has no attribute 'initate_translator' with encFS when prompting the user for a password (#1553)
+* Fix bug: RTE: module 'qttools' has no attribute 'initate_translator' with encFS when prompting the user for a password (#1553).
 * Fix bug: Schedule dropdown menu used "minutes" instead of "hours".
-=======
-* Fix bug: RTE: module 'qttools' has no attribute 'initate_translator' with encFS when prompting the user for a password (#1553).
->>>>>>> ec13884e
 * Build: Use PyLint in unit testing to catch E1101 (no-member) errors.
 * Build: Activate PyLint warning W1401 (anomalous-backslash-in-string).
 * Build: Add codespell config.
