Back In Time

<<<<<<< HEAD
Version 1.1.xx
* Fix bug: 'inotify_add_watch failed' while closing BIT
* add option for custom rsync-options
* add ProgressBar for rsync
* add progress for smart-remove
* remove old status-bar message after a snapshot crashed.
* ask to include symlinks target instead link (https://launchpad.net/bugs/1117709)
* port to Python 3.x
* returncode >0 if there was an error (https://launchpad.net/bugs/1040995)
* Enable user-callback script to cancel a backup by returning a non-zero exit code.
* merge backintime-notify into backintime-qt4
* add --gksu/--gksudo arg to qt4/configure
* remember last path for each profile (https://bugs.launchpad.net/bugs/1254870)
* sort include and exclude list (https://bugs.launchpad.net/bugs/1193149)
* Timeline show tooltip 'Last check'
* Fix bug: systray icon didn't show up (https://bugs.launchpad.net/backintime/+bug/658424)
* show hidden files in FileDialog (https://bugs.launchpad.net/backintime/+bug/995925)
* add button text for all buttons (https://bugs.launchpad.net/backintime/+bug/992020)
* add shortcuts (https://bugs.launchpad.net/backintime/+bug/686694)
* add menubar (https://bugs.launchpad.net/backintime/+bug/528851)
* port KDE4 GUI to pure Qt4 to replace both KDE4 and Gnome GUI
=======
Version 1.0.36
* Fix bug: OSError if sshfs/encfs is not installed (https://bugs.launchpad.net/bugs/1316288)
* Fix bug: TypeError in config.py check_config() (https://bugzilla.redhat.com/show_bug.cgi?id=1091644)
* Fix bug: unhandled exception in create_last_snapshot_symlink() (https://bugs.launchpad.net/bugs/1269991)
* disable keyring for root
>>>>>>> 9c4dfbf0

Version 1.0.34
* sync/flush all disks before shutdown (https://bugs.launchpad.net/bugs/1261031)
* Fix bug: BIT running as root shutdown after snapshot, regardless of option checked (https://bugs.launchpad.net/bugs/1261022)

Version 1.0.32
* Fix bug: cron scheduled snapshots won't start with 1.0.30

Version 1.0.30
* scheduled and manual snapshots use --config
* make configure scripts portable (https://bugs.launchpad.net/backintime/+bug/377429)
* Fix bug: udev rule doesn't finish (https://bugs.launchpad.net/backintime/+bug/1249466)
* add symlink last_snapshot (https://bugs.launchpad.net/backintime/+bug/787118)
* add virtual package backintime-kde for PPA
* Fix multiple errors in PPA build process; reorganise updateversion.sh
* Fix bug: Mate and xfce desktop didn't show systray icon (https://bugs.launchpad.net/backintime/+bug/658424/comments/31)
* add option to run rsync with 'nice' or 'ionice' on remote host (https://bugs.launchpad.net/backintime/+bug/1240301)
* add Shutdown button to shutdown system after snapshot has finished (https://bugs.launchpad.net/backintime/+bug/838742)
* Fix bug: Ubuntu Lucid dosn't provide SecretServiceKeyring (https://bugs.launchpad.net/backintime/+bug/1243911)
* wrap long lines for syslog
* Fix bug: 'gksu backintime-gnome' failed with dbus.exceptions.DBusException

Version 1.0.28
* remove config on 'apt-get purge'
* add more options for configure scripts; update README
* add udev schedule (run BIT as soon as the drive is connected)
* Fix bug: AttributeError with python-keyring>1.6.1 (https://bugs.launchpad.net/backintime/+bug/1234024)
* Fix bug: TypeError: KDirModel.removeColumns() is a private method in kde4/app.py (https://bugs.launchpad.net/backintime/+bug/1232694)
* add '--checksum' commandline option (https://bugs.launchpad.net/backintime/+bug/886021)
* Fix bug: sshfs mount disconnect after a while due to some firewalls (add ServerAliveInterval) (https://answers.launchpad.net/backintime/+question/235685)
* Fix bug: Ping fails if ICMP is disabled on remote host (https://bugs.launchpad.net/backintime/+bug/1226718)
* Fix bug: KeyError in getgrnam if there is no 'fuse' group (https://bugs.launchpad.net/backintime/+bug/1225561)
* Fix bug: anacrontab won't work with profilename with spaces (https://bugs.launchpad.net/backintime/+bug/1224620)
* Fix bug: NameError in tools.move_snapshots_folder (https://bugs.launchpad.net/backintime/+bug/871466)
* Fix bug: KPassivePopup is not defined (https://bugs.launchpad.net/backintime/+bug/871475)
* multi selection for include and exclude list (https://bugs.launchpad.net/backintime/+bug/660753)
* Fix bug: ValueError while reading pw-cache PID (https://answers.launchpad.net/backintime/+question/235407)

Version 1.0.26
* add feature: keep min free inodes
* roll back commit 836.1.5 (check free-space on ssh remote host): statvfs DOES work over sshfs. But not with quite outdated sshd
* add daily anacron schedule
* add delete button and 'list only equal' in Snapshot dialog; multiSelect in snapshot list
* add manpage backintime-config and config-examples
* Fix bug: Restore makes files public during the operation
* Fix bug: Cannot keep modifications to cron (https://bugs.launchpad.net/backintime/+bug/698106)
* add feature: restore from command line; add option --config
* Fix bug: cannot stat 'backintime-kde4-root.desktop.kdesudo' (https://bugs.launchpad.net/backintime/+bug/696659)
* Fix bug: unreadable dark KDE color schemes (https://bugs.launchpad.net/backintime/+bug/1184920)
* use 'ps ax' to check if 'backintime --pw-cache' is still running
* mount after locking, unmount before unlocking in take_snapshot
* Fix bug: permission denied if remote uid wasn't the same as local uid
* add option --bwlimit for rsync
* redirect logger.error and .warning to stderr; new argument --quiet
* deactivate 'Save Password' if no keyring is available
* use Password-cache for user-input too
* handle two Passwords
* add 'SSH encrypted': mount / with encfs reverse and sync encrypted with rsync. EXPERIMENTEL!
* add 'Local encrypted': mount encfs

Version 1.0.24
* hide check_for_canges if full_rsync_mode is checked
* DEFAULT_EXCLUDE system folders with /foo/* so at least the folder itself will backup
* DEFAULT_EXCLUDE /run; exclude MOUNT_ROOT with higher priority and not with DEFAULT_EXCLUDE anymore
* Fix bug: 'CalledProcessError' object has no attribute 'strerror'
* Fix bug: quote rsync remote path with spaces
* 'Save Password' default off to avoid problems with existing profiles
* if restore uid/gid failed try to restore at least gid
* SSH need to store permissions in seperate file with "Full rsync mode" because remote user might not be able to store ownership
* Fix bug: restore permission failed on "Full rsync mode"
* Fix bug: glib.GError: Unknown internal child: selection
* Fix bug: GtkWarning: Unknown property: GtkLabel.margin-top
* Fix bug: check keyring backend only if password is needed
* switch to 'find -exec cmd {} +' (https://bugs.launchpad.net/backintime/+bug/1157639)
* change all indent tabs to 4 spaces

Version 1.0.22
* check free-space on ssh remote host (statvfs didn't work over sshfs)
* Add Password storage mode ssh
* Add "Full rsync mode" (can be faster but ...)
* Fix bug: "Restore to..." failed due to spaces in directory name (https://bugs.launchpad.net/backintime/+bug/1096319)
* Fix bug: host not found in known_hosts if port != 22 (https://bugs.launchpad.net/backintime/+bug/1130356)
* Fix bug: sshtools.py used not POSIX conform conditionals

Version 1.0.20
* Fix bug: restore remote path with spaces using mode ssh returned error

Version 1.0.18
* Fix packages: man & translations
* Fix bug: https://bugs.launchpad.net/backintime/+bug/1077446
* Fix bug: https://bugs.launchpad.net/backintime/+bug/1078979
* Fix bug: https://bugs.launchpad.net/backintime/+bug/1079479
* Map multiple arguments for gettext so they can be rearranged by translators

Version 1.0.16
* Fix a package dependecy problem ... this time for good (https://bugs.launchpad.net/backintime/+bug/1077446)

Version 1.0.14
* Fix a package dependecy problem

Versoin 1.0.12
* Add links to: website, documentation, report a bug, answers, faq
* Use libnotify for gnome/kde4 notifications instead of gnome specific libraries
* Fix bug: https://bugs.launchpad.net/backintime/+bug/1059247
* Add more schedule options: every 30 min, every 2 hours, every 4 hours, every 6 hours & every 12 hours
* Add generic mount-framework
* Add mode 'SSH' for backups on remote host using ssh protocol.
* Fix bug: wrong path if restore system root
* Fix bug: glade (xml) files did not translate
* Fix bug: https://bugs.launchpad.net/backintime/+bug/1073867

Version 1.0.10
* Add "Restore to ..." in replacement of copy (with or without drag & drop) because copy don't restore user/group/rights 
Version 1.0.8
* Fix bug: https://bugs.launchpad.net/backintime/+bug/723545
* Fix bug: https://bugs.launchpad.net/backintime/+bug/705237
* Fix bug: https://bugs.launchpad.net/backintime/+bug/696663
* Fix bug: https://bugs.launchpad.net/backintime/+bug/671946

Version 1.0.6
* Fix bug: https://bugs.launchpad.net/backintime/+bug/676223
* Smart remove: configurable options (https://bugs.launchpad.net/backintime/+bug/406765)
* Fix bug: https://bugs.launchpad.net/backintime/+bug/672705

Version 1.0.4
* SettingsDialog: show highly recommended excludes
* Fix bug: https://bugs.launchpad.net/backintime/+bug/664783
* Option to use checksum to detect changes (https://bugs.launchpad.net/backintime/+bug/666964)
* Option to select log verbosity (https://bugs.launchpad.net/backintime/+bug/664423)
* Gnome: use gloobus-preview if installed

Version 1.0.2
* reduce log file (no more duplicate "Compare with..." lines)
* declare backintime-kde4 packages as a replacement of backintime-kde

Version 1.0
* add '.dropbox*' to default exclude patterns (https://bugs.launchpad.net/backintime/+bug/628172)
* add option to take a snapshot at every boot (https://bugs.launchpad.net/backintime/+bug/621810)
* fix xattr
* add continue on errors (https://bugs.launchpad.net/backintime/+bug/616299)
* add expert options: copy unsafe links & copy links
* "user-callback" replace "user.callback" and receive profile informations
* documentation: on-line only (easier to maintain)
* add error log and error log view dialog (Gnome & KDE4)
* merge with: lp:~dave2010/backintime/minor-edits
* merge with: lp:~mcfonty/backintime/unique-snapshots-view
* fix bug: https://bugs.launchpad.net/backintime/+bug/588841
* fix bug: https://bugs.launchpad.net/backintime/+bug/588215
* fix bug: https://bugs.launchpad.net/backintime/+bug/588393
* fix bug: https://bugs.launchpad.net/backintime/+bug/426400
* fix bug: https://bugs.launchpad.net/backintime/+bug/575022
* fix bug: https://bugs.launchpad.net/backintime/+bug/571894
* fix bug: https://bugs.launchpad.net/backintime/+bug/553441
* fix bug: https://bugs.launchpad.net/backintime/+bug/550765
* fix bug: https://bugs.launchpad.net/backintime/+bug/507246
* fix bug: https://bugs.launchpad.net/backintime/+bug/538855
* fix bug: https://bugs.launchpad.net/backintime/+bug/386230
* fix bug: https://bugs.launchpad.net/backintime/+bug/527039
* reduce memory usage during compare with previous snapshot process
* fix bug: https://bugs.launchpad.net/backintime/+bug/520956
* fix bug: https://bugs.launchpad.net/backintime/+bug/520930
* fix bug: https://bugs.launchpad.net/backintime/+bug/521223
* custom backup hour (for daily backups or mode): https://bugs.launchpad.net/backintime/+bug/507451
* fix bug: https://bugs.launchpad.net/backintime/+bug/516066
* fix bug: https://bugs.launchpad.net/backintime/+bug/512813
* smart remove was slightly changed (https://bugs.launchpad.net/backintime/+bug/502435)
* fix bug: https://bugs.launchpad.net/backintime/+bug/503859
* make backup on restore optional
* fix bug: https://bugs.launchpad.net/backintime/+bug/501285
* add ionice support for user/cron backup process
* fix bug: https://bugs.launchpad.net/backintime/+bug/493558
* fix bug that could cause "ghost" folders in snapshots (LP: 406092)
* fix bug that converted / into // (LP: #455149)
* fix bug: https://bugs.launchpad.net/backintime/+bug/441628
* remove "schedule per included directory" (profiles do that) (+ bug LP: #412470)
* fig bug: https://bugs.launchpad.net/backintime/+bug/489380
* fix bug: https://bugs.launchpad.net/backintime/+bug/489319
* fix bug: https://bugs.launchpad.net/backintime/+bug/447841
* fix bug: https://bugs.launchpad.net/backintime/+bug/412695
* update Slovak translation (Tomáš Vadina <kyberdev@gmail.com>)
* multiple profiles support
* GNOME: fix notification
* backintime snapshot folder is restructured to ../backintime/machine/user/profile_id/
* added the possibility to include other snapshot folders within a profile, it can only read those, there is not a GUI implementation yet
* added a tag suffix to the snapshot_id, to avoid double snapshot_ids
* added a desktop file for kdesu and a test if kdesu or kdesudo should be used (LP: #389988)
* added expert option to disable snapshots when on battery (LP: #388178)
* fix bug handling big files by the GNOME GUI (LP: #409130)
* fix bug in handling of & characters by GNOME GUI (LP: #415848)
* fix a security bug in chmods before snapshot removal (LP: #419774)
* snapshots are stored entirely read-only (LP: #386275)
* fix exclude patterns in KDE4 (LP:#432537)
* fix opening german files with external applications in KDE (LP: #404652)
* changed default exclude patterns to caches, thumbnails, trashbins, and backups (LP: #422132)
* write access to snapshot folder is checked & change to snapshot version 2 (LP: #423086)
* fix small bugs (a.o. LP: #474307)
* Used a more standard crontab syntax (LP: #409783)
* Stop the "Over zealous removal of crontab entries" (LP: #451811)

Version 0.9.26
* update translations from Launchpad
* Fix a bug in smart-remove algorithm (https://bugs.launchpad.net/backintime/+bug/376104)
* Fix bug: https://bugs.launchpad.net/backintime/+bug/374477
* Fix bug: https://bugs.launchpad.net/backintime/+bug/375113
* update German translation (Michael Wiedmann <mw@miwie.in-berlin.de>)
* add '--no-check' option to configure scripts
* use only 'folder' term (more consistent with GNOME/KDE)
* add 'expert option': enable/disable nice for cron jobs
* GNOME & KDE4: refresh snapshots button force files view to update too
* you can include a backup parent directory (backup directory will auto-exclude itself)
* fix some small bugs

Version 0.9.24
* update translations
* KDE4: fix python string <=> QString problems
* KDE4 FilesView/SnapshotsDialog: ctrl-click just select (don't execute)
* KDE4: fix crush after "take snapshot" process (https://bugs.launchpad.net/backintime/+bug/366241)
* store basic permission in a special file so it can restore them correctly (event from NTFS)
* add config version
* implement Gnome/KDE4 systray icons and user.callback as plugins
* reorganize code: common/GNOME/KDE4
* GNOME: break the big glade file in multiple file
* backintime is no longer aware of 'backintime-gnome' and 'backintime-kde4'
  (you need run 'backintime-gnome' for GNOME version and
  'backintime-kde4' for KDE4 version)

Version 0.9.22.1
* fix French translation

Version 0.9.22
* update translations from Launchpad
* KDE4: fix some translation problems
* remove --safe-links for save/restore (this means copy symlinks as symlinks)
* update German translation (Michael Wiedmann <mw@miwie.in-berlin.de>)
* create directory now use python os.makedirs (replace use of mkdir command)
* KDE4: fix a crush related to QString - python string conversion
* GNOME & KDE4 SettingsDialog: if schedule automatic backups per directory is set, global schedule is hidden
* GNOME FilesView: thread "*~" files (backup files) as hidden files
* GNOME: use gtk-preferences icon for SettingsDialog (replace gtk-execute icon)
* expert option: $XDG_CONFIG_HOME/backintime/user.callback (if exists) is called a different steps
  of a "take snapshot" process (before, after, on error, is a new snapshot was taken).
* add more command line options: --snapshots-list, --snapshots-list-path, --last-snapshot, --last-snapshot-path
* follow FreeDesktop directories specs:
  $XDG_DATA_HOME (default: $HOME/.local/share) to store app.lock files
  $XDG_CONFIG_HOME (default: $HOME/.config) to save settings
* new install system: use more common steps (./configure; make; sudo make install)

Version 0.9.20
* smart remove: fix an important bug and make it more verbose in syslog
* update Spanish translation (Francisco Manuel García Claramonte <franciscomanuel.garcia@hispalinux.es>)

Version 0.9.18
* update translations from Launchpad
* update Slovak translation (Tomáš Vadina <kyberdev@gmail.com>)
* update French translation (Michel Corps <mahikeulbody@gmail.com>)
* update German translation (Michael Wiedmann <mw@miwie.in-berlin.de>)
* GNOME bugfix: fix a crush in files view for files with special characters (ex: "a%20b")
* GNOME SettingsDialog bugfix: if snapshots path is a new created folder, snapshots navigation (files view) don't work
* update doc
* GNOME & KDE4 MainWindow: Rename "Places" list with "Snapshots" 
* GNOME SettingsDialog bugfix: modify something, then press cancel. If you reopen the dialog it show wrong values (the ones before cancel)
* GNOME & KDE4: add root mode menu entries (use gksu for gnome and kdesudo for kde)
* GNOME & KDE4: MainWindow - Files view: if the current directory don't exists in current snapshot display a message
* SettingDialog: add an expert option to enable to schedule automatic backups per directory
* SettingDialog: schedule automatic backups - if the application can't find crontab it show an error
* SettingDialog: if the application can't write in snapshots directory there should be an error message
* add Polish translation (Paweł Hołuj <pholuj@gmail.com>)
* add cron in common package dependencies
* GNOME & KDE4: rework settings dialog
* SettingDialog: add an option to enable/disable notifications

Version 0.9.16.1
* fix a bug/crush for French version

Version 0.9.16
* update Spanish translation (Francisco Manuel García Claramonte <franciscomanuel.garcia@hispalinux.es>)
* add Slovak translation (Tomáš Vadina <kyberdev@gmail.com>)
* update Swedish translation (Niklas Grahn <terra.unknown@yahoo.com>)
* update French translation (Michel Corps <mahikeulbody@gmail.com>)
* update German translation (Michael Wiedmann <mw@miwie.in-berlin.de>)
* update Slovenian translation (Vanja Cvelbar <cvelbar@gmail.com>)
* don't show the snapshot that is being taken in snapshots list
* GNOME & KDE4: when the application starts and snapshots directory don't exists show a messagebox
* give more information for 'take snapshot' progress (to prove that is not blocked)
* MainWindow: rename 'Timeline' column with 'Snapshots'
* when it tries to take a snapshot if the snapshots directory don't exists
  (it is on a removable drive that is not plugged) it will notify and wait maximum 30 seconds 
  (for the drive to be plugged)
* GNOME & KDE4: add notify if the snapshots directory don't exists
* KDE4: rework MainWindow

Version 0.9.14
* update German translation (Michael Wiedmann <mw@miwie.in-berlin.de>)
* update Swedish translation (Niklas Grahn <terra.unknown@yahoo.com>)
* update Spanish translation (Francisco Manuel García Claramonte <franciscomanuel.garcia@hispalinux.es>)
* update French translation (Michel Corps <mahikeulbody@gmail.com>)
* GNOME & KDE4: rework MainWindow
* GNOME & KDE4: rework SettingsDialog
* GNOME & KDE4: add "smart" remove

Version 0.9.12
* bug fix: now if you include ".abc" folder and exclude ".*", ".abc" will be saved in the snapshot
* KDE4: add help
* add Slovenian translation (Vanja Cvelbar <cvelbar@gmail.com>)
* bug fix (GNOME): bookmarks with special characters

Version 0.9.10
* add Swedish translation (Niklas Grahn <terra.unknown@yahoo.com>)
* KDE4: drop and drop from backintime files view to any file manager
* bug fix: fix a segfault when running from cron

Version 0.9.8
* update Spanish translation (Francisco Manuel García Claramonte <franciscomanuel.garcia@hispalinux.es>)
* bug fix: unable to restore files that contains space char in their name
* unsafe links are ignored (that means that a link to a file/directory outside of include directories are ignored)
* KDE4: add copy to clipboard
* KDE4: sort files by name, size or date
* cron 5/10 minutes: replace mutiple lines with a single crontab line using divide (*/5 or */10)
* cron: when called from cron redirect output (stdout & stderr) to /dev/null

Version 0.9.6
* update Spanish translation (Francisco Manuel García Claramonte <franciscomanuel.garcia@hispalinux.es>)
* update German translation (Michael Wiedmann <mw@miwie.in-berlin.de>)
* GNOME: update docbook
* KDE4: add snapshots dialog
* GNOME & KDE4: add update snapshots button
* GNOME: handle special folders icons (home, desktop)

Version 0.9.4
* update German translation (Michael Wiedmann <mw@miwie.in-berlin.de>)
* gnome: better handling of 'take snapshot' status icon
* KDE4 (>= 4.1): first version (not finished)
* update man

Version 0.9.2
* update Spanish translation (Francisco Manuel García Claramonte <franciscomanuel.garcia@hispalinux.es>)
* update German translation (Michael Wiedmann <mw@miwie.in-berlin.de>)
* bug fix: if you add "/a" in include directories and "/a/b" in exclude patterns, "/a/b*" items
  are not excluded
* replace diff with rsync to check if a new snapshot is needed
* code cleanup
* add show hidden & backup files toggle button for files view
* bug fix: it does not include ".*" items even if they are not excluded
  (the items was included but not showed because hidden & backup files was never displayed
  in files view in previous versions)

Version 0.9
* update Spanish translation (Francisco Manuel García Claramonte <franciscomanuel.garcia@hispalinux.es>)
* make deb packages more debian friendly (thanks to Michael Wiedmann <mw@miwie.in-berlin.de>)
* update German translation (Michael Wiedmann <mw@miwie.in-berlin.de>)
* bug fix: when you open snapshots dialog for the second time ( or more ) and you make a diff 
  it will make the diff on the file for the first dialog ( all previous dialogs ) and then for 
  the current one
* better separation between common and gnome specific files and 
  divide backintime package in backintime-common & backintime-gnome
  (this will allow me to write other GUI front-ends like KDE4 or KDE)
* code cleanup

Version 0.8.20
* bug fix: sorting files/directories by name is now case insensitive
* getmessages.sh: ignore "gtk-" items (this are gtk stock item ids and should not be changed)

Version 0.8.18
* update man/docbook
* add sort columns in MainWindow/FileView (by name, by size or by date) and SnapshotsDialog (by date)
* fix German translation (Michael Wiedmann <mw@miwie.in-berlin.de>)

Version 0.8.16
* add Drag & Drop from MainWindow:FileView/SnapshotsDialog to Nautilus
* update German translation (Michael Wiedmann <mw@miwie.in-berlin.de>)

Version 0.8.14
* add more command line parameters ( --version, --snapshots, --help )
* fix a crush for getting info on dead symbolic links
* when taking a new backup based on the previous one don't copy the previous extra info (ex: name)
* copy unsafe links when taking a snapshot

Version 0.8.12
* add German translation (Michael Wiedmann <mw@miwie.in-berlin.de>)
* add SnapshotNameDialog
* add Name/Remove snapshot in main toolbar
* change the way it detects if the mainwindow is the ative window (no dialogs)
* toolbars: show icons only
* update Spanish translation (Francisco Manuel García Claramonte <franciscomanuel.garcia@hispalinux.es>)

Version 0.8.10
* SnapshotsDialog: add right-click popup-menu and a toolbar with copy & restore buttons
* use a more robust backup lock file
* log using syslog
* fix a small bug in copy to clipboard
* update Spanish translation (Francisco Manuel García Claramonte <franciscomanuel.garcia@hispalinux.es>)

Version 0.8.8
* SnapshotsDialog: add diff
* update Spanish translation (Francisco Manuel García Claramonte <franciscomanuel.garcia@hispalinux.es>)

Version 0.8.6
* fix change backup path crush
* add SnapshotsDialog

Version 0.8.2
* add right-click menu in files list: open (using gnome-open), copy (you can paste in Nautilus), restore (for snapshots only)
* add Copy toolbar button for files list

Version 0.8.1
* add every 5/10 minutes automatic backup

Version 0.8
* don't show backup files (*~)
* add backup files to default exclude patterns (*~)
* makedeb.sh: make a single package with all languages included
* install.sh: install all languages
* add English manual (man)
* add English help (docbook)
* add help button in main toolbar
* the application can be started with a 'path' to a folder or file as command line parameter
* when the application start, if it is already runnig pass it's command line to the first instance (this allow a basic integration with file-managers - see README)
* bug fix: when the application was started a second time it raise the first application's window but not always focused

Version 0.7.4
* if there is already a GUI instance running raise it
* add Spanish translation (Francisco Manuel García Claramonte <franciscomanuel.garcia@hispalinux.es>)

Version 0.7.2
* better integration with gnome icons (use mime-types)
* remember last path
* capitalize month in timeline (bug in french translation)

Version 0.7
* fix cron segfault 
* fix a crush when launched the very first time (not configured)
* multi-lingual support
* add French translation

Version 0.6.4
* remove About & Settings dialogs from the pager
* allow only one instance of the application

Version 0.6.2
* remember window position & size

Version 0.6
* when it make a snapshot it display an icon in systray area
* the background color for group items in timeline and places reflect more
  the system color scheme
* during restore only restore button is grayed ( even if everything is blocked )

Version 0.5.1
* add size & date columns in files view
* changed some texts

Version 0.5
* This is the first release.
<|MERGE_RESOLUTION|>--- conflicted
+++ resolved
@@ -1,6 +1,5 @@
 Back In Time
 
-<<<<<<< HEAD
 Version 1.1.xx
 * Fix bug: 'inotify_add_watch failed' while closing BIT
 * add option for custom rsync-options
@@ -22,13 +21,12 @@
 * add shortcuts (https://bugs.launchpad.net/backintime/+bug/686694)
 * add menubar (https://bugs.launchpad.net/backintime/+bug/528851)
 * port KDE4 GUI to pure Qt4 to replace both KDE4 and Gnome GUI
-=======
+
 Version 1.0.36
 * Fix bug: OSError if sshfs/encfs is not installed (https://bugs.launchpad.net/bugs/1316288)
 * Fix bug: TypeError in config.py check_config() (https://bugzilla.redhat.com/show_bug.cgi?id=1091644)
 * Fix bug: unhandled exception in create_last_snapshot_symlink() (https://bugs.launchpad.net/bugs/1269991)
 * disable keyring for root
->>>>>>> 9c4dfbf0
 
 Version 1.0.34
 * sync/flush all disks before shutdown (https://bugs.launchpad.net/bugs/1261031)
