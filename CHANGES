--- conflicted
+++ resolved
@@ -4,7 +4,6 @@
 * update Slovak translation (Tomáš Vadina <kyberdev@gmail.com>)
 * multiple profiles support
 * GNOME: fix notification
-<<<<<<< HEAD
 * added a desktop file for kdesu and a test if kdesu or kdesudo should be used (LP: #389988)
 * added expert option to disable snapshots when on battery (LP: #388178)
 * fix bug handling big files by the GNOME GUI (LP: #409130)
@@ -13,11 +12,8 @@
 * snapshots are stored entirely read-only (LP: #386275)
 * fix exclude patterns in KDE4 (LP:#432537)
 * fix opening german files with external applications in KDE (LP: #404652)
-* fix other small bugs
-=======
 * changed default exclude patterns to caches, thumbnails, trashbins, and backups (LP: #422132)
 * fix small bugs
->>>>>>> dd16c172
 
 Version 0.9.26
 * update translations from Launchpad
