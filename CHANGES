Back In Time

Version 1.4.2-dev (development of upcoming release)
* Fix bug: RTE: module 'qttools' has no attribute 'initate_translator' with encFS when prompting the user for a password (#1553)
<<<<<<< HEAD
* Build: Use PyLint in unit testing to catch E1101 (no-member) errors.
=======
* Translation: Minor modifications in source strings and updating language files.
>>>>>>> dc71a84d

Version 1.4.1 (2023-10-01)
* Dependency: Add "qt translations" to GUI runtime dependencies (#1538)
* Build: Unit tests do generically ignore all instead of well-known warnings now (#1539).
* Build: Warnings about missing Qt translation now are ignored while testing (#1537).
* Fix bug: GUI didn't start when "show hidden files" button was on (#1535).

Version 1.4.0 (2023-09-14)
* Project: Renamed branch "master" to "main" and started "gitflow" branching model.
* Refactor: Renamed qt4plugin.py to systrayiconplugin.py (we are using Qt5 for years now ;-)
* Refactor: Removed unfinished feature "Full system backup" (#1526)
* Fix bug: AttributeError: can't set attribute 'showHiddenFiles' in app.py (#1532)
* Fix bug: Check SSH login works on machines with limited commands (#1442)
* Fix bug: Missing icon in SSH private key button (#1364)
* Fix bug: Master issue for missing or empty system-tray icon (#1306)
* Fix bug: System-tray icon missing or empty (GUI and cron) (#1236)
* Fix bug: Improve KDE plasma icon compatibility (#1159)
* GUI Change: View last (snapshot) log button in GUI uses "document-open-recent" icon now instead of "document-new" (#1386)
* Fix bug: Unit test fails on some machines due to warning "Ignoring XDG_SESSION_TYPE=wayland on Gnome..." (#1429)
* Fix bug: Generation of config-manpage caused an error with Debian's Lintian (#1398).
* Fix bug: Return empty list in smartRemove (#1392, Debian Bug Report 973760)
* Fix bug: Taking a snapshot reports `rsync` errors now even if no snapshot was taken (#1491)
* Fix bug: takeSnapshot() recognizes errors now by also evaluating the rsync exit code (#489)
           Fixes related problem: Killing `rsync` was not handled gracefully (by ignoring the rsync exit code)
* Fix bug: The error user-callback is now always called if an error happened while taking a snapshot (#1491)
* Fix bug: D-Bus serviceHelper error "LimitExceeded: Maximum length of command line reached (100)":
           Max command length is now 120 instead of 100 (#1027)
* Feature: Introduce new error codes for the "error" user callback (as part of #1491):
           5: Error while taking a snapshot.
           6: New snapshot taken but with errors.
* Feature: The `rsync` exit code is now contained in the snapshot log (part of #489). Example:
           [E] Error: 'rsync' ended with exit code -9 (negative values are signal numbers, see 'kill -l')
* Fix bug: Treat rsync exit code 24 as INFO instead of ERROR (#1506)
* Breaking change: Minimal Python version 3.8 required (#1358).
* Removed: Handling and checking of user group "fuse" (#1472).
* Feature: Exclude /swapfile by default (#1053)
* Feature: Rearranged menu bar and its entries in the main window (#1487, #1478).
* Feature: Configure user interface language via config file and GUI.
* Documentation: Removed outdated docbook (#1345).
* Build: Introduced .readthedocs.yaml as asked by ReadTheDocs.org (#1443).
* Dependency: The oxygen icons should be installed with the BiT Qt GUI since they are used as fallback in case of missing icons
* Fix bug: Add support for ChainerBackend class as keyring which iterates over all supported keyring backends (#1410)
* Translation: Strings to translate now easier to understand for translators (#1448, #1457, #1462, #1465).
* Translation: Improved completeness of translations and additional modifications of source strings (#1454, #1512)
* Translation: Plural forms support (#1488).
* Removed: Translation in Canadian English, British English and Javanese (#1455).
* Added: Translation in Persian and Vietnamese (#1460).
* Added: Message to users (after 10 starts of BIT Gui) to motivate them contributing translations (#1473).

Version 1.3.3 (2023-01-04)
* Feature: New command line argument "--diagnostics" to show helpful info for better issue support (#1100)
* GUI change: Remove Exit button from the toolbar (#172)
* GUI change: Define accelerator keys for menu bar and tabs, as well as toolbar shortcuts (#1104)
* Desktop integration: Update .desktop file to mark Back In Time as a single main window program (#1258)
* Feature: Write all log output to stderr; do not pollute stdout with INFO and WARNING messages anymore (#1337)
* Fix bug: RTE "reentrant call inside io.BufferedWriter" in logFile.flush() during backup (#1003)
* Fix bug: Incompatibility with rsync 3.2.4 or later because of rsync's "new argument protection" (#1247). Deactivate "--old-args" rsync argument earlier recommaned to users as a workaround.
* Fix bug: DeprecationWarnings about invalid escape sequences.
* Fix bug: AttributeError in "Diff Options" dialog (#898)
* Fix bug: Settings GUI: "Save password to Keyring" was disabled due to "no appropriate keyring found" (#1321)
* Fix bug: Back in Time did not start with D-Bus error
           "dbus.exceptions.DBusException: org.freedesktop.DBus.Error.NameHasNoOwner:
            Could not get owner of name 'net.launchpad.backintime.serviceHelper': no such name"
            (fixes client-side part of #921 - system D-Bus part of the Udev serviceHelper is still under investigation).
* Fix bug: Avoid logging errors while waiting for a target drive to be mounted (#1142, #1143, #1328)
* Fix bug: [Arch Linux] AUR pkg "backintime-git": Build tests fails and installation is aborted (#1233, fixed with #921)
* Fix bug: Wrong systray icon showing in Wayland (#1244)
* Documentation update: Correct description of profile<N>.schedule.time in backintime-config manpage (#1270)
* Translation update: Brazilian Portuguese (#1267)
* Translation update: Italian (#1110, #1123)
* Translation update: French (#1077)
* Testing: Fix a test fail when dealing with an empty crontab (#1181)
* Testing: Fix a test fail when dealing with an empty config file (#1305)
* Testing: Skip "test_quiet_mode" (does not work reliably)
* Testing: Improve "test_diagnostics_arg" (introduced with #1100) to no longer fail
           when JSON output was mixed with logging output (part of #921, fixes #1233)
* Testing: Numerous fixes and extensions to testing (#1115, #1213, #1279, #1280, #1281, #1285, #1288, #1290, #1293, #1309, #1334)

Version 1.3.2 (2022-03-12)
* Fix bug: Tests no longer work with Python 3.10 (https://github.com/bit-team/backintime/issues/1175)

Version 1.3.1 (2021-07-05)
* bump version, forgot to push branch to Github before releasing

Version 1.3.0 (2021-07-04)
* Merge PR: Fix FileNotFoundError exception in mount.mounted, Thanks tatokis (https://github.com/bit-team/backintime/pull/1157)
* Merge PR: qt/plugins/notifyplugin: Fix setting self.user, not local variable, Thanks Zocker1999NET (https://github.com/bit-team/backintime/pull/1155)
* Merge PR: Use Link Color instead of lightGray as not to break theming, Thanks newhinton (https://github.com/bit-team/backintime/pull/1153)
* Merge PR: Match old and new rsync version format, Thanks TheTimeWalker (https://github.com/bit-team/backintime/pull/1139)
* Merge PR: 'TempPasswordThread' object has no attribute 'isAlive', Thanks FMeinicke (https://github.com/bit-team/backintime/pull/1135)
* Merge PR: Keep permissions of an existing mountpoint from being overridden, Thanks bentolor (https://github.com/bit-team/backintime/pull/1058)
* Fix bug: YEAR missing in config (https://github.com/bit-team/backintime/issues/1023)
* Fix bug: SSH module didn't send identification string while checking if remote host is available (https://github.com/bit-team/backintime/issues/1030)

Version 1.2.1 (2019-08-25)
* Fix bug: TypeError in backintime.py if mount failed while running a snapshot (https://github.com/bit-team/backintime/issues/1005)

Version 1.2.0 (2019-04-27)
* Fix bug: Exit code is linked to the wrong status message (https://github.com/bit-team/backintime/issues/906)
* minor changes to allow running BiT inside Docker (https://github.com/bit-team/backintime/pull/959)
* Fix bug: AppName showed 'python3' instead of 'Back In Time' (https://github.com/bit-team/backintime/issues/950)
* Fix bug: configured cipher is not used with all ssh-commands (https://github.com/bit-team/backintime/issues/934)
* remove progressbar on systray icon until BiT has it's own icon (https://github.com/bit-team/backintime/issues/902)
* Fix bug: 'make test' fails because local SSH server is running on non-standard port (https://github.com/bit-team/backintime/issues/945)
* clarify 'nocache' option (https://github.com/bit-team/backintime/issues/857)
* create a config-backup in root dir if backup is encrypted (https://github.com/bit-team/backintime/issues/556)
* Fix bug: 23:00 is missing in the list of every day hours (https://github.com/bit-team/backintime/issues/736)
* Fix bug: ssh-agent output changed (https://github.com/bit-team/backintime/issues/840)
* remove unused and undocumented userscript plugin
* Fix bug: exception on making backintime folder world writeable (https://github.com/bit-team/backintime/issues/812)
* Fix bug: stat free space for snapshot folder instead of backintime folder (https://github.com/bit-team/backintime/issues/733)
* add contextmenu for logview dialog which can copy, exclude and decode lines
* move progressbar under statusbar
* Fix bug: backintime root crontab doesn't run; missing line-feed 0x0A on last line (https://github.com/bit-team/backintime/issues/781)
* Fix bug: IndexError in inhibitSuspend (https://github.com/bit-team/backintime/issues/772)
* alleviate default exclude [Tt]rash* (https://github.com/bit-team/backintime/issues/759)
* enable high DPI scaling (https://github.com/bit-team/backintime/issues/732)
* Fix bug: polkit CheckAuthorization: race condition in privilege authorization (https://cve.mitre.org/cgi-bin/cvename.cgi?name=CVE-2017-7572)
* Fix bug: OSError when running backup-job from systemd (https://github.com/bit-team/backintime/issues/720)
* Smart Remove try to keep healthy snapshots (https://github.com/bit-team/backintime/issues/703)
* Fix critical bug: restore filesystem-root without 'Full rsync mode' with ACL and/or xargs activated broke whole system (https://github.com/bit-team/backintime/issues/708)
* Fix bug: use current folder if no file is selected in files view (https://github.com/bit-team/backintime/issues/687, https://github.com/bit-team/backintime/issues/685)
* Fix bug: don't reload profile after editing profile name (https://github.com/bit-team/backintime/issues/706)
* Fix bug: Exception in FileInfo
* ask for restore-to path before confirm (https://github.com/bit-team/backintime/issues/678)
* fix 'Back in Time (root)' on wayland (https://github.com/bit-team/backintime/issues/640)
* sort int values in config numerical instead if alphabetical (https://github.com/bit-team/backintime/issues/175#issuecomment-272941811)
* set timestamp directly after new snapshot (https://github.com/bit-team/backintime/issues/584)
* add shortcut CTRL+H for toggle show hidden files to fileselect dialog (https://github.com/bit-team/backintime/issues/378)
* add 'Edit user-callback' dialog
* Fix bug: failed to restore suid permissions (https://github.com/bit-team/backintime/issues/661)
* redesign restore menu (https://github.com/bit-team/backintime/issues/661)
* Fix bug: on remount user-callback got called AFTER trying to mount (https://github.com/bit-team/backintime/issues/654)
* add ability to disable SSH command- and ping-check (https://github.com/bit-team/backintime/issues/647)
* enable bwlimit for local profiles (https://github.com/bit-team/backintime/issues/646)
* import remote host-key into known_hosts from Settings
* copy public SSH key to remote host from Settings
* create a new SSH key from Settings
* Fix bug: confirm restore dialog has no scroll bar (https://github.com/bit-team/backintime/issues/625)
* Fix bug: DEFAULT_EXCLUDE not deletable (https://github.com/bit-team/backintime/issues/634)
* rename debian package from backintime-qt4 into backintime-qt
* rename paths and methods from *qt4* into *qt*
* rename executable backintime-qt4 into backintime-qt
* new config version 6, rename qt4 keys into qt, add new domain for schedule
* check crontab entries on every GUI startup (https://github.com/bit-team/backintime/issues/129)
* start a new ssh-agent instance only if necessary
* add cli command 'shutdown' (https://github.com/bit-team/backintime/issues/596)
* Fix bug: GUI status bar unreadable (https://github.com/bit-team/backintime/issues/612)
* Fix bug: udev schedule not working (https://github.com/bit-team/backintime/issues/605)
* add cli command 'smart-remove'
* make LogView and Settings Dialog non-modal (https://github.com/bit-team/backintime/issues/608)
* Fix bug: decode path spooled from /etc/mtab (https://github.com/bit-team/backintime/pull/607)
* Fix bug: in snapshots.py, gives more helpful advice if a lock file is present that shouldn't be.  (https://github.com/bit-team/backintime/issues/601)
* port to Qt5/pyqt5 (https://github.com/bit-team/backintime/issues/518)
* Fix bug: Fail to create remote snapshot path with spaces (https://github.com/bit-team/backintime/issues/567)
* Fix bug: broken new_snapshot can run into infinite saveToContinue loop (https://github.com/bit-team/backintime/issues/583)
* Recognize changes on previous runs while continuing new snapshots
* Fix bug: udev schedule didn't work with LUKS encrypted drives (https://github.com/bit-team/backintime/issues/466)
* Add pause, resume and stop function for running snapshots (https://github.com/bit-team/backintime/issues/474, https://github.com/bit-team/backintime/issues/195)
* Fix bug: sshMaxArg failed on none default ssh port (https://github.com/bit-team/backintime/issues/581)
* Fix bug: failed if remote host send SSH banner (https://github.com/bit-team/backintime/issues/581)
* Fix bug: incorrect handling of IPv6 addresses (https://github.com/bit-team/backintime/issues/577)
* use rsync to save permissions
* replace os.system calls with subprocess.Popen
* automatically refresh log view if a snapshot is currently running
* Fix bug: Snapshot Log View freeze on big log files (https://github.com/bit-team/backintime/issues/456)
* Fix bug: 'inotify_add_watch failed: file or directory not found' after deleting snapshot
* remove dependency for extended 'find' command on remote host
* make full-rsync mode default, remove the other mode
* Fix bug: a continued snapshot was not incremental (https://github.com/bit-team/backintime/issues/557)
* use rsync to remove snapshots which will give a nice speedup (https://github.com/bit-team/backintime/issues/151)
* open temporary local copy of files instead of original backup on double-click in GUI
* add option to decrypt paths in systray menu with mode ssh-encrypted
* open current log directly from systray icon during taking a snapshot
* add tool-tips to restore menu
* Fix bug: config backup in snapshot had wrong name if using --config option
* add --share-path option
* use Monospace font in logview
* add restore option --only-new
* add button 'Take snapshot with checksums'
* Fix bug: Can't open files with spaces in name (https://github.com/bit-team/backintime/issues/552)
* Fix bug: BIT-root won't start from .desktop file (https://github.com/bit-team/backintime/issues/549)
* Fix bug: Keyring doesn't work with KDE Plasma5 (https://github.com/bit-team/backintime/issues/545)
* Fix bug: Qt4 built-in phrases where not translated (https://bugs.debian.org/cgi-bin/bugreport.cgi?bug=816197)
* Fix bug: configure ignore unknown args (https://github.com/bit-team/backintime/issues/547)
* Fix bug: snapshots-list on command-line was not sorted
* Fix bug: SHA256 ssh-key fingerprint was not detected
* change default configure option to --no-fuse-group as Ubuntu >= 12.04 don't need fuse group-membership anymore
* Fix bug: new snapshot did not show up after finished
* Fix bug: TimeLine headers were not correct
* Fix lintian warning: manpage-has-errors-from-man: bad argument name 'P'
* Fix bug: wildcards ? and [] wasn't recognized correctly
* Fix bug: last char of last element in tools.get_rsync_caps got cut off
* Fix bug: TypeError in tools.get_git_ref_hash
* Do not print 'SnapshotID' or 'SnapshotPath' if running 'snapshots-list' command (and other) with '--quiet'
* Remove dependency 'ps'
* Fix bug: don't include empty values in list (https://github.com/bit-team/backintime/issues/521)
* Fix bug: bash-completion doesn't work for backintime-qt4
* Fix bug: 'make unittest' incorrectly used 'coverage' by default (https://github.com/bit-team/backintime/issues/522)
* Fix bug: pm-utils is deprecated; Remove dependency (https://github.com/bit-team/backintime/issues/519)
* rewrite huge parts of snapshots.py
* remove backwards compatibility to version < 1.0

Version 1.1.24 (2017-11-07)
* fix critical bug: CVE-2017-16667: shell injection in notify-send (https://github.com/bit-team/backintime/issues/834)

Version 1.1.22 (2017-10-28)
* fix bug: stat free space for snapshot folder instead of backintime folder (https://github.com/bit-team/backintime/issues/552733)
* backport bug fix: backintime root crontab doesn't run; missing line-feed 0x0A on last line (https://github.com/bit-team/backintime/issues/552781)
* backport bug fix: can't open files with spaces in name (https://github.com/bit-team/backintime/issues/552552)

Version 1.1.20 (2017-04-09)
* backport bug fix: CVE-2017-7572: polkit CheckAuthorization: race condition in privilege authorization

Version 1.1.18 (2017-03-29)
* Fix bug: manual snapshots from GUI didn't work (https://github.com/bit-team/backintime/issues/728)

Version 1.1.16 (2017-03-28)
* backport bug fix: start a new ssh-agent instance only if necessary (https://github.com/bit-team/backintime/issues/722)
* Fix bug: OSError when running backup-job from systemd (https://github.com/bit-team/backintime/issues/720)

Version 1.1.14 (2017-03-05)
* backport bug fix: udev schedule not working (https://github.com/bit-team/backintime/issues/605)
* backport bug fix: Keyring doesn't work with KDE Plasma5 (https://github.com/bit-team/backintime/issues/545)
* backport bug fix: nameError in tools.make_dirs (https://github.com/bit-team/backintime/issues/622)
* backport bug fix: use current folder if no file is selected in files view
* Fix critical bug: restore filesystem-root without 'Full rsync mode' with ACL and/or xargs activated broke whole system (https://github.com/bit-team/backintime/issues/708)

Version 1.1.12 (2016-01-11)
* Fix bug: remove x-terminal-emulator dependency (https://github.com/bit-team/backintime/issues/515)
* Fix bug: AttributeError in About Dialog (https://github.com/bit-team/backintime/issues/515)

Version 1.1.10 (2016-01-09)
* Fix bug: failed to remove empty lock file (https://github.com/bit-team/backintime/issues/505)
* Add Icon 'show-hidden' (https://github.com/bit-team/backintime/issues/507)
* Add Modify for Full System Backup button to settings page, to change some profile settings
* Fix bug: Restore the correct file owner and group fail if they are not present in system (https://github.com/bit-team/backintime/issues/58)
* add get|set_list_value to configfile
* Fix bug: QObject::startTimer error on closing app
* subclass ApplicationInstance in GUIApplicationInstance to reduce redundant code
* speed up app start by adding snapshots to timeline in background thread
* add warning on failed permission restore (https://github.com/bit-team/backintime/issues/58)
* add unittest (thanks to Dorian, Alexandre, Aurélien and Gregory from IAGL)
* Fix bug: FileNotFoundError while starting pw-cache from source
* continue an unfinished new_snapshot if possible (https://github.com/bit-team/backintime/issues/400)
* Fix bug: suppress warning about failed inhibit suspend if run as root (https://github.com/bit-team/backintime/issues/500)
* Fix bug: UI blocked/greyed out while removing snapshot (https://github.com/bit-team/backintime/issues/487)
* Fix bug: pw-cache failed on leftover PID file, using ApplicationInstance now (https://github.com/bit-team/backintime/issues/468)
* Fix bug: failed to parse some arguments (https://github.com/bit-team/backintime/issues/492)
* Fix bug: failed to start GUI if launched from systray icon
* Fix bug: deleted snapshot is still listed in Timeline if using mode SSH (https://github.com/bit-team/backintime/issues/493)
* Fix bug: PermissionError while deleting readonly files on sshfs mounted share (https://github.com/bit-team/backintime/issues/490)
* Add Nautilus-like shortcuts for navigating in file browser (https://github.com/bit-team/backintime/issues/483)
* speed up mounting of SSH+encrypted profiles
* Fix bug: create new encrypted profiles with encfs >= 1.8.0 failed (https://github.com/bit-team/backintime/issues/477)
* Fix bug: AttributeError in common/tools.py if keyring is missing (https://github.com/bit-team/backintime/issues/473)
* Fix bug: remote rename of 'new_snapshot' folder sometimes isn't recognized locally; rename local now (https://answers.launchpad.net/questions/271792)
* Move source code and bug tracking to GitHub

Version 1.1.8 (2015-09-28)
* Fix bug: unlock private SSH key run into 5sec timeout if password is empty
* show current app name and profile ID in syslog (https://launchpad.net/bugs/906213)
* Fix bug: BiT freeze when activate 'Decode path' in 'Snapshot Log View'
* Show 'Profiles' dropdown only in 'Last Log Viewer', add 'Snapshots' dropdown in 'Snapshot Log Viewer' (https://launchpad.net/bugs/1478219)
* Fix bug: empty grey window appears when starting the gui as root (https://launchpad.net/bugs/1493020)
* do not restore permission if they are identical with current permissions
* Fix bug: gnu_find_suffix_support doesn't set back to True (https://launchpad.net/bugs/1487781)
* security issue: do not run user-callback in a shell
* add option to not log user-callback output
* Fix lintian warning dbus-policy-without-send-destination
* apply timestamps-in-gzip.patch from Debian backintime/1.1.6-1 package
* run multiple smart-remove jobs in one screen session (https://launchpad.net/bugs/1487781)
* add error messages if PID file creation fail
* Fix bug: dbus exception if dbus systembus is not running
* Fix bug: depend on virtual package cron-daemon instead of cron for compatibility with other cron implementations (https://bugs.debian.org/cgi-bin/bugreport.cgi?bug=776856)
* Fix bug: wasn't able to start from alternate install dir (https://launchpad.net/bugs/478689)
* Fix bug: wasn't able to start from source dir
* Add Warning about unsupported filesystems
* use native Python code to check mountpoint
* Add expert option for stdout and stderr redirection in cronjobs (https://answers.launchpad.net/questions/270105)
* Fix bug: 'Inhibit Suspend' fails with 'org.freedesktop.PowerManagement.Inhibit' (https://launchpad.net/bugs/1485242)
* Fix bug: No mounting while selecting a secondary profile in the gui (https://launchpad.net/bugs/1481267)
* remove shebang in common/askpass.py and common/create-manpage-backintime-config.py
* Fix bug: fix for bug #1419466 broke crontab on Slackware (https://launchpad.net/bugs/1478576)
* Fix bug: fix for bug #1431305 broke pw-cache on Ubuntu (https://launchpad.net/bugs/1431305)
* Fix bash-complete
* show 'man backintime' on Help; remove link to backintime.le-web.org (https://launchpad.net/bugs/1475995)
* add --debug argument
* Fix bug: Settings accepted empty strings for Host/User/Profile-ID (https://launchpad.net/bugs/1477733)
* Fix bug: IndexError on 'check_remote_commands' due to too long args (https://launchpad.net/bugs/1471930)
* add --local-backup, --no-local-backup and --delete option to restore on command-line (https://launchpad.net/bugs/1467239)
* add 'backup on restore' option to confirm dialog
* add check-config command for command-line
* rewrite command-line argument parsing. Now using argparse
* add expert option SSH command prefix
* Fix bug: Makefile has no uninstall target (https://launchpad.net/bugs/1469152)

Version 1.1.6 (2015-06-27)
* show Profile name in systrayicon menu
* Fix bug: encrypted remote backup hangs on 'start encfsctl encode process' (https://launchpad.net/bugs/1455925)
* make own Exceptions a childclass from BackInTimeException
* Fix bug: missing profile<N>.name crashed GUI
* Fix bug: Segmentation fault caused by two QApplication instances (https://launchpad.net/bugs/1463732)
* remove consolekit from dependencies
* Fix bug: no Changes [C] log entries with 'Check for changes' disabled (https://launchpad.net/bugs/1463367)
* Fix bug: some changed options from Settingsdialog where not respected during automatic tests after hitting OK
* Fix bug: python version check fails on python 3.3 (https://launchpad.net/bugs/1463686)
* Specifying the SSH private key whenever ssh is called (https://launchpad.net/bugs/1433682)
* add to in-/exclude directly from mainwindow (https://launchpad.net/bugs/1454856)
* Fix bug: pw-cache didn't start on Mint KDE because of missing stdout and stderr (https://launchpad.net/bugs/1431305)
* add option to run Smart Remove in background on remote host (https://launchpad.net/bugs/1457210)
* Use current profile when starting GUI from Systray
* Fix bug: failed to restore file names with white spaces using CLI (https://launchpad.net/bugs/1435602)
* Fix bug: UnboundLocalError with 'last_snapshot' in _free_space (https://launchpad.net/bugs/1437623)

Version 1.1.4 (2015-03-22)
* add option to keep new snapshot with 'full rsync mode' regardless of changes (https://launchpad.net/bugs/1434722)
* Fix bug: wrong quote in 'Save config file'
* Fix bug: Deleting the last snapshot does not update the last_snapshot symlink (https://launchpad.net/bugs/1434724)
* remove base64 encoding for passwords as it doesn't add any security but broke the password process (https://launchpad.net/bugs/1431305)
* add confirm dialog before restoring (https://launchpad.net/bugs/438079)
* Fix bug: Wrong status text in the tray icon (https://launchpad.net/bugs/1429400)
* add option to run only one snapshot at a time
* Fix bug: restore permissions of lots of files made BackInTime unresponsive (https://launchpad.net/bugs/1428423)
* Fix bug: failed to restore file owner and group
* cache uuid in config so it doesn't fail if the device isn't plugged in (https://launchpad.net/bugs/1426881)
* add warning about wrong Python version in configure
* prevent snapshots from being removed with restore and delete; show warning if restore and delete filesystem root (https://answers.launchpad.net/questions/262837)
* Fix bug: OSError in free_space; add alternate method to get free space
* add bash-completion
* Fix bug: ugly theme while running as root on Gnome based DEs (https://launchpad.net/bugs/1418447)
* Fix bug: filename with broken charset throwed UnicodeError exception (https://launchpad.net/bugs/1419694)
* use 'crontab' instead of 'crontab -' to read from stdin (https://launchpad.net/bugs/1419466)

Version 1.1.2 (2015-02-04)
* sort 'Backup folders' in main window
* save in- and exclude sort order
* use PolicyKit to install Udev rules
* move compression from install to build in Makefiles
* use pkexec to start backintime-qt4 as root

Version 1.1.0 (2015-01-15)
* add tooltips for rsync options
* make only one debian/control
* multiselect files to restore (https://launchpad.net/bugs/1135886)
* force run manual snapshots on battery (https://launchpad.net/bugs/861553)
* backup encfs config to local config folder
* apply 'install-docs-move.patch' from Debian package by Jonathan Wiltshire
* add restore option to delete new files during restore (https://launchpad.net/bugs/1371951)
* use flock to prevent two instances running at the same time
* restore config dialog added (https://launchpad.net/bugs/480391)
* inhibit suspend/hibernate while take_snapshot or restore
* use more reliable code for get_user
* implement anacrons functions inside BIT => more flexible schedules and no new timestamp if there was an error
* automatically run in background if started with 'backintime --backup-job'
* fix typos and style warnings in manpages reported by Lintian (https://lintian.debian.org/full/jmw@debian.org.html#backintime_1.0.34-0.1)
* add exclude files by size (https://launchpad.net/bugs/823719)
* remove 'Auto Host/User/Profile-ID' as this is more confusing than helping
* Fix bug: check procname of pid-locks (https://launchpad.net/bugs/1341414)
* optional run 'rsync' with 'nocache' (https://launchpad.net/bugs/1344528)
* mark invalid exclude pattern with mode ssh-encrypted
* make Settingsdialog tabs scrollable
* remove colon (:) restriction in exclude pattern
* prevent starting new snapshot if restore is running
* Fix bug: Port check failed on IPv6 (https://launchpad.net/bugs/1361634)
* add top-level directory for tarball (https://launchpad.net/bugs/1359076)
* add more user-callback events (on App start and exit, on mount and unmount)
* add context menu to files view
* remove snapshots from commandline
* multi selection in timeline => remove multiple snapshots with one click
* print warning if started with sudo
* add more default exclude; remove [Cc]ache* from exclude
* Fix bug: 'inotify_add_watch failed' while closing BIT
* add option for custom rsync-options
* add ProgressBar for rsync
* add progress for smart-remove
* remove old status-bar message after a snapshot crashed.
* ask to include symlinks target instead link (https://launchpad.net/bugs/1117709)
* port to Python 3.x
* returncode >0 if there was an error (https://launchpad.net/bugs/1040995)
* Enable user-callback script to cancel a backup by returning a non-zero exit code.
* merge backintime-notify into backintime-qt4
* add --gksu/--gksudo arg to qt4/configure
* remember last path for each profile (https://bugs.launchpad.net/bugs/1254870)
* sort include and exclude list (https://bugs.launchpad.net/bugs/1193149)
* Timeline show tooltip 'Last check'
* Fix bug: systray icon didn't show up (https://bugs.launchpad.net/backintime/+bug/658424)
* show hidden files in FileDialog (https://bugs.launchpad.net/backintime/+bug/995925)
* add button text for all buttons (https://bugs.launchpad.net/backintime/+bug/992020)
* add shortcuts (https://bugs.launchpad.net/backintime/+bug/686694)
* add menubar (https://bugs.launchpad.net/backintime/+bug/528851)
* port KDE4 GUI to pure Qt4 to replace both KDE4 and Gnome GUI

Version 1.0.40 (2014-11-02)
* use fingerprint to check if ssh key was unlocked correctly (https://answers.launchpad.net/questions/256408)
* add fallback method to get UUID (https://answers.launchpad.net/questions/254140)
* Fix bug: 'Attempt to unlock mutex that was not locked'... this time for good

Version 1.0.38 (2014-10-01)
* Fix bug: 'Attempt to unlock mutex that was not locked' in gnomeplugin (https://answers.launchpad.net/questions/255225)
* compare os.path.realpath instead of os.stat to get devices UUID
* Fix bug: housekeeping by gnome-session-daemon might delete backup and original data (https://bugs.launchpad.net/bugs/1374343)
* Fix bug: Type Error in 'backintime --decode' (https://bugs.launchpad.net/bugs/1365072)
* Fix bug: take_snapshot didn't wait for snapshot folder come available if notifications are disabled (https://bugs.launchpad.net/bugs/1332979)

Version 1.0.36 (2014-08-06)
* remove UbuntuOne from exclude (https://bugs.launchpad.net/bugs/1340131)
* Gray out 'Add Profile' if 'Main Profile' isn't configured yet (https://bugs.launchpad.net/bugs/1335545)
* Don't check for fuse group-membership if group doesn't exist
* Fix bug: backintime-kde4 as root failed to load ssh-key (https://bugs.launchpad.net/bugs/1276348)
* Fix bug: kdesystrayicon.py crashes because of missing environ (https://bugs.launchpad.net/bugs/1332126)
* Fix bug: OSError if sshfs/encfs is not installed (https://bugs.launchpad.net/bugs/1316288)
* Fix bug: TypeError in config.py check_config() (https://bugzilla.redhat.com/show_bug.cgi?id=1091644)
* Fix bug: unhandled exception in create_last_snapshot_symlink() (https://bugs.launchpad.net/bugs/1269991)
* disable keyring for root

Version 1.0.34 (2013-12-21)
* sync/flush all disks before shutdown (https://bugs.launchpad.net/bugs/1261031)
* Fix bug: BIT running as root shutdown after snapshot, regardless of option checked (https://bugs.launchpad.net/bugs/1261022)

Version 1.0.32 (2013-12-13)
* Fix bug: cron scheduled snapshots won't start with 1.0.30

Version 1.0.30 (2013-12-12)
* scheduled and manual snapshots use --config
* make configure scripts portable (https://bugs.launchpad.net/backintime/+bug/377429)
* Fix bug: udev rule doesn't finish (https://bugs.launchpad.net/backintime/+bug/1249466)
* add symlink last_snapshot (https://bugs.launchpad.net/backintime/+bug/787118)
* add virtual package backintime-kde for PPA
* Fix multiple errors in PPA build process; reorganize updateversion.sh
* Fix bug: Mate and xfce desktop didn't show systray icon (https://bugs.launchpad.net/backintime/+bug/658424/comments/31)
* add option to run rsync with 'nice' or 'ionice' on remote host (https://bugs.launchpad.net/backintime/+bug/1240301)
* add Shutdown button to shutdown system after snapshot has finished (https://bugs.launchpad.net/backintime/+bug/838742)
* Fix bug: Ubuntu Lucid doesn't provide SecretServiceKeyring (https://bugs.launchpad.net/backintime/+bug/1243911)
* wrap long lines for syslog
* Fix bug: 'gksu backintime-gnome' failed with dbus.exceptions.DBusException

Version 1.0.28 (2013-10-19)
* remove config on 'apt-get purge'
* add more options for configure scripts; update README
* add udev schedule (run BIT as soon as the drive is connected)
* Fix bug: AttributeError with python-keyring>1.6.1 (https://bugs.launchpad.net/backintime/+bug/1234024)
* Fix bug: TypeError: KDirModel.removeColumns() is a private method in kde4/app.py (https://bugs.launchpad.net/backintime/+bug/1232694)
* add '--checksum' commandline option (https://bugs.launchpad.net/backintime/+bug/886021)
* Fix bug: sshfs mount disconnect after a while due to some firewalls (add ServerAliveInterval) (https://answers.launchpad.net/backintime/+question/235685)
* Fix bug: Ping fails if ICMP is disabled on remote host (https://bugs.launchpad.net/backintime/+bug/1226718)
* Fix bug: KeyError in getgrnam if there is no 'fuse' group (https://bugs.launchpad.net/backintime/+bug/1225561)
* Fix bug: anacrontab won't work with profilename with spaces (https://bugs.launchpad.net/backintime/+bug/1224620)
* Fix bug: NameError in tools.move_snapshots_folder (https://bugs.launchpad.net/backintime/+bug/871466)
* Fix bug: KPassivePopup is not defined (https://bugs.launchpad.net/backintime/+bug/871475)
* multi selection for include and exclude list (https://bugs.launchpad.net/backintime/+bug/660753)
* Fix bug: ValueError while reading pw-cache PID (https://answers.launchpad.net/backintime/+question/235407)

Version 1.0.26 (2013-09-07)
* add feature: keep min free inodes
* roll back commit 836.1.5 (check free-space on ssh remote host): statvfs DOES work over sshfs. But not with quite outdated sshd
* add daily anacron schedule
* add delete button and 'list only equal' in Snapshot dialog; multiSelect in snapshot list
* add manpage backintime-config and config-examples
* Fix bug: Restore makes files public during the operation
* Fix bug: Cannot keep modifications to cron (https://bugs.launchpad.net/backintime/+bug/698106)
* add feature: restore from command line; add option --config
* Fix bug: cannot stat 'backintime-kde4-root.desktop.kdesudo' (https://bugs.launchpad.net/backintime/+bug/696659)
* Fix bug: unreadable dark KDE color schemes (https://bugs.launchpad.net/backintime/+bug/1184920)
* use 'ps ax' to check if 'backintime --pw-cache' is still running
* mount after locking, unmount before unlocking in take_snapshot
* Fix bug: permission denied if remote uid wasn't the same as local uid
* add option --bwlimit for rsync
* redirect logger.error and .warning to stderr; new argument --quiet
* deactivate 'Save Password' if no keyring is available
* use Password-cache for user-input too
* handle two Passwords
* add 'SSH encrypted': mount / with encfs reverse and sync encrypted with rsync. EXPERIMENTAL!
* add 'Local encrypted': mount encfs

Version 1.0.24 (2013-05-08)
* hide check_for_canges if full_rsync_mode is checked
* DEFAULT_EXCLUDE system folders with /foo/* so at least the folder itself will backup
* DEFAULT_EXCLUDE /run; exclude MOUNT_ROOT with higher priority and not with DEFAULT_EXCLUDE anymore
* Fix bug: 'CalledProcessError' object has no attribute 'strerror'
* Fix bug: quote rsync remote path with spaces
* 'Save Password' default off to avoid problems with existing profiles
* if restore uid/gid failed try to restore at least gid
* SSH need to store permissions in separate file with "Full rsync mode" because remote user might not be able to store ownership
* Fix bug: restore permission failed on "Full rsync mode"
* Fix bug: glib.GError: Unknown internal child: selection
* Fix bug: GtkWarning: Unknown property: GtkLabel.margin-top
* Fix bug: check keyring backend only if password is needed
* switch to 'find -exec cmd {} +' (https://bugs.launchpad.net/backintime/+bug/1157639)
* change all indent tabs to 4 spaces

Version 1.0.22 (2013-03-26)
* check free-space on ssh remote host (statvfs didn't work over sshfs)
* Add Password storage mode ssh
* Add "Full rsync mode" (can be faster but ...)
* Fix bug: "Restore to..." failed due to spaces in directory name (https://bugs.launchpad.net/backintime/+bug/1096319)
* Fix bug: host not found in known_hosts if port != 22 (https://bugs.launchpad.net/backintime/+bug/1130356)
* Fix bug: sshtools.py used not POSIX conform conditionals

Version 1.0.20 (2012-12-15)
* Fix bug: restore remote path with spaces using mode ssh returned error

Version 1.0.18 (2012-11-17)
* Fix packages: man & translations
* Fix bug: https://bugs.launchpad.net/backintime/+bug/1077446
* Fix bug: https://bugs.launchpad.net/backintime/+bug/1078979
* Fix bug: https://bugs.launchpad.net/backintime/+bug/1079479
* Map multiple arguments for gettext so they can be rearranged by translators

Version 1.0.16 (2012-11-15)
* Fix a package dependency problem ... this time for good (https://bugs.launchpad.net/backintime/+bug/1077446)

Version 1.0.14 (2012-11-09)
* Fix a package dependency problem

Version 1.0.12 (2012-11-08)
* Add links to: website, documentation, report a bug, answers, faq
* Use libnotify for gnome/kde4 notifications instead of gnome specific libraries
* Fix bug: https://bugs.launchpad.net/backintime/+bug/1059247
* Add more schedule options: every 30 min, every 2 hours, every 4 hours, every 6 hours & every 12 hours
* Add generic mount-framework
* Add mode 'SSH' for backups on remote host using ssh protocol.
* Fix bug: wrong path if restore system root
* Fix bug: glade (xml) files did not translate
* Fix bug: https://bugs.launchpad.net/backintime/+bug/1073867

Version 1.0.10 (2012-03-06)
* Add "Restore to ..." in replacement of copy (with or without drag & drop) because copy don't restore user/group/rights

Version 1.0.8 (2011-06-18)
* Fix bug: https://bugs.launchpad.net/backintime/+bug/723545
* Fix bug: https://bugs.launchpad.net/backintime/+bug/705237
* Fix bug: https://bugs.launchpad.net/backintime/+bug/696663
* Fix bug: https://bugs.launchpad.net/backintime/+bug/671946

Version 1.0.6 (2011-01-02)
* Fix bug: https://bugs.launchpad.net/backintime/+bug/676223
* Smart remove: configurable options (https://bugs.launchpad.net/backintime/+bug/406765)
* Fix bug: https://bugs.launchpad.net/backintime/+bug/672705

Version 1.0.4 (2010-10-28)
* SettingsDialog: show highly recommended excludes
* Fix bug: https://bugs.launchpad.net/backintime/+bug/664783
* Option to use checksum to detect changes (https://bugs.launchpad.net/backintime/+bug/666964)
* Option to select log verbosity (https://bugs.launchpad.net/backintime/+bug/664423)
* Gnome: use gloobus-preview if installed

Version 1.0.2 (2010-10-16)
* reduce log file (no more duplicate "Compare with..." lines)
* declare backintime-kde4 packages as a replacement of backintime-kde

Version 1.0 (2010-10-16)
* add '.dropbox*' to default exclude patterns (https://bugs.launchpad.net/backintime/+bug/628172)
* add option to take a snapshot at every boot (https://bugs.launchpad.net/backintime/+bug/621810)
* fix xattr
* add continue on errors (https://bugs.launchpad.net/backintime/+bug/616299)
* add expert options: copy unsafe links & copy links
* "user-callback" replace "user.callback" and receive profile information
* documentation: on-line only (easier to maintain)
* add error log and error log view dialog (Gnome & KDE4)
* merge with: lp:~dave2010/backintime/minor-edits
* merge with: lp:~mcfonty/backintime/unique-snapshots-view
* fix bug: https://bugs.launchpad.net/backintime/+bug/588841
* fix bug: https://bugs.launchpad.net/backintime/+bug/588215
* fix bug: https://bugs.launchpad.net/backintime/+bug/588393
* fix bug: https://bugs.launchpad.net/backintime/+bug/426400
* fix bug: https://bugs.launchpad.net/backintime/+bug/575022
* fix bug: https://bugs.launchpad.net/backintime/+bug/571894
* fix bug: https://bugs.launchpad.net/backintime/+bug/553441
* fix bug: https://bugs.launchpad.net/backintime/+bug/550765
* fix bug: https://bugs.launchpad.net/backintime/+bug/507246
* fix bug: https://bugs.launchpad.net/backintime/+bug/538855
* fix bug: https://bugs.launchpad.net/backintime/+bug/386230
* fix bug: https://bugs.launchpad.net/backintime/+bug/527039
* reduce memory usage during compare with previous snapshot process
* fix bug: https://bugs.launchpad.net/backintime/+bug/520956
* fix bug: https://bugs.launchpad.net/backintime/+bug/520930
* fix bug: https://bugs.launchpad.net/backintime/+bug/521223
* custom backup hour (for daily backups or mode): https://bugs.launchpad.net/backintime/+bug/507451
* fix bug: https://bugs.launchpad.net/backintime/+bug/516066
* fix bug: https://bugs.launchpad.net/backintime/+bug/512813
* smart remove was slightly changed (https://bugs.launchpad.net/backintime/+bug/502435)
* fix bug: https://bugs.launchpad.net/backintime/+bug/503859
* make backup on restore optional
* fix bug: https://bugs.launchpad.net/backintime/+bug/501285
* add ionice support for user/cron backup process
* fix bug: https://bugs.launchpad.net/backintime/+bug/493558
* fix bug that could cause "ghost" folders in snapshots (LP: 406092)
* fix bug that converted / into // (LP: #455149)
* fix bug: https://bugs.launchpad.net/backintime/+bug/441628
* remove "schedule per included directory" (profiles do that) (+ bug LP: #412470)
* fig bug: https://bugs.launchpad.net/backintime/+bug/489380
* fix bug: https://bugs.launchpad.net/backintime/+bug/489319
* fix bug: https://bugs.launchpad.net/backintime/+bug/447841
* fix bug: https://bugs.launchpad.net/backintime/+bug/412695
* update Slovak translation (Tomáš Vadina <kyberdev@gmail.com>)
* multiple profiles support
* GNOME: fix notification
* backintime snapshot folder is restructured to ../backintime/machine/user/profile_id/
* added the possibility to include other snapshot folders within a profile, it can only read those, there is not a GUI implementation yet
* added a tag suffix to the snapshot_id, to avoid double snapshot_ids
* added a desktop file for kdesu and a test if kdesu or kdesudo should be used (LP: #389988)
* added expert option to disable snapshots when on battery (LP: #388178)
* fix bug handling big files by the GNOME GUI (LP: #409130)
* fix bug in handling of & characters by GNOME GUI (LP: #415848)
* fix a security bug in chmods before snapshot removal (LP: #419774)
* snapshots are stored entirely read-only (LP: #386275)
* fix exclude patterns in KDE4 (LP:#432537)
* fix opening german files with external applications in KDE (LP: #404652)
* changed default exclude patterns to caches, thumbnails, trashbins, and backups (LP: #422132)
* write access to snapshot folder is checked & change to snapshot version 2 (LP: #423086)
* fix small bugs (a.o. LP: #474307)
* Used a more standard crontab syntax (LP: #409783)
* Stop the "Over zealous removal of crontab entries" (LP: #451811)

Version 0.9.26 (2009-05-19)
* update translations from Launchpad
* Fix a bug in smart-remove algorithm (https://bugs.launchpad.net/backintime/+bug/376104)
* Fix bug: https://bugs.launchpad.net/backintime/+bug/374477
* Fix bug: https://bugs.launchpad.net/backintime/+bug/375113
* update German translation (Michael Wiedmann <mw@miwie.in-berlin.de>)
* add '--no-check' option to configure scripts
* use only 'folder' term (more consistent with GNOME/KDE)
* add 'expert option': enable/disable nice for cron jobs
* GNOME & KDE4: refresh snapshots button force files view to update too
* you can include a backup parent directory (backup directory will auto-exclude itself)
* fix some small bugs

Version 0.9.24 (2009-05-07)
* update translations
* KDE4: fix python string <=> QString problems
* KDE4 FilesView/SnapshotsDialog: ctrl-click just select (don't execute)
* KDE4: fix crush after "take snapshot" process (https://bugs.launchpad.net/backintime/+bug/366241)
* store basic permission in a special file so it can restore them correctly (event from NTFS)
* add config version
* implement Gnome/KDE4 systray icons and user.callback as plugins
* reorganize code: common/GNOME/KDE4
* GNOME: break the big glade file in multiple file
* backintime is no longer aware of 'backintime-gnome' and 'backintime-kde4'
  (you need run 'backintime-gnome' for GNOME version and
  'backintime-kde4' for KDE4 version)

Version 0.9.22.1 (2009-04-27)
* fix French translation

Version 0.9.22 (2009-04-24)
* update translations from Launchpad
* KDE4: fix some translation problems
* remove --safe-links for save/restore (this means copy symlinks as symlinks)
* update German translation (Michael Wiedmann <mw@miwie.in-berlin.de>)
* create directory now use python os.makedirs (replace use of mkdir command)
* KDE4: fix a crush related to QString - python string conversion
* GNOME & KDE4 SettingsDialog: if schedule automatic backups per directory is set, global schedule is hidden
* GNOME FilesView: thread "*~" files (backup files) as hidden files
* GNOME: use gtk-preferences icon for SettingsDialog (replace gtk-execute icon)
* expert option: $XDG_CONFIG_HOME/backintime/user.callback (if exists) is called a different steps
  of a "take snapshot" process (before, after, on error, is a new snapshot was taken).
* add more command line options: --snapshots-list, --snapshots-list-path, --last-snapshot, --last-snapshot-path
* follow FreeDesktop directories specs:
  $XDG_DATA_HOME (default: $HOME/.local/share) to store app.lock files
  $XDG_CONFIG_HOME (default: $HOME/.config) to save settings
* new install system: use more common steps (./configure; make; sudo make install)

Version 0.9.20 (2009-04-06)
* smart remove: fix an important bug and make it more verbose in syslog
* update Spanish translation (Francisco Manuel García Claramonte <franciscomanuel.garcia@hispalinux.es>)

Version 0.9.18 (2009-04-02)
* update translations from Launchpad
* update Slovak translation (Tomáš Vadina <kyberdev@gmail.com>)
* update French translation (Michel Corps <mahikeulbody@gmail.com>)
* update German translation (Michael Wiedmann <mw@miwie.in-berlin.de>)
* GNOME bugfix: fix a crush in files view for files with special characters (ex: "a%20b")
* GNOME SettingsDialog bugfix: if snapshots path is a new created folder, snapshots navigation (files view) don't work
* update doc
* GNOME & KDE4 MainWindow: Rename "Places" list with "Snapshots"
* GNOME SettingsDialog bugfix: modify something, then press cancel. If you reopen the dialog it show wrong values (the ones before cancel)
* GNOME & KDE4: add root mode menu entries (use gksu for gnome and kdesudo for kde)
* GNOME & KDE4: MainWindow - Files view: if the current directory don't exists in current snapshot display a message
* SettingDialog: add an expert option to enable to schedule automatic backups per directory
* SettingDialog: schedule automatic backups - if the application can't find crontab it show an error
* SettingDialog: if the application can't write in snapshots directory there should be an error message
* add Polish translation (Paweł Hołuj <pholuj@gmail.com>)
* add cron in common package dependencies
* GNOME & KDE4: rework settings dialog
* SettingDialog: add an option to enable/disable notifications

Version 0.9.16.1 (2009-03-16)
* fix a bug/crush for French version

Version 0.9.16 (2009-03-13)
* update Spanish translation (Francisco Manuel García Claramonte <franciscomanuel.garcia@hispalinux.es>)
* add Slovak translation (Tomáš Vadina <kyberdev@gmail.com>)
* update Swedish translation (Niklas Grahn <terra.unknown@yahoo.com>)
* update French translation (Michel Corps <mahikeulbody@gmail.com>)
* update German translation (Michael Wiedmann <mw@miwie.in-berlin.de>)
* update Slovenian translation (Vanja Cvelbar <cvelbar@gmail.com>)
* don't show the snapshot that is being taken in snapshots list
* GNOME & KDE4: when the application starts and snapshots directory don't exists show a messagebox
* give more information for 'take snapshot' progress (to prove that is not blocked)
* MainWindow: rename 'Timeline' column with 'Snapshots'
* when it tries to take a snapshot if the snapshots directory don't exists
  (it is on a removable drive that is not plugged) it will notify and wait maximum 30 seconds
  (for the drive to be plugged)
* GNOME & KDE4: add notify if the snapshots directory don't exists
* KDE4: rework MainWindow

Version 0.9.14 (2009-03-05)
* update German translation (Michael Wiedmann <mw@miwie.in-berlin.de>)
* update Swedish translation (Niklas Grahn <terra.unknown@yahoo.com>)
* update Spanish translation (Francisco Manuel García Claramonte <franciscomanuel.garcia@hispalinux.es>)
* update French translation (Michel Corps <mahikeulbody@gmail.com>)
* GNOME & KDE4: rework MainWindow
* GNOME & KDE4: rework SettingsDialog
* GNOME & KDE4: add "smart" remove

Version 0.9.12 (2009-02-28)
* bug fix: now if you include ".abc" folder and exclude ".*", ".abc" will be saved in the snapshot
* KDE4: add help
* add Slovenian translation (Vanja Cvelbar <cvelbar@gmail.com>)
* bug fix (GNOME): bookmarks with special characters

Version 0.9.10 (2009-02-24)
* add Swedish translation (Niklas Grahn <terra.unknown@yahoo.com>)
* KDE4: drop and drop from backintime files view to any file manager
* bug fix: fix a segfault when running from cron

Version 0.9.8 (2009-02-20)
* update Spanish translation (Francisco Manuel García Claramonte <franciscomanuel.garcia@hispalinux.es>)
* bug fix: unable to restore files that contains space char in their name
* unsafe links are ignored (that means that a link to a file/directory outside of include directories are ignored)
* KDE4: add copy to clipboard
* KDE4: sort files by name, size or date
* cron 5/10 minutes: replace multiple lines with a single crontab line using divide (*/5 or */10)
* cron: when called from cron redirect output (stdout & stderr) to /dev/null

Version 0.9.6 (2009-02-09)
* update Spanish translation (Francisco Manuel García Claramonte <franciscomanuel.garcia@hispalinux.es>)
* update German translation (Michael Wiedmann <mw@miwie.in-berlin.de>)
* GNOME: update docbook
* KDE4: add snapshots dialog
* GNOME & KDE4: add update snapshots button
* GNOME: handle special folders icons (home, desktop)

Version 0.9.4 (2009-01-30)
* update German translation (Michael Wiedmann <mw@miwie.in-berlin.de>)
* gnome: better handling of 'take snapshot' status icon
* KDE4 (>= 4.1): first version (not finished)
* update man

Version 0.9.2 (2009-01-16)
* update Spanish translation (Francisco Manuel García Claramonte <franciscomanuel.garcia@hispalinux.es>)
* update German translation (Michael Wiedmann <mw@miwie.in-berlin.de>)
* bug fix: if you add "/a" in include directories and "/a/b" in exclude patterns, "/a/b*" items
  are not excluded
* replace diff with rsync to check if a new snapshot is needed
* code cleanup
* add show hidden & backup files toggle button for files view
* bug fix: it does not include ".*" items even if they are not excluded
  (the items was included but not showed because hidden & backup files was never displayed
  in files view in previous versions)

Version 0.9 (2009-01-09)
* update Spanish translation (Francisco Manuel García Claramonte <franciscomanuel.garcia@hispalinux.es>)
* make deb packages more debian friendly (thanks to Michael Wiedmann <mw@miwie.in-berlin.de>)
* update German translation (Michael Wiedmann <mw@miwie.in-berlin.de>)
* bug fix: when you open snapshots dialog for the second time ( or more ) and you make a diff
  it will make the diff on the file for the first dialog ( all previous dialogs ) and then for
  the current one
* better separation between common and gnome specific files and
  divide backintime package in backintime-common & backintime-gnome
  (this will allow me to write other GUI front-ends like KDE4 or KDE)
* code cleanup

Version 0.8.20 (2008-12-22)
* bug fix: sorting files/directories by name is now case insensitive
* getmessages.sh: ignore "gtk-" items (this are gtk stock item ids and should not be changed)

Version 0.8.18 (2008-12-17)
* update man/docbook
* add sort columns in MainWindow/FileView (by name, by size or by date) and SnapshotsDialog (by date)
* fix German translation (Michael Wiedmann <mw@miwie.in-berlin.de>)

Version 0.8.16 (2008-12-11)
* add Drag & Drop from MainWindow:FileView/SnapshotsDialog to Nautilus
* update German translation (Michael Wiedmann <mw@miwie.in-berlin.de>)

Version 0.8.14 (2008-12-07)
* add more command line parameters ( --version, --snapshots, --help )
* fix a crush for getting info on dead symbolic links
* when taking a new backup based on the previous one don't copy the previous extra info (ex: name)
* copy unsafe links when taking a snapshot

Version 0.8.12 (2008-12-01)
* add German translation (Michael Wiedmann <mw@miwie.in-berlin.de>)
* add SnapshotNameDialog
* add Name/Remove snapshot in main toolbar
* change the way it detects if the mainwindow is the active window (no dialogs)
* toolbars: show icons only
* update Spanish translation (Francisco Manuel García Claramonte <franciscomanuel.garcia@hispalinux.es>)

Version 0.8.10 (2008-11-22)
* SnapshotsDialog: add right-click popup-menu and a toolbar with copy & restore buttons
* use a more robust backup lock file
* log using syslog
* fix a small bug in copy to clipboard
* update Spanish translation (Francisco Manuel García Claramonte <franciscomanuel.garcia@hispalinux.es>)

Version 0.8.8 (2008-11-19)
* SnapshotsDialog: add diff
* update Spanish translation (Francisco Manuel García Claramonte <franciscomanuel.garcia@hispalinux.es>)

Version 0.8.6 (2008-11-17)
* fix change backup path crush
* add SnapshotsDialog

Version 0.8.2 (2008-11-14)
* add right-click menu in files list: open (using gnome-open), copy (you can paste in Nautilus), restore (for snapshots only)
* add Copy toolbar button for files list

Version 0.8.1 (2008-11-10)
* add every 5/10 minutes automatic backup

Version 0.8 (2008-11-07)
* don't show backup files (*~)
* add backup files to default exclude patterns (*~)
* makedeb.sh: make a single package with all languages included
* install.sh: install all languages
* add English manual (man)
* add English help (docbook)
* add help button in main toolbar
* the application can be started with a 'path' to a folder or file as command line parameter
* when the application start, if it is already running pass its command line to the first instance (this allow a basic integration with file-managers - see README)
* bug fix: when the application was started a second time it raise the first application's window but not always focused

Version 0.7.4 (2008-11-03)
* if there is already a GUI instance running raise it
* add Spanish translation (Francisco Manuel García Claramonte <franciscomanuel.garcia@hispalinux.es>)

Version 0.7.2 (2008-10-28)
* better integration with gnome icons (use mime-types)
* remember last path
* capitalize month in timeline (bug in french translation)

Version 0.7 (2008-10-22)
* fix cron segfault
* fix a crush when launched the very first time (not configured)
* multi-lingual support
* add French translation

Version 0.6.4 (2008-10-20)
* remove About & Settings dialogs from the pager
* allow only one instance of the application

Version 0.6.2 (2008-10-16)
* remember window position & size

Version 0.6 (2008-10-13)
* when it make a snapshot it display an icon in systray area
* the background color for group items in timeline and places reflect more
  the system color scheme
* during restore only restore button is grayed ( even if everything is blocked )

Version 0.5.1 (2008-10-10)
* add size & date columns in files view
* changed some texts

Version 0.5 (2008-10-03)
* This is the first release.<|MERGE_RESOLUTION|>--- conflicted
+++ resolved
@@ -2,11 +2,8 @@
 
 Version 1.4.2-dev (development of upcoming release)
 * Fix bug: RTE: module 'qttools' has no attribute 'initate_translator' with encFS when prompting the user for a password (#1553)
-<<<<<<< HEAD
 * Build: Use PyLint in unit testing to catch E1101 (no-member) errors.
-=======
 * Translation: Minor modifications in source strings and updating language files.
->>>>>>> dc71a84d
 
 Version 1.4.1 (2023-10-01)
 * Dependency: Add "qt translations" to GUI runtime dependencies (#1538)
