--- conflicted
+++ resolved
@@ -1,14 +1,10 @@
 Back In Time
 
 Version 1.4.4-dev (development of upcoming release)
-<<<<<<< HEAD
-* TODO
-* Fix bug: `make install` ignored $(DEST) in file migration part (#1630)
-=======
 * Build: Fix bash-completion symlink creation while installing & adding --diagnostics (#1615)
 * Build: Activate PyLint error E602 (undefined-variable)
 * Build: TravisCI use PyQt (except arch "ppc64le")
->>>>>>> 83e4673c
+* Fix bug: `make install` ignored $(DEST) in file migration part (#1630)
 
 Version 1.4.3 (2024-01-30)
 * Feature: Exclude 'SingletonLock' and 'SingletonCookie' (Discord) and 'lock' (Mozilla Firefox) files by default (part of #1555)
