Back In Time

Version 1.3.4-dev (development of upcoming release)
* Project: Renamed branch "master" to "main" and started "gitflow" branching model.
* Fix bug: Add support for ChainerBackend class as keyring which iterates over all supported keyring backends (#1410)
# Fix bug: Unit test fails on some machines due to warning "Ignoring XDG_SESSION_TYPE=wayland on Gnome..." (#1429)
<<<<<<< HEAD
* Feature: Exclude swapfile by default (#1053)
=======
* Documentation: Removed outdated docbook (#1345).
>>>>>>> 4180211f

Version 1.3.3 (2023-01-04)
* New feature: Command line argument "--diagnostics" to show helpful info for better issue support (#1100)
* GUI change: Remove Exit button from the toolbar (#172)
* GUI change: Define accelerator keys for menu bar and tabs, as well as toolbar shortcuts (#1104)
* Desktop integration: Update .desktop file to mark Back In Time as a single main window program (#1258)
* Improvement: Write all log output to stderr; do not pollute stdout with INFO and WARNING messages anymore (#1337)
* Bugfix: RTE "reentrant call inside io.BufferedWriter" in logFile.flush() during backup (#1003)
* Bugfix: Incompatibility with rsync 3.2.4 or later because of rsync's "new argument protection" (#1247). Deactivate "--old-args" rsync argument earlier recommaned to users as a workaround.
* Bugfix: DeprecationWarnings about invalid escape sequences.
* Bugfix: AttributeError in "Diff Options" dialog (#898)
* Bugfix: Settings GUI: "Save password to Keyring" was disabled due to "no appropriate keyring found" (#1321)
* Bugfix: Back in Time did not start with D-Bus error
          "dbus.exceptions.DBusException: org.freedesktop.DBus.Error.NameHasNoOwner:
           Could not get owner of name 'net.launchpad.backintime.serviceHelper': no such name"
           (fixes client-side part of #921 - system D-Bus part of the Udev serviceHelper is still under investigation).
* Bugfix: Avoid logging errors while waiting for a target drive to be mounted (#1142, #1143, #1328)
* Bugfix: [Arch Linux] AUR pkg "backintime-git": Build tests fails and installation is aborted (#1233, fixed with #921)
* Bugfix: Wrong systray icon showing in Wayland (#1244)
* Documentation update: Correct description of profile<N>.schedule.time in backintime-config manpage (#1270)
* Translation update: Brazilian Portuguese (#1267)
* Translation update: Italian (#1110, #1123)
* Translation update: French (#1077)
* Testing: Fix a test fail when dealing with an empty crontab (#1181)
* Testing: Fix a test fail when dealing with an empty config file (#1305)
* Testing: Skip "test_quiet_mode" (does not work reliably)
* Testing: Improve "test_diagnostics_arg" (introduced with #1100) to no longer fail
           when JSON output was mixed with logging output (part of #921, fixes #1233)
* Testing: Numerous fixes and extensions to testing (#1115, #1213, #1279, #1280, #1281, #1285, #1288, #1290, #1293, #1309, #1334)

Version 1.3.2 (2022-03-12)
* Fix bug: Tests no longer work with Python 3.10 (https://github.com/bit-team/backintime/issues/1175)

Version 1.3.1 (2021-07-05)
* bump version, forgot to push branch to Github before releasing

Version 1.3.0 (2021-07-04)
* Merge PR: Fix FileNotFoundError exception in mount.mounted, Thanks tatokis (https://github.com/bit-team/backintime/pull/1157)
* Merge PR: qt/plugins/notifyplugin: Fix setting self.user, not local variable, Thanks Zocker1999NET (https://github.com/bit-team/backintime/pull/1155)
* Merge PR: Use Link Color instead of lightGray as not to break theming, Thanks newhinton (https://github.com/bit-team/backintime/pull/1153)
* Merge PR: Match old and new rsync version format, Thanks TheTimeWalker (https://github.com/bit-team/backintime/pull/1139)
* Merge PR: 'TempPasswordThread' object has no attribute 'isAlive', Thanks FMeinicke (https://github.com/bit-team/backintime/pull/1135)
* Merge PR: Keep permissions of an existing mountpoint from being overridden, Thanks bentolor (https://github.com/bit-team/backintime/pull/1058)
* Fix bug: YEAR missing in config (https://github.com/bit-team/backintime/issues/1023)
* Fix bug: SSH module didn't send identification string while checking if remote host is avilable (https://github.com/bit-team/backintime/issues/1030)

Version 1.2.1 (2019-08-25)
* Fix bug: TypeError in backintime.py if mount failed while running a snapshot (https://github.com/bit-team/backintime/issues/1005)

Version 1.2.0 (2019-04-27)
* Fix bug: Exit code is linked to the wrong status message (https://github.com/bit-team/backintime/issues/906)
* minor changes to allow running BiT inside Docker (https://github.com/bit-team/backintime/pull/959)
* Fix bug: AppName showed 'python3' instead of 'Back In Time' (https://github.com/bit-team/backintime/issues/950)
* Fix bug: configured cipher is not used with all ssh-commands (https://github.com/bit-team/backintime/issues/934)
* remove progressbar on systray icon until BiT has it's own icon (https://github.com/bit-team/backintime/issues/902)
* Fix bug: 'make test' fails because local SSH server is running on non-standard port (https://github.com/bit-team/backintime/issues/945)
* clearify 'nocache' option (https://github.com/bit-team/backintime/issues/857)
* create a config-backup in root dir if backup is encrypted (https://github.com/bit-team/backintime/issues/556)
* Fix bug: 23:00 is missing in the list of every day hours (https://github.com/bit-team/backintime/issues/736)
* Fix bug: ssh-agent output changed (https://github.com/bit-team/backintime/issues/840)
* remove unused and undocumented userscript plugin
* Fix bug: exception on making backintime folder world writeable (https://github.com/bit-team/backintime/issues/812)
* Fix bug: stat free space for snapshot folder instead of backintime folder (https://github.com/bit-team/backintime/issues/733)
* add contextmenu for logview dialog which can copy, exclude and decode lines
* move progressbar under statusbar
* Fix bug: backintime root crontab doesn't run; missinng line-feed 0x0A on last line (https://github.com/bit-team/backintime/issues/781)
* Fix bug: IndexError in inhibitSuspend (https://github.com/bit-team/backintime/issues/772)
* alleviate default exclude [Tt]rash* (https://github.com/bit-team/backintime/issues/759)
* enable high DPI scaling (https://github.com/bit-team/backintime/issues/732)
* Fix bug: polkit CheckAuthorization: race condition in privilege authorization (https://cve.mitre.org/cgi-bin/cvename.cgi?name=CVE-2017-7572)
* Fix bug: OSError when running backup-job from systemd (https://github.com/bit-team/backintime/issues/720)
* Smart Remove try to keep healthy snapshots (https://github.com/bit-team/backintime/issues/703)
* Fix critical bug: restore filesystem-root without 'Full rsync mode' with ACL and/or xargs activated broke whole system (https://github.com/bit-team/backintime/issues/708)
* Fix bug: use current folder if no file is selected in files view (https://github.com/bit-team/backintime/issues/687, https://github.com/bit-team/backintime/issues/685)
* Fix bug: don't reload profile after editing profile name (https://github.com/bit-team/backintime/issues/706)
* Fix bug: Exception in FileInfo
* ask for restore-to path before confirm (https://github.com/bit-team/backintime/issues/678)
* fix 'Back in Time (root)' on wayland (https://github.com/bit-team/backintime/issues/640)
* sort int values in config nummerical instead if alphabetical (https://github.com/bit-team/backintime/issues/175#issuecomment-272941811)
* set timestamp directly after new snapshot (https://github.com/bit-team/backintime/issues/584)
* add shortcut CTRL+H for toggle show hidden files to fileselect dialog (https://github.com/bit-team/backintime/issues/378)
* add 'Edit user-callback' dialog
* Fix bug: failed to restore suid permissions (https://github.com/bit-team/backintime/issues/661)
* redesign restore menu (https://github.com/bit-team/backintime/issues/661)
* Fix bug: on remount user-callback got called AFTER trying to mount (https://github.com/bit-team/backintime/issues/654)
* add ability to disable SSH command- and ping-check (https://github.com/bit-team/backintime/issues/647)
* enable bwlimit for local profiles (https://github.com/bit-team/backintime/issues/646)
* import remote host-key into known_hosts from Settings
* copy public SSH key to remote host from Settings
* create a new SSH key from Settings
* Fix bug: confirm restore dialog has no scroll bar (https://github.com/bit-team/backintime/issues/625)
* Fix bug: DEFAULT_EXCLUDE not deletable (https://github.com/bit-team/backintime/issues/634)
* rename debian package from backintime-qt4 into backintime-qt
* rename paths and methods from *qt4* into *qt*
* rename executable backintime-qt4 into backintime-qt
* new config version 6, rename qt4 keys into qt, add new domain for schedule
* check crontab entries on every GUI startup (https://github.com/bit-team/backintime/issues/129)
* start a new ssh-agent instance only if necessary
* add cli command 'shutdown' (https://github.com/bit-team/backintime/issues/596)
* Fix bug: GUI status bar unreadable (https://github.com/bit-team/backintime/issues/612)
* Fix bug: udev schedule not working (https://github.com/bit-team/backintime/issues/605)
* add cli command 'smart-remove'
* make LogView and Settings Dialog non-modal (https://github.com/bit-team/backintime/issues/608)
* Fix bug: decode path spooled from /etc/mtab (https://github.com/bit-team/backintime/pull/607)
* Fix bug: in snapshots.py, gives more helpful advice if a lock file is present that shouldn't be.  (https://github.com/bit-team/backintime/issues/601)
* port to Qt5/pyqt5 (https://github.com/bit-team/backintime/issues/518)
* Fix bug: Fail to create remote snapshot path with spaces (https://github.com/bit-team/backintime/issues/567)
* Fix bug: broken new_snapshot can run into infinite saveToContinue loop (https://github.com/bit-team/backintime/issues/583)
* Recognize changes on previous runs while continuing new snapshots
* Fix bug: udev schedule didn't work with LUKS encrypted drives (https://github.com/bit-team/backintime/issues/466)
* Add pause, resume and stop function for running snapshots (https://github.com/bit-team/backintime/issues/474, https://github.com/bit-team/backintime/issues/195)
* Fix bug: sshMaxArg failed on none default ssh port (https://github.com/bit-team/backintime/issues/581)
* Fix bug: failed if remote host send SSH banner (https://github.com/bit-team/backintime/issues/581)
* Fix bug: incorrect handling of IPv6 addresses (https://github.com/bit-team/backintime/issues/577)
* use rsync to save permissions
* replace os.system calls with subprocess.Popen
* automatically refresh log view if a snapshot is currently running
* Fix bug: Snapshot Log View freeze on big log files (https://github.com/bit-team/backintime/issues/456)
* Fix bug: 'inotify_add_watch failed: file or directory not found' after deleting snapshot
* remove dependency for extended 'find' command on remote host
* make full-rsync mode default, remove the other mode
* Fix bug: a continued snapshot was not incremental (https://github.com/bit-team/backintime/issues/557)
* use rsync to remove snapshots which will give a nice speedup (https://github.com/bit-team/backintime/issues/151)
* open temporary local copy of files instead of original backup on double-click in GUI
* add option to decrypt paths in systray menu with mode ssh-encrypted
* open current log directly from systray icon during taking a snapshot
* add tool-tips to restore menu
* Fix bug: config backup in snapshot had wrong name if using --config option
* add --share-path option
* use Monospace font in logview
* add restore option --only-new
* add button 'Take snapshot with checksums'
* Fix bug: Can't open files with spaces in name (https://github.com/bit-team/backintime/issues/552)
* Fix bug: BIT-root won't start from .desktop file (https://github.com/bit-team/backintime/issues/549)
* Fix bug: Keyring doesn't work with KDE Plasma5 (https://github.com/bit-team/backintime/issues/545)
* Fix bug: Qt4 built-in phrases where not translated (https://bugs.debian.org/cgi-bin/bugreport.cgi?bug=816197)
* Fix bug: configure ingnore unknown args (https://github.com/bit-team/backintime/issues/547)
* Fix bug: snapshots-list on command-line was not sorted
* Fix bug: SHA256 ssh-key fingerprint was not detected
* change default configure option to --no-fuse-group as Ubuntu >= 12.04 don't need fuse group-membership anymore
* Fix bug: new snapshot did not show up after finished
* Fix bug: TimeLine headers were not correct
* Fix lintian warning: manpage-has-errors-from-man: bad argument name 'P'
* Fix bug: wildcards ? and [] wasn't recognized correctly
* Fix bug: last char of last element in tools.get_rsync_caps got cut off
* Fix bug: TypeError in tools.get_git_ref_hash
* Do not print 'SnapshotID' or 'SnapshotPath' if running 'snapshots-list' command (and other) with '--quiet'
* Remove dependency 'ps'
* Fix bug: don't include empty values in list (https://github.com/bit-team/backintime/issues/521)
* Fix bug: bash-completion doesn't work for backintime-qt4
* Fix bug: 'make unittest' incorrectly used 'coverage' by default (https://github.com/bit-team/backintime/issues/522)
* Fix bug: pm-utils is deprecated; Remove dependency (https://github.com/bit-team/backintime/issues/519)
* rewrite huge parts of snapshots.py
* remove backwards compatibility to version < 1.0

Version 1.1.24 (2017-11-07)
* fix critical bug: CVE-2017-16667: shell injection in notify-send (https://github.com/bit-team/backintime/issues/834)

Version 1.1.22 (2017-10-28)
* fix bug: stat free space for snapshot folder instead of backintime folder (https://github.com/bit-team/backintime/issues/552733)
* backport bug fix: backintime root crontab doesn't run; missinng line-feed 0x0A on last line (https://github.com/bit-team/backintime/issues/552781)
* backport bug fix: can't open files with spaces in name (https://github.com/bit-team/backintime/issues/552552)

Version 1.1.20 (2017-04-09)
* backport bug fix: CVE-2017-7572: polkit CheckAuthorization: race condition in privilege authorization

Version 1.1.18 (2017-03-29)
* Fix bug: manual snapshots from GUI didn't work (https://github.com/bit-team/backintime/issues/728)

Version 1.1.16 (2017-03-28)
* backport bug fix: start a new ssh-agent instance only if necessary (https://github.com/bit-team/backintime/issues/722)
* Fix bug: OSError when running backup-job from systemd (https://github.com/bit-team/backintime/issues/720)

Version 1.1.14 (2017-03-05)
* backport bug fix: udev schedule not working (https://github.com/bit-team/backintime/issues/605)
* backport bug fix: Keyring doesn't work with KDE Plasma5 (https://github.com/bit-team/backintime/issues/545)
* backport bug fix: nameError in tools.make_dirs (https://github.com/bit-team/backintime/issues/622)
* backport bug fix: use current folder if no file is selected in files view
* Fix critical bug: restore filesystem-root without 'Full rsync mode' with ACL and/or xargs activated broke whole system (https://github.com/bit-team/backintime/issues/708)

Version 1.1.12 (2016-01-11)
* Fix bug: remove x-terminal-emulator dependency (https://github.com/bit-team/backintime/issues/515)
* Fix bug: AttributeError in About Dialog (https://github.com/bit-team/backintime/issues/515)

Version 1.1.10 (2016-01-09)
* Fix bug: failed to remove empty lock file (https://github.com/bit-team/backintime/issues/505)
* Add Icon 'show-hidden' (https://github.com/bit-team/backintime/issues/507)
* Add Modify for Full System Backup button to settings page, to change some profile settings
* Fix bug: Restore the correct file owner and group fail if they are not present in system (https://github.com/bit-team/backintime/issues/58)
* add get|set_list_value to configfile
* Fix bug: QObject::startTimer error on closing app
* subclass ApplicationInstance in GUIApplicationInstance to reduce redundant code
* speed up app start by adding snapshots to timeline in background thread
* add warning on failed permission restore (https://github.com/bit-team/backintime/issues/58)
* add unittest (thanks to Dorian, Alexandre, Aurélien and Gregory from IAGL)
* Fix bug: FileNotFoundError while starting pw-cache from source
* continue an unfinished new_snapshot if possible (https://github.com/bit-team/backintime/issues/400)
* Fix bug: suppress warning about failed inhibit suspend if run as root (https://github.com/bit-team/backintime/issues/500)
* Fix bug: UI blocked/greyed out while removing snapshot (https://github.com/bit-team/backintime/issues/487)
* Fix bug: pw-cache failed on leftover PID file, using ApplicationInstance now (https://github.com/bit-team/backintime/issues/468)
* Fix bug: failed to parse some arguments (https://github.com/bit-team/backintime/issues/492)
* Fix bug: failed to start GUI if launched from systray icon
* Fix bug: deleted snapshot is still listed in Timeline if using mode SSH (https://github.com/bit-team/backintime/issues/493)
* Fix bug: PermissionError while deleting readonly files on sshfs mounted share (https://github.com/bit-team/backintime/issues/490)
* Add Nautilus-like shortcuts for navigating in file browser (https://github.com/bit-team/backintime/issues/483)
* speed up mounting of SSH+encrypted profiles
* Fix bug: creat new encrypted profiles with encfs >= 1.8.0 failed (https://github.com/bit-team/backintime/issues/477)
* Fix bug: AttributeError in common/tools.py if keyring is missing (https://github.com/bit-team/backintime/issues/473)
* Fix bug: remote rename of 'new_snapshot' folder sometimes isn't recognized locally; rename local now (https://answers.launchpad.net/questions/271792)
* Move source code and bug tracking to GitHub

Version 1.1.8 (2015-09-28)
* Fix bug: unlock private SSH key run into 5sec timeout if password is empty
* show current app name and profile ID in syslog (https://launchpad.net/bugs/906213)
* Fix bug: BiT freeze when activate 'Decode path' in 'Snapshot Log View'
* Show 'Profiles' dropdown only in 'Last Log Viewer', add 'Snapshots' dropdown in 'Snapshot Log Viewer' (https://launchpad.net/bugs/1478219)
* Fix bug: empty grey window appears when starting the gui as root (https://launchpad.net/bugs/1493020)
* do not restore permission if they are identical with current permissions
* Fix bug: gnu_find_suffix_support doesn't set back to True (https://launchpad.net/bugs/1487781)
* security issue: do not run user-callback in a shell
* add option to not log user-callback output
* Fix lintian warning dbus-policy-without-send-destination
* apply timestamps-in-gzip.patch from Debian backintime/1.1.6-1 package
* run multiple smart-remove jobs in one screen session (https://launchpad.net/bugs/1487781)
* add error messages if PID file creation fail
* Fix bug: dbus exception if dbus systembus is not running
* Fix bug: depend on virtual package cron-daemon instead of cron for compatiblity with other cron implementations (https://bugs.debian.org/cgi-bin/bugreport.cgi?bug=776856)
* Fix bug: wasn't able to start from alternate install dir (https://launchpad.net/bugs/478689)
* Fix bug: wasn't able to start from source dir
* Add Warning about unsupported filesystems
* use native Python code to check mountpoint
* Add expert option for stdout and stderr redirection in cronjobs (https://answers.launchpad.net/questions/270105)
* Fix bug: 'Inhibit Suspend' fails with 'org.freedesktop.PowerManagement.Inhibit' (https://launchpad.net/bugs/1485242)
* Fix bug: No mounting while selecting a secondary profile in the gui (https://launchpad.net/bugs/1481267)
* remove shebang in common/askpass.py and common/create-manpage-backintime-config.py
* Fix bug: fix for bug #1419466 broke crontab on Slackware (https://launchpad.net/bugs/1478576)
* Fix bug: fix for bug #1431305 broke pw-cache on Ubuntu (https://launchpad.net/bugs/1431305)
* Fix bash-complete
* show 'man backintime' on Help; remove link to backintime.le-web.org (https://launchpad.net/bugs/1475995)
* add --debug argument
* Fix bug: Settings accepted empty strings for Host/User/Profile-ID (https://launchpad.net/bugs/1477733)
* Fix bug: IndexError on 'check_remote_commands' due to too long args (https://launchpad.net/bugs/1471930)
* add --local-backup, --no-local-backup and --delete option to restore on command-line (https://launchpad.net/bugs/1467239)
* add 'backup on restore' option to confirm dialog
* add check-config command for command-line
* rewrite command-line argument parsing. Now using argparse
* add expert option SSH command prefix
* Fix bug: Makefile has no uninstall target (https://launchpad.net/bugs/1469152)

Version 1.1.6 (2015-06-27)
* show Profile name in systrayicon menu
* Fix bug: encrypted remote backup hangs on 'start encfsctl encode process' (https://launchpad.net/bugs/1455925)
* make own Exceptions a childclass from BackInTimeException
* Fix bug: missing profile<N>.name crashed GUI
* Fix bug: Segmentation fault caused by two QApplication instances (https://launchpad.net/bugs/1463732)
* remove consolekit from dependencies
* Fix bug: no Changes [C] log entries with 'Check for changes' disabled (https://launchpad.net/bugs/1463367)
* Fix bug: some changed options from Settingsdialog where not respected during automatic tests after hitting OK
* Fix bug: python version check fails on python 3.3 (https://launchpad.net/bugs/1463686)
* Specifying the SSH private key whenever ssh is called (https://launchpad.net/bugs/1433682)
* add to in-/exclude directly from mainwindow (https://launchpad.net/bugs/1454856)
* Fix bug: pw-cache didn't start on Mint KDE because of missing stdout and stderr (https://launchpad.net/bugs/1431305)
* add option to run Smart Remove in background on remote host (https://launchpad.net/bugs/1457210)
* Use current profile when starting GUI from Systray
* Fix bug: failed to restore file names with white spaces using CLI (https://launchpad.net/bugs/1435602)
* Fix bug: UnboundLocalError with 'last_snapshot' in _free_space (https://launchpad.net/bugs/1437623)

Version 1.1.4 (2015-03-22)
* add option to keep new snapshot with 'full rsync mode' regardless of changes (https://launchpad.net/bugs/1434722)
* Fix bug: wrong quote in 'Save config file'
* Fix bug: Deleting the last snapshot does not update the last_snapshot symlink (https://launchpad.net/bugs/1434724)
* remove base64 encoding for passwords as it doesn't add any security but broke the password process (https://launchpad.net/bugs/1431305)
* add confirm dialog before restoring (https://launchpad.net/bugs/438079)
* Fix bug: Wrong status text in the tray icon (https://launchpad.net/bugs/1429400)
* add option to run only one snapshot at a time
* Fix bug: restore permissions of lots of files made BackInTime unresposive (https://launchpad.net/bugs/1428423)
* Fix bug: failed to restore file owner and group
* cache uuid in config so it doesn't fail if the device isn't pluged in (https://launchpad.net/bugs/1426881)
* add warning about wrong Python version in configure
* prevent snapshots from being removed with restore and delete; show warning if restore and delete filesystem root (https://answers.launchpad.net/questions/262837)
* Fix bug: OSError in free_space; add alternate method to get free space
* add bash-completion
* Fix bug: ugly theme while running as root on Gnome based DEs (https://launchpad.net/bugs/1418447)
* Fix bug: filename with broken charset throwed UnicodeError exception (https://launchpad.net/bugs/1419694)
* use 'crontab' instead of 'crontab -' to read from stdin (https://launchpad.net/bugs/1419466)

Version 1.1.2 (2015-02-04)
* sort 'Backup folders' in main window
* save in- and exclude sort order
* use PolicyKit to install Udev rules
* move compression from install to build in Makefiles
* use pkexec to start backintime-qt4 as root

Version 1.1.0 (2015-01-15)
* add tooltips for rsync options
* make only one debian/control
* multiselect files to restore (https://launchpad.net/bugs/1135886)
* force run manual snapshots on battery (https://launchpad.net/bugs/861553)
* backup encfs config to local config folder
* apply 'install-docs-move.patch' from Debian package by Jonathan Wiltshire
* add restore option to delete new files during restore (https://launchpad.net/bugs/1371951)
* use flock to prevent two instances running at the same time
* restore config dialog added (https://launchpad.net/bugs/480391)
* inhibit suspend/hibernate while take_snapshot or restore
* use more reliable code for get_user
* implement anacrons functions inside BIT => more flexible schedules and no new timestamp if there was an error
* automatically run in background if started with 'backintime --backup-job'
* fix typos and style warnings in manpages reported by Lintian (https://lintian.debian.org/full/jmw@debian.org.html#backintime_1.0.34-0.1)
* add exclude files by size (https://launchpad.net/bugs/823719)
* remove 'Auto Host/User/Profile-ID' as this is more confiusing than helping
* Fix bug: check procname of pid-locks (https://launchpad.net/bugs/1341414)
* optional run 'rsync' with 'nocache' (https://launchpad.net/bugs/1344528)
* mark invalid exclude pattern with mode ssh-encrypted
* make Settingsdialog tabs scrollable
* remove colon (:) restriction in exclude pattern
* prevent starting new snapshot if restore is running
* Fix bug: Port check failed on IPv6 (https://launchpad.net/bugs/1361634)
* add top-level directory for tarball (https://launchpad.net/bugs/1359076)
* add more user-callback events (on App start and exit, on mount and unmount)
* add context menu to files view
* remove snapshots from commandline
* multi selection in timeline => remove multiple snapshots with one click
* print warning if started with sudo
* add more default exclude; remove [Cc]ache* from exclude
* Fix bug: 'inotify_add_watch failed' while closing BIT
* add option for custom rsync-options
* add ProgressBar for rsync
* add progress for smart-remove
* remove old status-bar message after a snapshot crashed.
* ask to include symlinks target instead link (https://launchpad.net/bugs/1117709)
* port to Python 3.x
* returncode >0 if there was an error (https://launchpad.net/bugs/1040995)
* Enable user-callback script to cancel a backup by returning a non-zero exit code.
* merge backintime-notify into backintime-qt4
* add --gksu/--gksudo arg to qt4/configure
* remember last path for each profile (https://bugs.launchpad.net/bugs/1254870)
* sort include and exclude list (https://bugs.launchpad.net/bugs/1193149)
* Timeline show tooltip 'Last check'
* Fix bug: systray icon didn't show up (https://bugs.launchpad.net/backintime/+bug/658424)
* show hidden files in FileDialog (https://bugs.launchpad.net/backintime/+bug/995925)
* add button text for all buttons (https://bugs.launchpad.net/backintime/+bug/992020)
* add shortcuts (https://bugs.launchpad.net/backintime/+bug/686694)
* add menubar (https://bugs.launchpad.net/backintime/+bug/528851)
* port KDE4 GUI to pure Qt4 to replace both KDE4 and Gnome GUI

Version 1.0.40 (2014-11-02)
* use fingerprint to check if ssh key was unlocked correctly (https://answers.launchpad.net/questions/256408)
* add fallback method to get UUID (https://answers.launchpad.net/questions/254140)
* Fix bug: 'Attempt to unlock mutex that was not locked'... this time for good

Version 1.0.38 (2014-10-01)
* Fix bug: 'Attempt to unlock mutex that was not locked' in gnomeplugin (https://answers.launchpad.net/questions/255225)
* compare os.path.realpath instead of os.stat to get devices UUID
* Fix bug: housekeeping by gnome-session-daemon might delete backup and original data (https://bugs.launchpad.net/bugs/1374343)
* Fix bug: Type Error in 'backintime --decode' (https://bugs.launchpad.net/bugs/1365072)
* Fix bug: take_snapshot didn't wait for snapshot folder come available if notifications are disabled (https://bugs.launchpad.net/bugs/1332979)

Version 1.0.36 (2014-08-06)
* remove UbuntuOne from exclude (https://bugs.launchpad.net/bugs/1340131)
* Gray out 'Add Profile' if 'Main Profile' isn't configured yet (https://bugs.launchpad.net/bugs/1335545)
* Don't check for fuse group-membership if group doesn't exist
* Fix bug: backintime-kde4 as root failed to load ssh-key (https://bugs.launchpad.net/bugs/1276348)
* Fix bug: kdesystrayicon.py crashes because of missing environ (https://bugs.launchpad.net/bugs/1332126)
* Fix bug: OSError if sshfs/encfs is not installed (https://bugs.launchpad.net/bugs/1316288)
* Fix bug: TypeError in config.py check_config() (https://bugzilla.redhat.com/show_bug.cgi?id=1091644)
* Fix bug: unhandled exception in create_last_snapshot_symlink() (https://bugs.launchpad.net/bugs/1269991)
* disable keyring for root

Version 1.0.34 (2013-12-21)
* sync/flush all disks before shutdown (https://bugs.launchpad.net/bugs/1261031)
* Fix bug: BIT running as root shutdown after snapshot, regardless of option checked (https://bugs.launchpad.net/bugs/1261022)

Version 1.0.32 (2013-12-13)
* Fix bug: cron scheduled snapshots won't start with 1.0.30

Version 1.0.30 (2013-12-12)
* scheduled and manual snapshots use --config
* make configure scripts portable (https://bugs.launchpad.net/backintime/+bug/377429)
* Fix bug: udev rule doesn't finish (https://bugs.launchpad.net/backintime/+bug/1249466)
* add symlink last_snapshot (https://bugs.launchpad.net/backintime/+bug/787118)
* add virtual package backintime-kde for PPA
* Fix multiple errors in PPA build process; reorganise updateversion.sh
* Fix bug: Mate and xfce desktop didn't show systray icon (https://bugs.launchpad.net/backintime/+bug/658424/comments/31)
* add option to run rsync with 'nice' or 'ionice' on remote host (https://bugs.launchpad.net/backintime/+bug/1240301)
* add Shutdown button to shutdown system after snapshot has finished (https://bugs.launchpad.net/backintime/+bug/838742)
* Fix bug: Ubuntu Lucid dosn't provide SecretServiceKeyring (https://bugs.launchpad.net/backintime/+bug/1243911)
* wrap long lines for syslog
* Fix bug: 'gksu backintime-gnome' failed with dbus.exceptions.DBusException

Version 1.0.28 (2013-10-19)
* remove config on 'apt-get purge'
* add more options for configure scripts; update README
* add udev schedule (run BIT as soon as the drive is connected)
* Fix bug: AttributeError with python-keyring>1.6.1 (https://bugs.launchpad.net/backintime/+bug/1234024)
* Fix bug: TypeError: KDirModel.removeColumns() is a private method in kde4/app.py (https://bugs.launchpad.net/backintime/+bug/1232694)
* add '--checksum' commandline option (https://bugs.launchpad.net/backintime/+bug/886021)
* Fix bug: sshfs mount disconnect after a while due to some firewalls (add ServerAliveInterval) (https://answers.launchpad.net/backintime/+question/235685)
* Fix bug: Ping fails if ICMP is disabled on remote host (https://bugs.launchpad.net/backintime/+bug/1226718)
* Fix bug: KeyError in getgrnam if there is no 'fuse' group (https://bugs.launchpad.net/backintime/+bug/1225561)
* Fix bug: anacrontab won't work with profilename with spaces (https://bugs.launchpad.net/backintime/+bug/1224620)
* Fix bug: NameError in tools.move_snapshots_folder (https://bugs.launchpad.net/backintime/+bug/871466)
* Fix bug: KPassivePopup is not defined (https://bugs.launchpad.net/backintime/+bug/871475)
* multi selection for include and exclude list (https://bugs.launchpad.net/backintime/+bug/660753)
* Fix bug: ValueError while reading pw-cache PID (https://answers.launchpad.net/backintime/+question/235407)

Version 1.0.26 (2013-09-07)
* add feature: keep min free inodes
* roll back commit 836.1.5 (check free-space on ssh remote host): statvfs DOES work over sshfs. But not with quite outdated sshd
* add daily anacron schedule
* add delete button and 'list only equal' in Snapshot dialog; multiSelect in snapshot list
* add manpage backintime-config and config-examples
* Fix bug: Restore makes files public during the operation
* Fix bug: Cannot keep modifications to cron (https://bugs.launchpad.net/backintime/+bug/698106)
* add feature: restore from command line; add option --config
* Fix bug: cannot stat 'backintime-kde4-root.desktop.kdesudo' (https://bugs.launchpad.net/backintime/+bug/696659)
* Fix bug: unreadable dark KDE color schemes (https://bugs.launchpad.net/backintime/+bug/1184920)
* use 'ps ax' to check if 'backintime --pw-cache' is still running
* mount after locking, unmount before unlocking in take_snapshot
* Fix bug: permission denied if remote uid wasn't the same as local uid
* add option --bwlimit for rsync
* redirect logger.error and .warning to stderr; new argument --quiet
* deactivate 'Save Password' if no keyring is available
* use Password-cache for user-input too
* handle two Passwords
* add 'SSH encrypted': mount / with encfs reverse and sync encrypted with rsync. EXPERIMENTEL!
* add 'Local encrypted': mount encfs

Version 1.0.24 (2013-05-08)
* hide check_for_canges if full_rsync_mode is checked
* DEFAULT_EXCLUDE system folders with /foo/* so at least the folder itself will backup
* DEFAULT_EXCLUDE /run; exclude MOUNT_ROOT with higher priority and not with DEFAULT_EXCLUDE anymore
* Fix bug: 'CalledProcessError' object has no attribute 'strerror'
* Fix bug: quote rsync remote path with spaces
* 'Save Password' default off to avoid problems with existing profiles
* if restore uid/gid failed try to restore at least gid
* SSH need to store permissions in seperate file with "Full rsync mode" because remote user might not be able to store ownership
* Fix bug: restore permission failed on "Full rsync mode"
* Fix bug: glib.GError: Unknown internal child: selection
* Fix bug: GtkWarning: Unknown property: GtkLabel.margin-top
* Fix bug: check keyring backend only if password is needed
* switch to 'find -exec cmd {} +' (https://bugs.launchpad.net/backintime/+bug/1157639)
* change all indent tabs to 4 spaces

Version 1.0.22 (2013-03-26)
* check free-space on ssh remote host (statvfs didn't work over sshfs)
* Add Password storage mode ssh
* Add "Full rsync mode" (can be faster but ...)
* Fix bug: "Restore to..." failed due to spaces in directory name (https://bugs.launchpad.net/backintime/+bug/1096319)
* Fix bug: host not found in known_hosts if port != 22 (https://bugs.launchpad.net/backintime/+bug/1130356)
* Fix bug: sshtools.py used not POSIX conform conditionals

Version 1.0.20 (2012-12-15)
* Fix bug: restore remote path with spaces using mode ssh returned error

Version 1.0.18 (2012-11-17)
* Fix packages: man & translations
* Fix bug: https://bugs.launchpad.net/backintime/+bug/1077446
* Fix bug: https://bugs.launchpad.net/backintime/+bug/1078979
* Fix bug: https://bugs.launchpad.net/backintime/+bug/1079479
* Map multiple arguments for gettext so they can be rearranged by translators

Version 1.0.16 (2012-11-15)
* Fix a package dependecy problem ... this time for good (https://bugs.launchpad.net/backintime/+bug/1077446)

Version 1.0.14 (2012-11-09)
* Fix a package dependecy problem

Versoin 1.0.12 (2012-11-08)
* Add links to: website, documentation, report a bug, answers, faq
* Use libnotify for gnome/kde4 notifications instead of gnome specific libraries
* Fix bug: https://bugs.launchpad.net/backintime/+bug/1059247
* Add more schedule options: every 30 min, every 2 hours, every 4 hours, every 6 hours & every 12 hours
* Add generic mount-framework
* Add mode 'SSH' for backups on remote host using ssh protocol.
* Fix bug: wrong path if restore system root
* Fix bug: glade (xml) files did not translate
* Fix bug: https://bugs.launchpad.net/backintime/+bug/1073867

Version 1.0.10 (2012-03-06)
* Add "Restore to ..." in replacement of copy (with or without drag & drop) because copy don't restore user/group/rights

Version 1.0.8 (2011-06-18)
* Fix bug: https://bugs.launchpad.net/backintime/+bug/723545
* Fix bug: https://bugs.launchpad.net/backintime/+bug/705237
* Fix bug: https://bugs.launchpad.net/backintime/+bug/696663
* Fix bug: https://bugs.launchpad.net/backintime/+bug/671946

Version 1.0.6 (2011-01-02)
* Fix bug: https://bugs.launchpad.net/backintime/+bug/676223
* Smart remove: configurable options (https://bugs.launchpad.net/backintime/+bug/406765)
* Fix bug: https://bugs.launchpad.net/backintime/+bug/672705

Version 1.0.4 (2010-10-28)
* SettingsDialog: show highly recommended excludes
* Fix bug: https://bugs.launchpad.net/backintime/+bug/664783
* Option to use checksum to detect changes (https://bugs.launchpad.net/backintime/+bug/666964)
* Option to select log verbosity (https://bugs.launchpad.net/backintime/+bug/664423)
* Gnome: use gloobus-preview if installed

Version 1.0.2 (2010-10-16)
* reduce log file (no more duplicate "Compare with..." lines)
* declare backintime-kde4 packages as a replacement of backintime-kde

Version 1.0 (2010-10-16)
* add '.dropbox*' to default exclude patterns (https://bugs.launchpad.net/backintime/+bug/628172)
* add option to take a snapshot at every boot (https://bugs.launchpad.net/backintime/+bug/621810)
* fix xattr
* add continue on errors (https://bugs.launchpad.net/backintime/+bug/616299)
* add expert options: copy unsafe links & copy links
* "user-callback" replace "user.callback" and receive profile informations
* documentation: on-line only (easier to maintain)
* add error log and error log view dialog (Gnome & KDE4)
* merge with: lp:~dave2010/backintime/minor-edits
* merge with: lp:~mcfonty/backintime/unique-snapshots-view
* fix bug: https://bugs.launchpad.net/backintime/+bug/588841
* fix bug: https://bugs.launchpad.net/backintime/+bug/588215
* fix bug: https://bugs.launchpad.net/backintime/+bug/588393
* fix bug: https://bugs.launchpad.net/backintime/+bug/426400
* fix bug: https://bugs.launchpad.net/backintime/+bug/575022
* fix bug: https://bugs.launchpad.net/backintime/+bug/571894
* fix bug: https://bugs.launchpad.net/backintime/+bug/553441
* fix bug: https://bugs.launchpad.net/backintime/+bug/550765
* fix bug: https://bugs.launchpad.net/backintime/+bug/507246
* fix bug: https://bugs.launchpad.net/backintime/+bug/538855
* fix bug: https://bugs.launchpad.net/backintime/+bug/386230
* fix bug: https://bugs.launchpad.net/backintime/+bug/527039
* reduce memory usage during compare with previous snapshot process
* fix bug: https://bugs.launchpad.net/backintime/+bug/520956
* fix bug: https://bugs.launchpad.net/backintime/+bug/520930
* fix bug: https://bugs.launchpad.net/backintime/+bug/521223
* custom backup hour (for daily backups or mode): https://bugs.launchpad.net/backintime/+bug/507451
* fix bug: https://bugs.launchpad.net/backintime/+bug/516066
* fix bug: https://bugs.launchpad.net/backintime/+bug/512813
* smart remove was slightly changed (https://bugs.launchpad.net/backintime/+bug/502435)
* fix bug: https://bugs.launchpad.net/backintime/+bug/503859
* make backup on restore optional
* fix bug: https://bugs.launchpad.net/backintime/+bug/501285
* add ionice support for user/cron backup process
* fix bug: https://bugs.launchpad.net/backintime/+bug/493558
* fix bug that could cause "ghost" folders in snapshots (LP: 406092)
* fix bug that converted / into // (LP: #455149)
* fix bug: https://bugs.launchpad.net/backintime/+bug/441628
* remove "schedule per included directory" (profiles do that) (+ bug LP: #412470)
* fig bug: https://bugs.launchpad.net/backintime/+bug/489380
* fix bug: https://bugs.launchpad.net/backintime/+bug/489319
* fix bug: https://bugs.launchpad.net/backintime/+bug/447841
* fix bug: https://bugs.launchpad.net/backintime/+bug/412695
* update Slovak translation (Tomáš Vadina <kyberdev@gmail.com>)
* multiple profiles support
* GNOME: fix notification
* backintime snapshot folder is restructured to ../backintime/machine/user/profile_id/
* added the possibility to include other snapshot folders within a profile, it can only read those, there is not a GUI implementation yet
* added a tag suffix to the snapshot_id, to avoid double snapshot_ids
* added a desktop file for kdesu and a test if kdesu or kdesudo should be used (LP: #389988)
* added expert option to disable snapshots when on battery (LP: #388178)
* fix bug handling big files by the GNOME GUI (LP: #409130)
* fix bug in handling of & characters by GNOME GUI (LP: #415848)
* fix a security bug in chmods before snapshot removal (LP: #419774)
* snapshots are stored entirely read-only (LP: #386275)
* fix exclude patterns in KDE4 (LP:#432537)
* fix opening german files with external applications in KDE (LP: #404652)
* changed default exclude patterns to caches, thumbnails, trashbins, and backups (LP: #422132)
* write access to snapshot folder is checked & change to snapshot version 2 (LP: #423086)
* fix small bugs (a.o. LP: #474307)
* Used a more standard crontab syntax (LP: #409783)
* Stop the "Over zealous removal of crontab entries" (LP: #451811)

Version 0.9.26 (2009-05-19)
* update translations from Launchpad
* Fix a bug in smart-remove algorithm (https://bugs.launchpad.net/backintime/+bug/376104)
* Fix bug: https://bugs.launchpad.net/backintime/+bug/374477
* Fix bug: https://bugs.launchpad.net/backintime/+bug/375113
* update German translation (Michael Wiedmann <mw@miwie.in-berlin.de>)
* add '--no-check' option to configure scripts
* use only 'folder' term (more consistent with GNOME/KDE)
* add 'expert option': enable/disable nice for cron jobs
* GNOME & KDE4: refresh snapshots button force files view to update too
* you can include a backup parent directory (backup directory will auto-exclude itself)
* fix some small bugs

Version 0.9.24 (2009-05-07)
* update translations
* KDE4: fix python string <=> QString problems
* KDE4 FilesView/SnapshotsDialog: ctrl-click just select (don't execute)
* KDE4: fix crush after "take snapshot" process (https://bugs.launchpad.net/backintime/+bug/366241)
* store basic permission in a special file so it can restore them correctly (event from NTFS)
* add config version
* implement Gnome/KDE4 systray icons and user.callback as plugins
* reorganize code: common/GNOME/KDE4
* GNOME: break the big glade file in multiple file
* backintime is no longer aware of 'backintime-gnome' and 'backintime-kde4'
  (you need run 'backintime-gnome' for GNOME version and
  'backintime-kde4' for KDE4 version)

Version 0.9.22.1 (2009-04-27)
* fix French translation

Version 0.9.22 (2009-04-24)
* update translations from Launchpad
* KDE4: fix some translation problems
* remove --safe-links for save/restore (this means copy symlinks as symlinks)
* update German translation (Michael Wiedmann <mw@miwie.in-berlin.de>)
* create directory now use python os.makedirs (replace use of mkdir command)
* KDE4: fix a crush related to QString - python string conversion
* GNOME & KDE4 SettingsDialog: if schedule automatic backups per directory is set, global schedule is hidden
* GNOME FilesView: thread "*~" files (backup files) as hidden files
* GNOME: use gtk-preferences icon for SettingsDialog (replace gtk-execute icon)
* expert option: $XDG_CONFIG_HOME/backintime/user.callback (if exists) is called a different steps
  of a "take snapshot" process (before, after, on error, is a new snapshot was taken).
* add more command line options: --snapshots-list, --snapshots-list-path, --last-snapshot, --last-snapshot-path
* follow FreeDesktop directories specs:
  $XDG_DATA_HOME (default: $HOME/.local/share) to store app.lock files
  $XDG_CONFIG_HOME (default: $HOME/.config) to save settings
* new install system: use more common steps (./configure; make; sudo make install)

Version 0.9.20 (2009-04-06)
* smart remove: fix an important bug and make it more verbose in syslog
* update Spanish translation (Francisco Manuel García Claramonte <franciscomanuel.garcia@hispalinux.es>)

Version 0.9.18 (2009-04-02)
* update translations from Launchpad
* update Slovak translation (Tomáš Vadina <kyberdev@gmail.com>)
* update French translation (Michel Corps <mahikeulbody@gmail.com>)
* update German translation (Michael Wiedmann <mw@miwie.in-berlin.de>)
* GNOME bugfix: fix a crush in files view for files with special characters (ex: "a%20b")
* GNOME SettingsDialog bugfix: if snapshots path is a new created folder, snapshots navigation (files view) don't work
* update doc
* GNOME & KDE4 MainWindow: Rename "Places" list with "Snapshots"
* GNOME SettingsDialog bugfix: modify something, then press cancel. If you reopen the dialog it show wrong values (the ones before cancel)
* GNOME & KDE4: add root mode menu entries (use gksu for gnome and kdesudo for kde)
* GNOME & KDE4: MainWindow - Files view: if the current directory don't exists in current snapshot display a message
* SettingDialog: add an expert option to enable to schedule automatic backups per directory
* SettingDialog: schedule automatic backups - if the application can't find crontab it show an error
* SettingDialog: if the application can't write in snapshots directory there should be an error message
* add Polish translation (Paweł Hołuj <pholuj@gmail.com>)
* add cron in common package dependencies
* GNOME & KDE4: rework settings dialog
* SettingDialog: add an option to enable/disable notifications

Version 0.9.16.1 (2009-03-16)
* fix a bug/crush for French version

Version 0.9.16 (2009-03-13)
* update Spanish translation (Francisco Manuel García Claramonte <franciscomanuel.garcia@hispalinux.es>)
* add Slovak translation (Tomáš Vadina <kyberdev@gmail.com>)
* update Swedish translation (Niklas Grahn <terra.unknown@yahoo.com>)
* update French translation (Michel Corps <mahikeulbody@gmail.com>)
* update German translation (Michael Wiedmann <mw@miwie.in-berlin.de>)
* update Slovenian translation (Vanja Cvelbar <cvelbar@gmail.com>)
* don't show the snapshot that is being taken in snapshots list
* GNOME & KDE4: when the application starts and snapshots directory don't exists show a messagebox
* give more information for 'take snapshot' progress (to prove that is not blocked)
* MainWindow: rename 'Timeline' column with 'Snapshots'
* when it tries to take a snapshot if the snapshots directory don't exists
  (it is on a removable drive that is not plugged) it will notify and wait maximum 30 seconds
  (for the drive to be plugged)
* GNOME & KDE4: add notify if the snapshots directory don't exists
* KDE4: rework MainWindow

Version 0.9.14 (2009-03-05)
* update German translation (Michael Wiedmann <mw@miwie.in-berlin.de>)
* update Swedish translation (Niklas Grahn <terra.unknown@yahoo.com>)
* update Spanish translation (Francisco Manuel García Claramonte <franciscomanuel.garcia@hispalinux.es>)
* update French translation (Michel Corps <mahikeulbody@gmail.com>)
* GNOME & KDE4: rework MainWindow
* GNOME & KDE4: rework SettingsDialog
* GNOME & KDE4: add "smart" remove

Version 0.9.12 (2009-02-28)
* bug fix: now if you include ".abc" folder and exclude ".*", ".abc" will be saved in the snapshot
* KDE4: add help
* add Slovenian translation (Vanja Cvelbar <cvelbar@gmail.com>)
* bug fix (GNOME): bookmarks with special characters

Version 0.9.10 (2009-02-24)
* add Swedish translation (Niklas Grahn <terra.unknown@yahoo.com>)
* KDE4: drop and drop from backintime files view to any file manager
* bug fix: fix a segfault when running from cron

Version 0.9.8 (2009-02-20)
* update Spanish translation (Francisco Manuel García Claramonte <franciscomanuel.garcia@hispalinux.es>)
* bug fix: unable to restore files that contains space char in their name
* unsafe links are ignored (that means that a link to a file/directory outside of include directories are ignored)
* KDE4: add copy to clipboard
* KDE4: sort files by name, size or date
* cron 5/10 minutes: replace mutiple lines with a single crontab line using divide (*/5 or */10)
* cron: when called from cron redirect output (stdout & stderr) to /dev/null

Version 0.9.6 (2009-02-09)
* update Spanish translation (Francisco Manuel García Claramonte <franciscomanuel.garcia@hispalinux.es>)
* update German translation (Michael Wiedmann <mw@miwie.in-berlin.de>)
* GNOME: update docbook
* KDE4: add snapshots dialog
* GNOME & KDE4: add update snapshots button
* GNOME: handle special folders icons (home, desktop)

Version 0.9.4 (2009-01-30)
* update German translation (Michael Wiedmann <mw@miwie.in-berlin.de>)
* gnome: better handling of 'take snapshot' status icon
* KDE4 (>= 4.1): first version (not finished)
* update man

Version 0.9.2 (2009-01-16)
* update Spanish translation (Francisco Manuel García Claramonte <franciscomanuel.garcia@hispalinux.es>)
* update German translation (Michael Wiedmann <mw@miwie.in-berlin.de>)
* bug fix: if you add "/a" in include directories and "/a/b" in exclude patterns, "/a/b*" items
  are not excluded
* replace diff with rsync to check if a new snapshot is needed
* code cleanup
* add show hidden & backup files toggle button for files view
* bug fix: it does not include ".*" items even if they are not excluded
  (the items was included but not showed because hidden & backup files was never displayed
  in files view in previous versions)

Version 0.9 (2009-01-09)
* update Spanish translation (Francisco Manuel García Claramonte <franciscomanuel.garcia@hispalinux.es>)
* make deb packages more debian friendly (thanks to Michael Wiedmann <mw@miwie.in-berlin.de>)
* update German translation (Michael Wiedmann <mw@miwie.in-berlin.de>)
* bug fix: when you open snapshots dialog for the second time ( or more ) and you make a diff
  it will make the diff on the file for the first dialog ( all previous dialogs ) and then for
  the current one
* better separation between common and gnome specific files and
  divide backintime package in backintime-common & backintime-gnome
  (this will allow me to write other GUI front-ends like KDE4 or KDE)
* code cleanup

Version 0.8.20 (2008-12-22)
* bug fix: sorting files/directories by name is now case insensitive
* getmessages.sh: ignore "gtk-" items (this are gtk stock item ids and should not be changed)

Version 0.8.18 (2008-12-17)
* update man/docbook
* add sort columns in MainWindow/FileView (by name, by size or by date) and SnapshotsDialog (by date)
* fix German translation (Michael Wiedmann <mw@miwie.in-berlin.de>)

Version 0.8.16 (2008-12-11)
* add Drag & Drop from MainWindow:FileView/SnapshotsDialog to Nautilus
* update German translation (Michael Wiedmann <mw@miwie.in-berlin.de>)

Version 0.8.14 (2008-12-07)
* add more command line parameters ( --version, --snapshots, --help )
* fix a crush for getting info on dead symbolic links
* when taking a new backup based on the previous one don't copy the previous extra info (ex: name)
* copy unsafe links when taking a snapshot

Version 0.8.12 (2008-12-01)
* add German translation (Michael Wiedmann <mw@miwie.in-berlin.de>)
* add SnapshotNameDialog
* add Name/Remove snapshot in main toolbar
* change the way it detects if the mainwindow is the ative window (no dialogs)
* toolbars: show icons only
* update Spanish translation (Francisco Manuel García Claramonte <franciscomanuel.garcia@hispalinux.es>)

Version 0.8.10 (2008-11-22)
* SnapshotsDialog: add right-click popup-menu and a toolbar with copy & restore buttons
* use a more robust backup lock file
* log using syslog
* fix a small bug in copy to clipboard
* update Spanish translation (Francisco Manuel García Claramonte <franciscomanuel.garcia@hispalinux.es>)

Version 0.8.8 (2008-11-19)
* SnapshotsDialog: add diff
* update Spanish translation (Francisco Manuel García Claramonte <franciscomanuel.garcia@hispalinux.es>)

Version 0.8.6 (2008-11-17)
* fix change backup path crush
* add SnapshotsDialog

Version 0.8.2 (2008-11-14)
* add right-click menu in files list: open (using gnome-open), copy (you can paste in Nautilus), restore (for snapshots only)
* add Copy toolbar button for files list

Version 0.8.1 (2008-11-10)
* add every 5/10 minutes automatic backup

Version 0.8 (2008-11-07)
* don't show backup files (*~)
* add backup files to default exclude patterns (*~)
* makedeb.sh: make a single package with all languages included
* install.sh: install all languages
* add English manual (man)
* add English help (docbook)
* add help button in main toolbar
* the application can be started with a 'path' to a folder or file as command line parameter
* when the application start, if it is already runnig pass its command line to the first instance (this allow a basic integration with file-managers - see README)
* bug fix: when the application was started a second time it raise the first application's window but not always focused

Version 0.7.4 (2008-11-03)
* if there is already a GUI instance running raise it
* add Spanish translation (Francisco Manuel García Claramonte <franciscomanuel.garcia@hispalinux.es>)

Version 0.7.2 (2008-10-28)
* better integration with gnome icons (use mime-types)
* remember last path
* capitalize month in timeline (bug in french translation)

Version 0.7 (2008-10-22)
* fix cron segfault
* fix a crush when launched the very first time (not configured)
* multi-lingual support
* add French translation

Version 0.6.4 (2008-10-20)
* remove About & Settings dialogs from the pager
* allow only one instance of the application

Version 0.6.2 (2008-10-16)
* remember window position & size

Version 0.6 (2008-10-13)
* when it make a snapshot it display an icon in systray area
* the background color for group items in timeline and places reflect more
  the system color scheme
* during restore only restore button is grayed ( even if everything is blocked )

Version 0.5.1 (2008-10-10)
* add size & date columns in files view
* changed some texts

Version 0.5 (2008-10-03)
* This is the first release.<|MERGE_RESOLUTION|>--- conflicted
+++ resolved
@@ -4,11 +4,8 @@
 * Project: Renamed branch "master" to "main" and started "gitflow" branching model.
 * Fix bug: Add support for ChainerBackend class as keyring which iterates over all supported keyring backends (#1410)
 # Fix bug: Unit test fails on some machines due to warning "Ignoring XDG_SESSION_TYPE=wayland on Gnome..." (#1429)
-<<<<<<< HEAD
 * Feature: Exclude swapfile by default (#1053)
-=======
 * Documentation: Removed outdated docbook (#1345).
->>>>>>> 4180211f
 
 Version 1.3.3 (2023-01-04)
 * New feature: Command line argument "--diagnostics" to show helpful info for better issue support (#1100)
