Back In Time

Version 1.3.3-dev (development of upcoming release)
* New feature: Command line argument "--diagnostics" to show helpful info for better issue support (#1100)
* GUI change: Remove Exit button from the toolbar (#172)
* GUI change: Define accelerator keys for menu bar and tabs, as well as toolbar shortcuts (#1104)
* Desktop integration: Update .desktop file to mark Back In Time as a single main window program (#1258)
* Improvement: Write all log output to stderr; do not pollute stdout with INFO and WARNING messages anymore (#1337)
<<<<<<< HEAD
* Bugfix: Incompatibility with rsync 3.2.4 or later because of rsync's "new argument protection" (#1247). Deactivate "--old-args" rsync argument earlier recommaned to users as a workaround.
=======
* Bugfix: DeprecationWarnings about invalid escape sequences.
>>>>>>> 2121c60c
* Bugfix: AttributeError in "Diff Options" dialog (#898)
* Bugfix: Settings GUI: "Save password to Keyring" was disabled due to "no appropriate keyring found" (#1321)
* Bugfix: Back in Time did not start with D-Bus error
          "dbus.exceptions.DBusException: org.freedesktop.DBus.Error.NameHasNoOwner:
           Could not get owner of name 'net.launchpad.backintime.serviceHelper': no such name"
           (fixes client-side part of #921 - system D-Bus part of the Udev serviceHelper is still under investigation).
* Bugfix: Avoid logging errors while waiting for a target drive to be mounted (#1142, #1143, #1328)
* Bugfix: [Arch Linux] AUR pkg "backintime-git": Build tests fails and installation is aborted (#1233, fixed with #921)
* Bugfix: Wrong systray icon showing in Wayland (#1244)
* Documentation update: Correct description of profile<N>.schedule.time in backintime-config manpage (#1270)
* Translation update: Brazilian Portuguese (#1267)
* Translation update: Italian (#1110, #1123)
* Translation update: French (#1077)
* Testing: Fix a test fail when dealing with an empty crontab (#1181)
* Testing: Fix a test fail when dealing with an empty config file (#1305)
* Testing: Skip "test_quiet_mode" (does not work reliably)
* Testing: Improve "test_diagnostics_arg" (introduced with #1100) to no longer fail
           when JSON output was mixed with logging output (part of #921, fixes #1233)
* Testing: Numerous fixes and extensions to testing (#1115, #1213, #1279, #1280, #1281, #1285, #1288, #1290, #1293, #1309, #1334)

Version 1.3.2 (2022-03-12)
* Fix bug: Tests no longer work with Python 3.10 (https://github.com/bit-team/backintime/issues/1175)

Version 1.3.1 (2021-07-05)
* bump version, forgot to push branch to Github before releasing

Version 1.3.0 (2021-07-04)
* Merge PR: Fix FileNotFoundError exception in mount.mounted, Thanks tatokis (https://github.com/bit-team/backintime/pull/1157)
* Merge PR: qt/plugins/notifyplugin: Fix setting self.user, not local variable, Thanks Zocker1999NET (https://github.com/bit-team/backintime/pull/1155)
* Merge PR: Use Link Color instead of lightGray as not to break theming, Thanks newhinton (https://github.com/bit-team/backintime/pull/1153)
* Merge PR: Match old and new rsync version format, Thanks TheTimeWalker (https://github.com/bit-team/backintime/pull/1139)
* Merge PR: 'TempPasswordThread' object has no attribute 'isAlive', Thanks FMeinicke (https://github.com/bit-team/backintime/pull/1135)
* Merge PR: Keep permissions of an existing mountpoint from being overridden, Thanks bentolor (https://github.com/bit-team/backintime/pull/1058)
* Fix bug: YEAR missing in config (https://github.com/bit-team/backintime/issues/1023)
* Fix bug: SSH module didn't send identification string while checking if remote host is avilable (https://github.com/bit-team/backintime/issues/1030)

Version 1.2.1 (2019-08-25)
* Fix bug: TypeError in backintime.py if mount failed while running a snapshot (https://github.com/bit-team/backintime/issues/1005)

Version 1.2.0 (2019-04-27)
* Fix bug: Exit code is linked to the wrong status message (https://github.com/bit-team/backintime/issues/906)
* minor changes to allow running BiT inside Docker (https://github.com/bit-team/backintime/pull/959)
* Fix bug: AppName showed 'python3' instead of 'Back In Time' (https://github.com/bit-team/backintime/issues/950)
* Fix bug: configured cipher is not used with all ssh-commands (https://github.com/bit-team/backintime/issues/934)
* remove progressbar on systray icon until BiT has it's own icon (https://github.com/bit-team/backintime/issues/902)
* Fix bug: 'make test' fails because local SSH server is running on non-standard port (https://github.com/bit-team/backintime/issues/945)
* clearify 'nocache' option (https://github.com/bit-team/backintime/issues/857)
* create a config-backup in root dir if backup is encrypted (https://github.com/bit-team/backintime/issues/556)
* Fix bug: 23:00 is missing in the list of every day hours (https://github.com/bit-team/backintime/issues/736)
* Fix bug: ssh-agent output changed (https://github.com/bit-team/backintime/issues/840)
* remove unused and undocumented userscript plugin
* Fix bug: exception on making backintime folder world writeable (https://github.com/bit-team/backintime/issues/812)
* Fix bug: stat free space for snapshot folder instead of backintime folder (https://github.com/bit-team/backintime/issues/733)
* add contextmenu for logview dialog which can copy, exclude and decode lines
* move progressbar under statusbar
* Fix bug: backintime root crontab doesn't run; missinng line-feed 0x0A on last line (https://github.com/bit-team/backintime/issues/781)
* Fix bug: IndexError in inhibitSuspend (https://github.com/bit-team/backintime/issues/772)
* alleviate default exclude [Tt]rash* (https://github.com/bit-team/backintime/issues/759)
* enable high DPI scaling (https://github.com/bit-team/backintime/issues/732)
* Fix bug: polkit CheckAuthorization: race condition in privilege authorization (https://cve.mitre.org/cgi-bin/cvename.cgi?name=CVE-2017-7572)
* Fix bug: OSError when running backup-job from systemd (https://github.com/bit-team/backintime/issues/720)
* Smart Remove try to keep healthy snapshots (https://github.com/bit-team/backintime/issues/703)
* Fix critical bug: restore filesystem-root without 'Full rsync mode' with ACL and/or xargs activated broke whole system (https://github.com/bit-team/backintime/issues/708)
* Fix bug: use current folder if no file is selected in files view (https://github.com/bit-team/backintime/issues/687, https://github.com/bit-team/backintime/issues/685)
* Fix bug: don't reload profile after editing profile name (https://github.com/bit-team/backintime/issues/706)
* Fix bug: Exception in FileInfo
* ask for restore-to path before confirm (https://github.com/bit-team/backintime/issues/678)
* fix 'Back in Time (root)' on wayland (https://github.com/bit-team/backintime/issues/640)
* sort int values in config nummerical instead if alphabetical (https://github.com/bit-team/backintime/issues/175#issuecomment-272941811)
* set timestamp directly after new snapshot (https://github.com/bit-team/backintime/issues/584)
* add shortcut CTRL+H for toggle show hidden files to fileselect dialog (https://github.com/bit-team/backintime/issues/378)
* add 'Edit user-callback' dialog
* Fix bug: failed to restore suid permissions (https://github.com/bit-team/backintime/issues/661)
* redesign restore menu (https://github.com/bit-team/backintime/issues/661)
* Fix bug: on remount user-callback got called AFTER trying to mount (https://github.com/bit-team/backintime/issues/654)
* add ability to disable SSH command- and ping-check (https://github.com/bit-team/backintime/issues/647)
* enable bwlimit for local profiles (https://github.com/bit-team/backintime/issues/646)
* import remote host-key into known_hosts from Settings
* copy public SSH key to remote host from Settings
* create a new SSH key from Settings
* Fix bug: confirm restore dialog has no scroll bar (https://github.com/bit-team/backintime/issues/625)
* Fix bug: DEFAULT_EXCLUDE not deletable (https://github.com/bit-team/backintime/issues/634)
* rename debian package from backintime-qt4 into backintime-qt
* rename paths and methods from *qt4* into *qt*
* rename executable backintime-qt4 into backintime-qt
* new config version 6, rename qt4 keys into qt, add new domain for schedule
* check crontab entries on every GUI startup (https://github.com/bit-team/backintime/issues/129)
* start a new ssh-agent instance only if necessary
* add cli command 'shutdown' (https://github.com/bit-team/backintime/issues/596)
* Fix bug: GUI status bar unreadable (https://github.com/bit-team/backintime/issues/612)
* Fix bug: udev schedule not working (https://github.com/bit-team/backintime/issues/605)
* add cli command 'smart-remove'
* make LogView and Settings Dialog non-modal (https://github.com/bit-team/backintime/issues/608)
* Fix bug: decode path spooled from /etc/mtab (https://github.com/bit-team/backintime/pull/607)
* Fix bug: in snapshots.py, gives more helpful advice if a lock file is present that shouldn't be.  (https://github.com/bit-team/backintime/issues/601)
* port to Qt5/pyqt5 (https://github.com/bit-team/backintime/issues/518)
* Fix bug: Fail to create remote snapshot path with spaces (https://github.com/bit-team/backintime/issues/567)
* Fix bug: broken new_snapshot can run into infinite saveToContinue loop (https://github.com/bit-team/backintime/issues/583)
* Recognize changes on previous runs while continuing new snapshots
* Fix bug: udev schedule didn't work with LUKS encrypted drives (https://github.com/bit-team/backintime/issues/466)
* Add pause, resume and stop function for running snapshots (https://github.com/bit-team/backintime/issues/474, https://github.com/bit-team/backintime/issues/195)
* Fix bug: sshMaxArg failed on none default ssh port (https://github.com/bit-team/backintime/issues/581)
* Fix bug: failed if remote host send SSH banner (https://github.com/bit-team/backintime/issues/581)
* Fix bug: incorrect handling of IPv6 addresses (https://github.com/bit-team/backintime/issues/577)
* use rsync to save permissions
* replace os.system calls with subprocess.Popen
* automatically refresh log view if a snapshot is currently running
* Fix bug: Snapshot Log View freeze on big log files (https://github.com/bit-team/backintime/issues/456)
* Fix bug: 'inotify_add_watch failed: file or directory not found' after deleting snapshot
* remove dependency for extended 'find' command on remote host
* make full-rsync mode default, remove the other mode
* Fix bug: a continued snapshot was not incremental (https://github.com/bit-team/backintime/issues/557)
* use rsync to remove snapshots which will give a nice speedup (https://github.com/bit-team/backintime/issues/151)
* open temporary local copy of files instead of original backup on double-click in GUI
* add option to decrypt paths in systray menu with mode ssh-encrypted
* open current log directly from systray icon during taking a snapshot
* add tool-tips to restore menu
* Fix bug: config backup in snapshot had wrong name if using --config option
* add --share-path option
* use Monospace font in logview
* add restore option --only-new
* add button 'Take snapshot with checksums'
* Fix bug: Can't open files with spaces in name (https://github.com/bit-team/backintime/issues/552)
* Fix bug: BIT-root won't start from .desktop file (https://github.com/bit-team/backintime/issues/549)
* Fix bug: Keyring doesn't work with KDE Plasma5 (https://github.com/bit-team/backintime/issues/545)
* Fix bug: Qt4 built-in phrases where not translated (https://bugs.debian.org/cgi-bin/bugreport.cgi?bug=816197)
* Fix bug: configure ingnore unknown args (https://github.com/bit-team/backintime/issues/547)
* Fix bug: snapshots-list on command-line was not sorted
* Fix bug: SHA256 ssh-key fingerprint was not detected
* change default configure option to --no-fuse-group as Ubuntu >= 12.04 don't need fuse group-membership anymore
* Fix bug: new snapshot did not show up after finished
* Fix bug: TimeLine headers were not correct
* Fix lintian warning: manpage-has-errors-from-man: bad argument name 'P'
* Fix bug: wildcards ? and [] wasn't recognized correctly
* Fix bug: last char of last element in tools.get_rsync_caps got cut off
* Fix bug: TypeError in tools.get_git_ref_hash
* Do not print 'SnapshotID' or 'SnapshotPath' if running 'snapshots-list' command (and other) with '--quiet'
* Remove dependency 'ps'
* Fix bug: don't include empty values in list (https://github.com/bit-team/backintime/issues/521)
* Fix bug: bash-completion doesn't work for backintime-qt4
* Fix bug: 'make unittest' incorrectly used 'coverage' by default (https://github.com/bit-team/backintime/issues/522)
* Fix bug: pm-utils is deprecated; Remove dependency (https://github.com/bit-team/backintime/issues/519)
* rewrite huge parts of snapshots.py
* remove backwards compatibility to version < 1.0

Version 1.1.24 (2017-11-07)
* fix critical bug: CVE-2017-16667: shell injection in notify-send (https://github.com/bit-team/backintime/issues/834)

Version 1.1.22 (2017-10-28)
* fix bug: stat free space for snapshot folder instead of backintime folder (https://github.com/bit-team/backintime/issues/552733)
* backport bug fix: backintime root crontab doesn't run; missinng line-feed 0x0A on last line (https://github.com/bit-team/backintime/issues/552781)
* backport bug fix: can't open files with spaces in name (https://github.com/bit-team/backintime/issues/552552)

Version 1.1.20 (2017-04-09)
* backport bug fix: CVE-2017-7572: polkit CheckAuthorization: race condition in privilege authorization

Version 1.1.18 (2017-03-29)
* Fix bug: manual snapshots from GUI didn't work (https://github.com/bit-team/backintime/issues/728)

Version 1.1.16 (2017-03-28)
* backport bug fix: start a new ssh-agent instance only if necessary (https://github.com/bit-team/backintime/issues/722)
* Fix bug: OSError when running backup-job from systemd (https://github.com/bit-team/backintime/issues/720)

Version 1.1.14 (2017-03-05)
* backport bug fix: udev schedule not working (https://github.com/bit-team/backintime/issues/605)
* backport bug fix: Keyring doesn't work with KDE Plasma5 (https://github.com/bit-team/backintime/issues/545)
* backport bug fix: nameError in tools.make_dirs (https://github.com/bit-team/backintime/issues/622)
* backport bug fix: use current folder if no file is selected in files view
* Fix critical bug: restore filesystem-root without 'Full rsync mode' with ACL and/or xargs activated broke whole system (https://github.com/bit-team/backintime/issues/708)

Version 1.1.12 (2016-01-11)
* Fix bug: remove x-terminal-emulator dependency (https://github.com/bit-team/backintime/issues/515)
* Fix bug: AttributeError in About Dialog (https://github.com/bit-team/backintime/issues/515)

Version 1.1.10 (2016-01-09)
* Fix bug: failed to remove empty lock file (https://github.com/bit-team/backintime/issues/505)
* Add Icon 'show-hidden' (https://github.com/bit-team/backintime/issues/507)
* Add Modify for Full System Backup button to settings page, to change some profile settings
* Fix bug: Restore the correct file owner and group fail if they are not present in system (https://github.com/bit-team/backintime/issues/58)
* add get|set_list_value to configfile
* Fix bug: QObject::startTimer error on closing app
* subclass ApplicationInstance in GUIApplicationInstance to reduce redundant code
* speed up app start by adding snapshots to timeline in background thread
* add warning on failed permission restore (https://github.com/bit-team/backintime/issues/58)
* add unittest (thanks to Dorian, Alexandre, Aurélien and Gregory from IAGL)
* Fix bug: FileNotFoundError while starting pw-cache from source
* continue an unfinished new_snapshot if possible (https://github.com/bit-team/backintime/issues/400)
* Fix bug: suppress warning about failed inhibit suspend if run as root (https://github.com/bit-team/backintime/issues/500)
* Fix bug: UI blocked/greyed out while removing snapshot (https://github.com/bit-team/backintime/issues/487)
* Fix bug: pw-cache failed on leftover PID file, using ApplicationInstance now (https://github.com/bit-team/backintime/issues/468)
* Fix bug: failed to parse some arguments (https://github.com/bit-team/backintime/issues/492)
* Fix bug: failed to start GUI if launched from systray icon
* Fix bug: deleted snapshot is still listed in Timeline if using mode SSH (https://github.com/bit-team/backintime/issues/493)
* Fix bug: PermissionError while deleting readonly files on sshfs mounted share (https://github.com/bit-team/backintime/issues/490)
* Add Nautilus-like shortcuts for navigating in file browser (https://github.com/bit-team/backintime/issues/483)
* speed up mounting of SSH+encrypted profiles
* Fix bug: creat new encrypted profiles with encfs >= 1.8.0 failed (https://github.com/bit-team/backintime/issues/477)
* Fix bug: AttributeError in common/tools.py if keyring is missing (https://github.com/bit-team/backintime/issues/473)
* Fix bug: remote rename of 'new_snapshot' folder sometimes isn't recognized locally; rename local now (https://answers.launchpad.net/questions/271792)
* Move source code and bug tracking to GitHub

Version 1.1.8 (2015-09-28)
* Fix bug: unlock private SSH key run into 5sec timeout if password is empty
* show current app name and profile ID in syslog (https://launchpad.net/bugs/906213)
* Fix bug: BiT freeze when activate 'Decode path' in 'Snapshot Log View'
* Show 'Profiles' dropdown only in 'Last Log Viewer', add 'Snapshots' dropdown in 'Snapshot Log Viewer' (https://launchpad.net/bugs/1478219)
* Fix bug: empty grey window appears when starting the gui as root (https://launchpad.net/bugs/1493020)
* do not restore permission if they are identical with current permissions
* Fix bug: gnu_find_suffix_support doesn't set back to True (https://launchpad.net/bugs/1487781)
* security issue: do not run user-callback in a shell
* add option to not log user-callback output
* Fix lintian warning dbus-policy-without-send-destination
* apply timestamps-in-gzip.patch from Debian backintime/1.1.6-1 package
* run multiple smart-remove jobs in one screen session (https://launchpad.net/bugs/1487781)
* add error messages if PID file creation fail
* Fix bug: dbus exception if dbus systembus is not running
* Fix bug: depend on virtual package cron-daemon instead of cron for compatiblity with other cron implementations (https://bugs.debian.org/cgi-bin/bugreport.cgi?bug=776856)
* Fix bug: wasn't able to start from alternate install dir (https://launchpad.net/bugs/478689)
* Fix bug: wasn't able to start from source dir
* Add Warning about unsupported filesystems
* use native Python code to check mountpoint
* Add expert option for stdout and stderr redirection in cronjobs (https://answers.launchpad.net/questions/270105)
* Fix bug: 'Inhibit Suspend' fails with 'org.freedesktop.PowerManagement.Inhibit' (https://launchpad.net/bugs/1485242)
* Fix bug: No mounting while selecting a secondary profile in the gui (https://launchpad.net/bugs/1481267)
* remove shebang in common/askpass.py and common/create-manpage-backintime-config.py
* Fix bug: fix for bug #1419466 broke crontab on Slackware (https://launchpad.net/bugs/1478576)
* Fix bug: fix for bug #1431305 broke pw-cache on Ubuntu (https://launchpad.net/bugs/1431305)
* Fix bash-complete
* show 'man backintime' on Help; remove link to backintime.le-web.org (https://launchpad.net/bugs/1475995)
* add --debug argument
* Fix bug: Settings accepted empty strings for Host/User/Profile-ID (https://launchpad.net/bugs/1477733)
* Fix bug: IndexError on 'check_remote_commands' due to too long args (https://launchpad.net/bugs/1471930)
* add --local-backup, --no-local-backup and --delete option to restore on command-line (https://launchpad.net/bugs/1467239)
* add 'backup on restore' option to confirm dialog
* add check-config command for command-line
* rewrite command-line argument parsing. Now using argparse
* add expert option SSH command prefix
* Fix bug: Makefile has no uninstall target (https://launchpad.net/bugs/1469152)

Version 1.1.6 (2015-06-27)
* show Profile name in systrayicon menu
* Fix bug: encrypted remote backup hangs on 'start encfsctl encode process' (https://launchpad.net/bugs/1455925)
* make own Exceptions a childclass from BackInTimeException
* Fix bug: missing profile<N>.name crashed GUI
* Fix bug: Segmentation fault caused by two QApplication instances (https://launchpad.net/bugs/1463732)
* remove consolekit from dependencies
* Fix bug: no Changes [C] log entries with 'Check for changes' disabled (https://launchpad.net/bugs/1463367)
* Fix bug: some changed options from Settingsdialog where not respected during automatic tests after hitting OK
* Fix bug: python version check fails on python 3.3 (https://launchpad.net/bugs/1463686)
* Specifying the SSH private key whenever ssh is called (https://launchpad.net/bugs/1433682)
* add to in-/exclude directly from mainwindow (https://launchpad.net/bugs/1454856)
* Fix bug: pw-cache didn't start on Mint KDE because of missing stdout and stderr (https://launchpad.net/bugs/1431305)
* add option to run Smart Remove in background on remote host (https://launchpad.net/bugs/1457210)
* Use current profile when starting GUI from Systray
* Fix bug: failed to restore file names with white spaces using CLI (https://launchpad.net/bugs/1435602)
* Fix bug: UnboundLocalError with 'last_snapshot' in _free_space (https://launchpad.net/bugs/1437623)

Version 1.1.4 (2015-03-22)
* add option to keep new snapshot with 'full rsync mode' regardless of changes (https://launchpad.net/bugs/1434722)
* Fix bug: wrong quote in 'Save config file'
* Fix bug: Deleting the last snapshot does not update the last_snapshot symlink (https://launchpad.net/bugs/1434724)
* remove base64 encoding for passwords as it doesn't add any security but broke the password process (https://launchpad.net/bugs/1431305)
* add confirm dialog before restoring (https://launchpad.net/bugs/438079)
* Fix bug: Wrong status text in the tray icon (https://launchpad.net/bugs/1429400)
* add option to run only one snapshot at a time
* Fix bug: restore permissions of lots of files made BackInTime unresposive (https://launchpad.net/bugs/1428423)
* Fix bug: failed to restore file owner and group
* cache uuid in config so it doesn't fail if the device isn't pluged in (https://launchpad.net/bugs/1426881)
* add warning about wrong Python version in configure
* prevent snapshots from being removed with restore and delete; show warning if restore and delete filesystem root (https://answers.launchpad.net/questions/262837)
* Fix bug: OSError in free_space; add alternate method to get free space
* add bash-completion
* Fix bug: ugly theme while running as root on Gnome based DEs (https://launchpad.net/bugs/1418447)
* Fix bug: filename with broken charset throwed UnicodeError exception (https://launchpad.net/bugs/1419694)
* use 'crontab' instead of 'crontab -' to read from stdin (https://launchpad.net/bugs/1419466)

Version 1.1.2 (2015-02-04)
* sort 'Backup folders' in main window
* save in- and exclude sort order
* use PolicyKit to install Udev rules
* move compression from install to build in Makefiles
* use pkexec to start backintime-qt4 as root

Version 1.1.0 (2015-01-15)
* add tooltips for rsync options
* make only one debian/control
* multiselect files to restore (https://launchpad.net/bugs/1135886)
* force run manual snapshots on battery (https://launchpad.net/bugs/861553)
* backup encfs config to local config folder
* apply 'install-docs-move.patch' from Debian package by Jonathan Wiltshire
* add restore option to delete new files during restore (https://launchpad.net/bugs/1371951)
* use flock to prevent two instances running at the same time
* restore config dialog added (https://launchpad.net/bugs/480391)
* inhibit suspend/hibernate while take_snapshot or restore
* use more reliable code for get_user
* implement anacrons functions inside BIT => more flexible schedules and no new timestamp if there was an error
* automatically run in background if started with 'backintime --backup-job'
* fix typos and style warnings in manpages reported by Lintian (https://lintian.debian.org/full/jmw@debian.org.html#backintime_1.0.34-0.1)
* add exclude files by size (https://launchpad.net/bugs/823719)
* remove 'Auto Host/User/Profile-ID' as this is more confiusing than helping
* Fix bug: check procname of pid-locks (https://launchpad.net/bugs/1341414)
* optional run 'rsync' with 'nocache' (https://launchpad.net/bugs/1344528)
* mark invalid exclude pattern with mode ssh-encrypted
* make Settingsdialog tabs scrollable
* remove colon (:) restriction in exclude pattern
* prevent starting new snapshot if restore is running
* Fix bug: Port check failed on IPv6 (https://launchpad.net/bugs/1361634)
* add top-level directory for tarball (https://launchpad.net/bugs/1359076)
* add more user-callback events (on App start and exit, on mount and unmount)
* add context menu to files view
* remove snapshots from commandline
* multi selection in timeline => remove multiple snapshots with one click
* print warning if started with sudo
* add more default exclude; remove [Cc]ache* from exclude
* Fix bug: 'inotify_add_watch failed' while closing BIT
* add option for custom rsync-options
* add ProgressBar for rsync
* add progress for smart-remove
* remove old status-bar message after a snapshot crashed.
* ask to include symlinks target instead link (https://launchpad.net/bugs/1117709)
* port to Python 3.x
* returncode >0 if there was an error (https://launchpad.net/bugs/1040995)
* Enable user-callback script to cancel a backup by returning a non-zero exit code.
* merge backintime-notify into backintime-qt4
* add --gksu/--gksudo arg to qt4/configure
* remember last path for each profile (https://bugs.launchpad.net/bugs/1254870)
* sort include and exclude list (https://bugs.launchpad.net/bugs/1193149)
* Timeline show tooltip 'Last check'
* Fix bug: systray icon didn't show up (https://bugs.launchpad.net/backintime/+bug/658424)
* show hidden files in FileDialog (https://bugs.launchpad.net/backintime/+bug/995925)
* add button text for all buttons (https://bugs.launchpad.net/backintime/+bug/992020)
* add shortcuts (https://bugs.launchpad.net/backintime/+bug/686694)
* add menubar (https://bugs.launchpad.net/backintime/+bug/528851)
* port KDE4 GUI to pure Qt4 to replace both KDE4 and Gnome GUI

Version 1.0.40 (2014-11-02)
* use fingerprint to check if ssh key was unlocked correctly (https://answers.launchpad.net/questions/256408)
* add fallback method to get UUID (https://answers.launchpad.net/questions/254140)
* Fix bug: 'Attempt to unlock mutex that was not locked'... this time for good

Version 1.0.38 (2014-10-01)
* Fix bug: 'Attempt to unlock mutex that was not locked' in gnomeplugin (https://answers.launchpad.net/questions/255225)
* compare os.path.realpath instead of os.stat to get devices UUID
* Fix bug: housekeeping by gnome-session-daemon might delete backup and original data (https://bugs.launchpad.net/bugs/1374343)
* Fix bug: Type Error in 'backintime --decode' (https://bugs.launchpad.net/bugs/1365072)
* Fix bug: take_snapshot didn't wait for snapshot folder come available if notifications are disabled (https://bugs.launchpad.net/bugs/1332979)

Version 1.0.36 (2014-08-06)
* remove UbuntuOne from exclude (https://bugs.launchpad.net/bugs/1340131)
* Gray out 'Add Profile' if 'Main Profile' isn't configured yet (https://bugs.launchpad.net/bugs/1335545)
* Don't check for fuse group-membership if group doesn't exist
* Fix bug: backintime-kde4 as root failed to load ssh-key (https://bugs.launchpad.net/bugs/1276348)
* Fix bug: kdesystrayicon.py crashes because of missing environ (https://bugs.launchpad.net/bugs/1332126)
* Fix bug: OSError if sshfs/encfs is not installed (https://bugs.launchpad.net/bugs/1316288)
* Fix bug: TypeError in config.py check_config() (https://bugzilla.redhat.com/show_bug.cgi?id=1091644)
* Fix bug: unhandled exception in create_last_snapshot_symlink() (https://bugs.launchpad.net/bugs/1269991)
* disable keyring for root

Version 1.0.34 (2013-12-21)
* sync/flush all disks before shutdown (https://bugs.launchpad.net/bugs/1261031)
* Fix bug: BIT running as root shutdown after snapshot, regardless of option checked (https://bugs.launchpad.net/bugs/1261022)

Version 1.0.32 (2013-12-13)
* Fix bug: cron scheduled snapshots won't start with 1.0.30

Version 1.0.30 (2013-12-12)
* scheduled and manual snapshots use --config
* make configure scripts portable (https://bugs.launchpad.net/backintime/+bug/377429)
* Fix bug: udev rule doesn't finish (https://bugs.launchpad.net/backintime/+bug/1249466)
* add symlink last_snapshot (https://bugs.launchpad.net/backintime/+bug/787118)
* add virtual package backintime-kde for PPA
* Fix multiple errors in PPA build process; reorganise updateversion.sh
* Fix bug: Mate and xfce desktop didn't show systray icon (https://bugs.launchpad.net/backintime/+bug/658424/comments/31)
* add option to run rsync with 'nice' or 'ionice' on remote host (https://bugs.launchpad.net/backintime/+bug/1240301)
* add Shutdown button to shutdown system after snapshot has finished (https://bugs.launchpad.net/backintime/+bug/838742)
* Fix bug: Ubuntu Lucid dosn't provide SecretServiceKeyring (https://bugs.launchpad.net/backintime/+bug/1243911)
* wrap long lines for syslog
* Fix bug: 'gksu backintime-gnome' failed with dbus.exceptions.DBusException

Version 1.0.28 (2013-10-19)
* remove config on 'apt-get purge'
* add more options for configure scripts; update README
* add udev schedule (run BIT as soon as the drive is connected)
* Fix bug: AttributeError with python-keyring>1.6.1 (https://bugs.launchpad.net/backintime/+bug/1234024)
* Fix bug: TypeError: KDirModel.removeColumns() is a private method in kde4/app.py (https://bugs.launchpad.net/backintime/+bug/1232694)
* add '--checksum' commandline option (https://bugs.launchpad.net/backintime/+bug/886021)
* Fix bug: sshfs mount disconnect after a while due to some firewalls (add ServerAliveInterval) (https://answers.launchpad.net/backintime/+question/235685)
* Fix bug: Ping fails if ICMP is disabled on remote host (https://bugs.launchpad.net/backintime/+bug/1226718)
* Fix bug: KeyError in getgrnam if there is no 'fuse' group (https://bugs.launchpad.net/backintime/+bug/1225561)
* Fix bug: anacrontab won't work with profilename with spaces (https://bugs.launchpad.net/backintime/+bug/1224620)
* Fix bug: NameError in tools.move_snapshots_folder (https://bugs.launchpad.net/backintime/+bug/871466)
* Fix bug: KPassivePopup is not defined (https://bugs.launchpad.net/backintime/+bug/871475)
* multi selection for include and exclude list (https://bugs.launchpad.net/backintime/+bug/660753)
* Fix bug: ValueError while reading pw-cache PID (https://answers.launchpad.net/backintime/+question/235407)

Version 1.0.26 (2013-09-07)
* add feature: keep min free inodes
* roll back commit 836.1.5 (check free-space on ssh remote host): statvfs DOES work over sshfs. But not with quite outdated sshd
* add daily anacron schedule
* add delete button and 'list only equal' in Snapshot dialog; multiSelect in snapshot list
* add manpage backintime-config and config-examples
* Fix bug: Restore makes files public during the operation
* Fix bug: Cannot keep modifications to cron (https://bugs.launchpad.net/backintime/+bug/698106)
* add feature: restore from command line; add option --config
* Fix bug: cannot stat 'backintime-kde4-root.desktop.kdesudo' (https://bugs.launchpad.net/backintime/+bug/696659)
* Fix bug: unreadable dark KDE color schemes (https://bugs.launchpad.net/backintime/+bug/1184920)
* use 'ps ax' to check if 'backintime --pw-cache' is still running
* mount after locking, unmount before unlocking in take_snapshot
* Fix bug: permission denied if remote uid wasn't the same as local uid
* add option --bwlimit for rsync
* redirect logger.error and .warning to stderr; new argument --quiet
* deactivate 'Save Password' if no keyring is available
* use Password-cache for user-input too
* handle two Passwords
* add 'SSH encrypted': mount / with encfs reverse and sync encrypted with rsync. EXPERIMENTEL!
* add 'Local encrypted': mount encfs

Version 1.0.24 (2013-05-08)
* hide check_for_canges if full_rsync_mode is checked
* DEFAULT_EXCLUDE system folders with /foo/* so at least the folder itself will backup
* DEFAULT_EXCLUDE /run; exclude MOUNT_ROOT with higher priority and not with DEFAULT_EXCLUDE anymore
* Fix bug: 'CalledProcessError' object has no attribute 'strerror'
* Fix bug: quote rsync remote path with spaces
* 'Save Password' default off to avoid problems with existing profiles
* if restore uid/gid failed try to restore at least gid
* SSH need to store permissions in seperate file with "Full rsync mode" because remote user might not be able to store ownership
* Fix bug: restore permission failed on "Full rsync mode"
* Fix bug: glib.GError: Unknown internal child: selection
* Fix bug: GtkWarning: Unknown property: GtkLabel.margin-top
* Fix bug: check keyring backend only if password is needed
* switch to 'find -exec cmd {} +' (https://bugs.launchpad.net/backintime/+bug/1157639)
* change all indent tabs to 4 spaces

Version 1.0.22 (2013-03-26)
* check free-space on ssh remote host (statvfs didn't work over sshfs)
* Add Password storage mode ssh
* Add "Full rsync mode" (can be faster but ...)
* Fix bug: "Restore to..." failed due to spaces in directory name (https://bugs.launchpad.net/backintime/+bug/1096319)
* Fix bug: host not found in known_hosts if port != 22 (https://bugs.launchpad.net/backintime/+bug/1130356)
* Fix bug: sshtools.py used not POSIX conform conditionals

Version 1.0.20 (2012-12-15)
* Fix bug: restore remote path with spaces using mode ssh returned error

Version 1.0.18 (2012-11-17)
* Fix packages: man & translations
* Fix bug: https://bugs.launchpad.net/backintime/+bug/1077446
* Fix bug: https://bugs.launchpad.net/backintime/+bug/1078979
* Fix bug: https://bugs.launchpad.net/backintime/+bug/1079479
* Map multiple arguments for gettext so they can be rearranged by translators

Version 1.0.16 (2012-11-15)
* Fix a package dependecy problem ... this time for good (https://bugs.launchpad.net/backintime/+bug/1077446)

Version 1.0.14 (2012-11-09)
* Fix a package dependecy problem

Versoin 1.0.12 (2012-11-08)
* Add links to: website, documentation, report a bug, answers, faq
* Use libnotify for gnome/kde4 notifications instead of gnome specific libraries
* Fix bug: https://bugs.launchpad.net/backintime/+bug/1059247
* Add more schedule options: every 30 min, every 2 hours, every 4 hours, every 6 hours & every 12 hours
* Add generic mount-framework
* Add mode 'SSH' for backups on remote host using ssh protocol.
* Fix bug: wrong path if restore system root
* Fix bug: glade (xml) files did not translate
* Fix bug: https://bugs.launchpad.net/backintime/+bug/1073867

Version 1.0.10 (2012-03-06)
* Add "Restore to ..." in replacement of copy (with or without drag & drop) because copy don't restore user/group/rights

Version 1.0.8 (2011-06-18)
* Fix bug: https://bugs.launchpad.net/backintime/+bug/723545
* Fix bug: https://bugs.launchpad.net/backintime/+bug/705237
* Fix bug: https://bugs.launchpad.net/backintime/+bug/696663
* Fix bug: https://bugs.launchpad.net/backintime/+bug/671946

Version 1.0.6 (2011-01-02)
* Fix bug: https://bugs.launchpad.net/backintime/+bug/676223
* Smart remove: configurable options (https://bugs.launchpad.net/backintime/+bug/406765)
* Fix bug: https://bugs.launchpad.net/backintime/+bug/672705

Version 1.0.4 (2010-10-28)
* SettingsDialog: show highly recommended excludes
* Fix bug: https://bugs.launchpad.net/backintime/+bug/664783
* Option to use checksum to detect changes (https://bugs.launchpad.net/backintime/+bug/666964)
* Option to select log verbosity (https://bugs.launchpad.net/backintime/+bug/664423)
* Gnome: use gloobus-preview if installed

Version 1.0.2 (2010-10-16)
* reduce log file (no more duplicate "Compare with..." lines)
* declare backintime-kde4 packages as a replacement of backintime-kde

Version 1.0 (2010-10-16)
* add '.dropbox*' to default exclude patterns (https://bugs.launchpad.net/backintime/+bug/628172)
* add option to take a snapshot at every boot (https://bugs.launchpad.net/backintime/+bug/621810)
* fix xattr
* add continue on errors (https://bugs.launchpad.net/backintime/+bug/616299)
* add expert options: copy unsafe links & copy links
* "user-callback" replace "user.callback" and receive profile informations
* documentation: on-line only (easier to maintain)
* add error log and error log view dialog (Gnome & KDE4)
* merge with: lp:~dave2010/backintime/minor-edits
* merge with: lp:~mcfonty/backintime/unique-snapshots-view
* fix bug: https://bugs.launchpad.net/backintime/+bug/588841
* fix bug: https://bugs.launchpad.net/backintime/+bug/588215
* fix bug: https://bugs.launchpad.net/backintime/+bug/588393
* fix bug: https://bugs.launchpad.net/backintime/+bug/426400
* fix bug: https://bugs.launchpad.net/backintime/+bug/575022
* fix bug: https://bugs.launchpad.net/backintime/+bug/571894
* fix bug: https://bugs.launchpad.net/backintime/+bug/553441
* fix bug: https://bugs.launchpad.net/backintime/+bug/550765
* fix bug: https://bugs.launchpad.net/backintime/+bug/507246
* fix bug: https://bugs.launchpad.net/backintime/+bug/538855
* fix bug: https://bugs.launchpad.net/backintime/+bug/386230
* fix bug: https://bugs.launchpad.net/backintime/+bug/527039
* reduce memory usage during compare with previous snapshot process
* fix bug: https://bugs.launchpad.net/backintime/+bug/520956
* fix bug: https://bugs.launchpad.net/backintime/+bug/520930
* fix bug: https://bugs.launchpad.net/backintime/+bug/521223
* custom backup hour (for daily backups or mode): https://bugs.launchpad.net/backintime/+bug/507451
* fix bug: https://bugs.launchpad.net/backintime/+bug/516066
* fix bug: https://bugs.launchpad.net/backintime/+bug/512813
* smart remove was slightly changed (https://bugs.launchpad.net/backintime/+bug/502435)
* fix bug: https://bugs.launchpad.net/backintime/+bug/503859
* make backup on restore optional
* fix bug: https://bugs.launchpad.net/backintime/+bug/501285
* add ionice support for user/cron backup process
* fix bug: https://bugs.launchpad.net/backintime/+bug/493558
* fix bug that could cause "ghost" folders in snapshots (LP: 406092)
* fix bug that converted / into // (LP: #455149)
* fix bug: https://bugs.launchpad.net/backintime/+bug/441628
* remove "schedule per included directory" (profiles do that) (+ bug LP: #412470)
* fig bug: https://bugs.launchpad.net/backintime/+bug/489380
* fix bug: https://bugs.launchpad.net/backintime/+bug/489319
* fix bug: https://bugs.launchpad.net/backintime/+bug/447841
* fix bug: https://bugs.launchpad.net/backintime/+bug/412695
* update Slovak translation (Tomáš Vadina <kyberdev@gmail.com>)
* multiple profiles support
* GNOME: fix notification
* backintime snapshot folder is restructured to ../backintime/machine/user/profile_id/
* added the possibility to include other snapshot folders within a profile, it can only read those, there is not a GUI implementation yet
* added a tag suffix to the snapshot_id, to avoid double snapshot_ids
* added a desktop file for kdesu and a test if kdesu or kdesudo should be used (LP: #389988)
* added expert option to disable snapshots when on battery (LP: #388178)
* fix bug handling big files by the GNOME GUI (LP: #409130)
* fix bug in handling of & characters by GNOME GUI (LP: #415848)
* fix a security bug in chmods before snapshot removal (LP: #419774)
* snapshots are stored entirely read-only (LP: #386275)
* fix exclude patterns in KDE4 (LP:#432537)
* fix opening german files with external applications in KDE (LP: #404652)
* changed default exclude patterns to caches, thumbnails, trashbins, and backups (LP: #422132)
* write access to snapshot folder is checked & change to snapshot version 2 (LP: #423086)
* fix small bugs (a.o. LP: #474307)
* Used a more standard crontab syntax (LP: #409783)
* Stop the "Over zealous removal of crontab entries" (LP: #451811)

Version 0.9.26 (2009-05-19)
* update translations from Launchpad
* Fix a bug in smart-remove algorithm (https://bugs.launchpad.net/backintime/+bug/376104)
* Fix bug: https://bugs.launchpad.net/backintime/+bug/374477
* Fix bug: https://bugs.launchpad.net/backintime/+bug/375113
* update German translation (Michael Wiedmann <mw@miwie.in-berlin.de>)
* add '--no-check' option to configure scripts
* use only 'folder' term (more consistent with GNOME/KDE)
* add 'expert option': enable/disable nice for cron jobs
* GNOME & KDE4: refresh snapshots button force files view to update too
* you can include a backup parent directory (backup directory will auto-exclude itself)
* fix some small bugs

Version 0.9.24 (2009-05-07)
* update translations
* KDE4: fix python string <=> QString problems
* KDE4 FilesView/SnapshotsDialog: ctrl-click just select (don't execute)
* KDE4: fix crush after "take snapshot" process (https://bugs.launchpad.net/backintime/+bug/366241)
* store basic permission in a special file so it can restore them correctly (event from NTFS)
* add config version
* implement Gnome/KDE4 systray icons and user.callback as plugins
* reorganize code: common/GNOME/KDE4
* GNOME: break the big glade file in multiple file
* backintime is no longer aware of 'backintime-gnome' and 'backintime-kde4'
  (you need run 'backintime-gnome' for GNOME version and
  'backintime-kde4' for KDE4 version)

Version 0.9.22.1 (2009-04-27)
* fix French translation

Version 0.9.22 (2009-04-24)
* update translations from Launchpad
* KDE4: fix some translation problems
* remove --safe-links for save/restore (this means copy symlinks as symlinks)
* update German translation (Michael Wiedmann <mw@miwie.in-berlin.de>)
* create directory now use python os.makedirs (replace use of mkdir command)
* KDE4: fix a crush related to QString - python string conversion
* GNOME & KDE4 SettingsDialog: if schedule automatic backups per directory is set, global schedule is hidden
* GNOME FilesView: thread "*~" files (backup files) as hidden files
* GNOME: use gtk-preferences icon for SettingsDialog (replace gtk-execute icon)
* expert option: $XDG_CONFIG_HOME/backintime/user.callback (if exists) is called a different steps
  of a "take snapshot" process (before, after, on error, is a new snapshot was taken).
* add more command line options: --snapshots-list, --snapshots-list-path, --last-snapshot, --last-snapshot-path
* follow FreeDesktop directories specs:
  $XDG_DATA_HOME (default: $HOME/.local/share) to store app.lock files
  $XDG_CONFIG_HOME (default: $HOME/.config) to save settings
* new install system: use more common steps (./configure; make; sudo make install)

Version 0.9.20 (2009-04-06)
* smart remove: fix an important bug and make it more verbose in syslog
* update Spanish translation (Francisco Manuel García Claramonte <franciscomanuel.garcia@hispalinux.es>)

Version 0.9.18 (2009-04-02)
* update translations from Launchpad
* update Slovak translation (Tomáš Vadina <kyberdev@gmail.com>)
* update French translation (Michel Corps <mahikeulbody@gmail.com>)
* update German translation (Michael Wiedmann <mw@miwie.in-berlin.de>)
* GNOME bugfix: fix a crush in files view for files with special characters (ex: "a%20b")
* GNOME SettingsDialog bugfix: if snapshots path is a new created folder, snapshots navigation (files view) don't work
* update doc
* GNOME & KDE4 MainWindow: Rename "Places" list with "Snapshots"
* GNOME SettingsDialog bugfix: modify something, then press cancel. If you reopen the dialog it show wrong values (the ones before cancel)
* GNOME & KDE4: add root mode menu entries (use gksu for gnome and kdesudo for kde)
* GNOME & KDE4: MainWindow - Files view: if the current directory don't exists in current snapshot display a message
* SettingDialog: add an expert option to enable to schedule automatic backups per directory
* SettingDialog: schedule automatic backups - if the application can't find crontab it show an error
* SettingDialog: if the application can't write in snapshots directory there should be an error message
* add Polish translation (Paweł Hołuj <pholuj@gmail.com>)
* add cron in common package dependencies
* GNOME & KDE4: rework settings dialog
* SettingDialog: add an option to enable/disable notifications

Version 0.9.16.1 (2009-03-16)
* fix a bug/crush for French version

Version 0.9.16 (2009-03-13)
* update Spanish translation (Francisco Manuel García Claramonte <franciscomanuel.garcia@hispalinux.es>)
* add Slovak translation (Tomáš Vadina <kyberdev@gmail.com>)
* update Swedish translation (Niklas Grahn <terra.unknown@yahoo.com>)
* update French translation (Michel Corps <mahikeulbody@gmail.com>)
* update German translation (Michael Wiedmann <mw@miwie.in-berlin.de>)
* update Slovenian translation (Vanja Cvelbar <cvelbar@gmail.com>)
* don't show the snapshot that is being taken in snapshots list
* GNOME & KDE4: when the application starts and snapshots directory don't exists show a messagebox
* give more information for 'take snapshot' progress (to prove that is not blocked)
* MainWindow: rename 'Timeline' column with 'Snapshots'
* when it tries to take a snapshot if the snapshots directory don't exists
  (it is on a removable drive that is not plugged) it will notify and wait maximum 30 seconds
  (for the drive to be plugged)
* GNOME & KDE4: add notify if the snapshots directory don't exists
* KDE4: rework MainWindow

Version 0.9.14 (2009-03-05)
* update German translation (Michael Wiedmann <mw@miwie.in-berlin.de>)
* update Swedish translation (Niklas Grahn <terra.unknown@yahoo.com>)
* update Spanish translation (Francisco Manuel García Claramonte <franciscomanuel.garcia@hispalinux.es>)
* update French translation (Michel Corps <mahikeulbody@gmail.com>)
* GNOME & KDE4: rework MainWindow
* GNOME & KDE4: rework SettingsDialog
* GNOME & KDE4: add "smart" remove

Version 0.9.12 (2009-02-28)
* bug fix: now if you include ".abc" folder and exclude ".*", ".abc" will be saved in the snapshot
* KDE4: add help
* add Slovenian translation (Vanja Cvelbar <cvelbar@gmail.com>)
* bug fix (GNOME): bookmarks with special characters

Version 0.9.10 (2009-02-24)
* add Swedish translation (Niklas Grahn <terra.unknown@yahoo.com>)
* KDE4: drop and drop from backintime files view to any file manager
* bug fix: fix a segfault when running from cron

Version 0.9.8 (2009-02-20)
* update Spanish translation (Francisco Manuel García Claramonte <franciscomanuel.garcia@hispalinux.es>)
* bug fix: unable to restore files that contains space char in their name
* unsafe links are ignored (that means that a link to a file/directory outside of include directories are ignored)
* KDE4: add copy to clipboard
* KDE4: sort files by name, size or date
* cron 5/10 minutes: replace mutiple lines with a single crontab line using divide (*/5 or */10)
* cron: when called from cron redirect output (stdout & stderr) to /dev/null

Version 0.9.6 (2009-02-09)
* update Spanish translation (Francisco Manuel García Claramonte <franciscomanuel.garcia@hispalinux.es>)
* update German translation (Michael Wiedmann <mw@miwie.in-berlin.de>)
* GNOME: update docbook
* KDE4: add snapshots dialog
* GNOME & KDE4: add update snapshots button
* GNOME: handle special folders icons (home, desktop)

Version 0.9.4 (2009-01-30)
* update German translation (Michael Wiedmann <mw@miwie.in-berlin.de>)
* gnome: better handling of 'take snapshot' status icon
* KDE4 (>= 4.1): first version (not finished)
* update man

Version 0.9.2 (2009-01-16)
* update Spanish translation (Francisco Manuel García Claramonte <franciscomanuel.garcia@hispalinux.es>)
* update German translation (Michael Wiedmann <mw@miwie.in-berlin.de>)
* bug fix: if you add "/a" in include directories and "/a/b" in exclude patterns, "/a/b*" items
  are not excluded
* replace diff with rsync to check if a new snapshot is needed
* code cleanup
* add show hidden & backup files toggle button for files view
* bug fix: it does not include ".*" items even if they are not excluded
  (the items was included but not showed because hidden & backup files was never displayed
  in files view in previous versions)

Version 0.9 (2009-01-09)
* update Spanish translation (Francisco Manuel García Claramonte <franciscomanuel.garcia@hispalinux.es>)
* make deb packages more debian friendly (thanks to Michael Wiedmann <mw@miwie.in-berlin.de>)
* update German translation (Michael Wiedmann <mw@miwie.in-berlin.de>)
* bug fix: when you open snapshots dialog for the second time ( or more ) and you make a diff
  it will make the diff on the file for the first dialog ( all previous dialogs ) and then for
  the current one
* better separation between common and gnome specific files and
  divide backintime package in backintime-common & backintime-gnome
  (this will allow me to write other GUI front-ends like KDE4 or KDE)
* code cleanup

Version 0.8.20 (2008-12-22)
* bug fix: sorting files/directories by name is now case insensitive
* getmessages.sh: ignore "gtk-" items (this are gtk stock item ids and should not be changed)

Version 0.8.18 (2008-12-17)
* update man/docbook
* add sort columns in MainWindow/FileView (by name, by size or by date) and SnapshotsDialog (by date)
* fix German translation (Michael Wiedmann <mw@miwie.in-berlin.de>)

Version 0.8.16 (2008-12-11)
* add Drag & Drop from MainWindow:FileView/SnapshotsDialog to Nautilus
* update German translation (Michael Wiedmann <mw@miwie.in-berlin.de>)

Version 0.8.14 (2008-12-07)
* add more command line parameters ( --version, --snapshots, --help )
* fix a crush for getting info on dead symbolic links
* when taking a new backup based on the previous one don't copy the previous extra info (ex: name)
* copy unsafe links when taking a snapshot

Version 0.8.12 (2008-12-01)
* add German translation (Michael Wiedmann <mw@miwie.in-berlin.de>)
* add SnapshotNameDialog
* add Name/Remove snapshot in main toolbar
* change the way it detects if the mainwindow is the ative window (no dialogs)
* toolbars: show icons only
* update Spanish translation (Francisco Manuel García Claramonte <franciscomanuel.garcia@hispalinux.es>)

Version 0.8.10 (2008-11-22)
* SnapshotsDialog: add right-click popup-menu and a toolbar with copy & restore buttons
* use a more robust backup lock file
* log using syslog
* fix a small bug in copy to clipboard
* update Spanish translation (Francisco Manuel García Claramonte <franciscomanuel.garcia@hispalinux.es>)

Version 0.8.8 (2008-11-19)
* SnapshotsDialog: add diff
* update Spanish translation (Francisco Manuel García Claramonte <franciscomanuel.garcia@hispalinux.es>)

Version 0.8.6 (2008-11-17)
* fix change backup path crush
* add SnapshotsDialog

Version 0.8.2 (2008-11-14)
* add right-click menu in files list: open (using gnome-open), copy (you can paste in Nautilus), restore (for snapshots only)
* add Copy toolbar button for files list

Version 0.8.1 (2008-11-10)
* add every 5/10 minutes automatic backup

Version 0.8 (2008-11-07)
* don't show backup files (*~)
* add backup files to default exclude patterns (*~)
* makedeb.sh: make a single package with all languages included
* install.sh: install all languages
* add English manual (man)
* add English help (docbook)
* add help button in main toolbar
* the application can be started with a 'path' to a folder or file as command line parameter
* when the application start, if it is already runnig pass its command line to the first instance (this allow a basic integration with file-managers - see README)
* bug fix: when the application was started a second time it raise the first application's window but not always focused

Version 0.7.4 (2008-11-03)
* if there is already a GUI instance running raise it
* add Spanish translation (Francisco Manuel García Claramonte <franciscomanuel.garcia@hispalinux.es>)

Version 0.7.2 (2008-10-28)
* better integration with gnome icons (use mime-types)
* remember last path
* capitalize month in timeline (bug in french translation)

Version 0.7 (2008-10-22)
* fix cron segfault
* fix a crush when launched the very first time (not configured)
* multi-lingual support
* add French translation

Version 0.6.4 (2008-10-20)
* remove About & Settings dialogs from the pager
* allow only one instance of the application

Version 0.6.2 (2008-10-16)
* remember window position & size

Version 0.6 (2008-10-13)
* when it make a snapshot it display an icon in systray area
* the background color for group items in timeline and places reflect more
  the system color scheme
* during restore only restore button is grayed ( even if everything is blocked )

Version 0.5.1 (2008-10-10)
* add size & date columns in files view
* changed some texts

Version 0.5 (2008-10-03)
* This is the first release.<|MERGE_RESOLUTION|>--- conflicted
+++ resolved
@@ -6,11 +6,8 @@
 * GUI change: Define accelerator keys for menu bar and tabs, as well as toolbar shortcuts (#1104)
 * Desktop integration: Update .desktop file to mark Back In Time as a single main window program (#1258)
 * Improvement: Write all log output to stderr; do not pollute stdout with INFO and WARNING messages anymore (#1337)
-<<<<<<< HEAD
 * Bugfix: Incompatibility with rsync 3.2.4 or later because of rsync's "new argument protection" (#1247). Deactivate "--old-args" rsync argument earlier recommaned to users as a workaround.
-=======
 * Bugfix: DeprecationWarnings about invalid escape sequences.
->>>>>>> 2121c60c
 * Bugfix: AttributeError in "Diff Options" dialog (#898)
 * Bugfix: Settings GUI: "Save password to Keyring" was disabled due to "no appropriate keyring found" (#1321)
 * Bugfix: Back in Time did not start with D-Bus error
