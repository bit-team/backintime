Back In Time

Upcoming Release
* New feature: Command line argument "--diagnostics" to show helpful info for better issue support (#1100)
* GUI change: Remove Exit button from the toolbar (#172)
* GUI change: Define accelerator keys for menu bar and tabs, as well as toolbar shortcuts (#1104)
* Desktop integration: Update .desktop file to mark Back In Time as a single main window program (#1258)
* Improvement: Write all log output to stderr; do not pollute stdout with INFO and WARNING messages anymore (#1337)
* Bugfix: AttributeError in "Diff Options" dialog (#898)
* Bugfix: Settings GUI: "Save password to Keyring" was disabled due to "no appropriate keyring found" (#1321)
* Bugfix: Back in Time did not start with D-Bus error
          "dbus.exceptions.DBusException: org.freedesktop.DBus.Error.NameHasNoOwner:
           Could not get owner of name 'net.launchpad.backintime.serviceHelper': no such name"
           (fixes client-side part of #921 - system D-Bus part of the Udev serviceHelper is still under investigation).
* Bugfix: Avoid logging errors while waiting for a target drive to be mounted (#1142, #1143, #1328)
* Bugfix: [Arch Linux] AUR pkg "backintime-git": Build tests fails and installation is aborted (#1233, fixed with #921)
* Bugfix: Wrong systray icon showing in Wayland (#1244)
* Documentation update: Correct description of profile<N>.schedule.time in backintime-config manpage (#1270)
* Translation update: Brazilian Portuguese (#1267)
* Translation update: Italian (#1110, #1123)
* Translation update: French (#1077)
<<<<<<< HEAD
* Testing: fix a test fail when dealing with an empty crontab (#1181)
* Testing: fix a test fail when dealing with an empty config file (#1305)
* Testing: numerous fixes and extensions to testing (#1115, #1213, #1279, #1280, #1281, #1285, #1288, #1290, #1293, #1309, #1334)
=======
* Testing: Fix a test fail when dealing with an empty crontab (#1181)
* Testing: Fix a test fail when dealing with an empty config file (#1305)
* Testing: Skip "test_quiet_mode" (does not work reliably)
* Testing: Improve "test_diagnostics_arg" (introduced with #1100) to no longer fail
           when JSON output was mixed with logging output (part of #921, fixes #1233)
* Testing: Numerous fixes and extensions to testing (#1115, #1213, #1279, #1280, #1281, #1285, #1288, #1290, #1293, #1309)
>>>>>>> 4848708c

Version 1.3.2 (2022-03-12)
* Fix bug: Tests no longer work with Python 3.10 (https://github.com/bit-team/backintime/issues/1175)

Version 1.3.1 (2021-07-05)
* bump version, forgot to push branch to Github before releasing

Version 1.3.0 (2021-07-04)
* Merge PR: Fix FileNotFoundError exception in mount.mounted, Thanks tatokis (https://github.com/bit-team/backintime/pull/1157)
* Merge PR: qt/plugins/notifyplugin: Fix setting self.user, not local variable, Thanks Zocker1999NET (https://github.com/bit-team/backintime/pull/1155)
* Merge PR: Use Link Color instead of lightGray as not to break theming, Thanks newhinton (https://github.com/bit-team/backintime/pull/1153)
* Merge PR: Match old and new rsync version format, Thanks TheTimeWalker (https://github.com/bit-team/backintime/pull/1139)
* Merge PR: 'TempPasswordThread' object has no attribute 'isAlive', Thanks FMeinicke (https://github.com/bit-team/backintime/pull/1135)
* Merge PR: Keep permissions of an existing mountpoint from being overridden, Thanks bentolor (https://github.com/bit-team/backintime/pull/1058)
* Fix bug: YEAR missing in config (https://github.com/bit-team/backintime/issues/1023)
* Fix bug: SSH module didn't send identification string while checking if remote host is avilable (https://github.com/bit-team/backintime/issues/1030)

Version 1.2.1 (2019-08-25)
* Fix bug: TypeError in backintime.py if mount failed while running a snapshot (https://github.com/bit-team/backintime/issues/1005)

Version 1.2.0 (2019-04-27)
* Fix bug: Exit code is linked to the wrong status message (https://github.com/bit-team/backintime/issues/906)
* minor changes to allow running BiT inside Docker (https://github.com/bit-team/backintime/pull/959)
* Fix bug: AppName showed 'python3' instead of 'Back In Time' (https://github.com/bit-team/backintime/issues/950)
* Fix bug: configured cipher is not used with all ssh-commands (https://github.com/bit-team/backintime/issues/934)
* remove progressbar on systray icon until BiT has it's own icon (https://github.com/bit-team/backintime/issues/902)
* Fix bug: 'make test' fails because local SSH server is running on non-standard port (https://github.com/bit-team/backintime/issues/945)
* clearify 'nocache' option (https://github.com/bit-team/backintime/issues/857)
* create a config-backup in root dir if backup is encrypted (https://github.com/bit-team/backintime/issues/556)
* Fix bug: 23:00 is missing in the list of every day hours (https://github.com/bit-team/backintime/issues/736)
* Fix bug: ssh-agent output changed (https://github.com/bit-team/backintime/issues/840)
* remove unused and undocumented userscript plugin
* Fix bug: exception on making backintime folder world writeable (https://github.com/bit-team/backintime/issues/812)
* Fix bug: stat free space for snapshot folder instead of backintime folder (https://github.com/bit-team/backintime/issues/733)
* add contextmenu for logview dialog which can copy, exclude and decode lines
* move progressbar under statusbar
* Fix bug: backintime root crontab doesn't run; missinng line-feed 0x0A on last line (https://github.com/bit-team/backintime/issues/781)
* Fix bug: IndexError in inhibitSuspend (https://github.com/bit-team/backintime/issues/772)
* alleviate default exclude [Tt]rash* (https://github.com/bit-team/backintime/issues/759)
* enable high DPI scaling (https://github.com/bit-team/backintime/issues/732)
* Fix bug: polkit CheckAuthorization: race condition in privilege authorization (https://cve.mitre.org/cgi-bin/cvename.cgi?name=CVE-2017-7572)
* Fix bug: OSError when running backup-job from systemd (https://github.com/bit-team/backintime/issues/720)
* Smart Remove try to keep healthy snapshots (https://github.com/bit-team/backintime/issues/703)
* Fix critical bug: restore filesystem-root without 'Full rsync mode' with ACL and/or xargs activated broke whole system (https://github.com/bit-team/backintime/issues/708)
* Fix bug: use current folder if no file is selected in files view (https://github.com/bit-team/backintime/issues/687, https://github.com/bit-team/backintime/issues/685)
* Fix bug: don't reload profile after editing profile name (https://github.com/bit-team/backintime/issues/706)
* Fix bug: Exception in FileInfo
* ask for restore-to path before confirm (https://github.com/bit-team/backintime/issues/678)
* fix 'Back in Time (root)' on wayland (https://github.com/bit-team/backintime/issues/640)
* sort int values in config nummerical instead if alphabetical (https://github.com/bit-team/backintime/issues/175#issuecomment-272941811)
* set timestamp directly after new snapshot (https://github.com/bit-team/backintime/issues/584)
* add shortcut CTRL+H for toggle show hidden files to fileselect dialog (https://github.com/bit-team/backintime/issues/378)
* add 'Edit user-callback' dialog
* Fix bug: failed to restore suid permissions (https://github.com/bit-team/backintime/issues/661)
* redesign restore menu (https://github.com/bit-team/backintime/issues/661)
* Fix bug: on remount user-callback got called AFTER trying to mount (https://github.com/bit-team/backintime/issues/654)
* add ability to disable SSH command- and ping-check (https://github.com/bit-team/backintime/issues/647)
* enable bwlimit for local profiles (https://github.com/bit-team/backintime/issues/646)
* import remote host-key into known_hosts from Settings
* copy public SSH key to remote host from Settings
* create a new SSH key from Settings
* Fix bug: confirm restore dialog has no scroll bar (https://github.com/bit-team/backintime/issues/625)
* Fix bug: DEFAULT_EXCLUDE not deletable (https://github.com/bit-team/backintime/issues/634)
* rename debian package from backintime-qt4 into backintime-qt
* rename paths and methods from *qt4* into *qt*
* rename executable backintime-qt4 into backintime-qt
* new config version 6, rename qt4 keys into qt, add new domain for schedule
* check crontab entries on every GUI startup (https://github.com/bit-team/backintime/issues/129)
* start a new ssh-agent instance only if necessary
* add cli command 'shutdown' (https://github.com/bit-team/backintime/issues/596)
* Fix bug: GUI status bar unreadable (https://github.com/bit-team/backintime/issues/612)
* Fix bug: udev schedule not working (https://github.com/bit-team/backintime/issues/605)
* add cli command 'smart-remove'
* make LogView and Settings Dialog non-modal (https://github.com/bit-team/backintime/issues/608)
* Fix bug: decode path spooled from /etc/mtab (https://github.com/bit-team/backintime/pull/607)
* Fix bug: in snapshots.py, gives more helpful advice if a lock file is present that shouldn't be.  (https://github.com/bit-team/backintime/issues/601)
* port to Qt5/pyqt5 (https://github.com/bit-team/backintime/issues/518)
* Fix bug: Fail to create remote snapshot path with spaces (https://github.com/bit-team/backintime/issues/567)
* Fix bug: broken new_snapshot can run into infinite saveToContinue loop (https://github.com/bit-team/backintime/issues/583)
* Recognize changes on previous runs while continuing new snapshots
* Fix bug: udev schedule didn't work with LUKS encrypted drives (https://github.com/bit-team/backintime/issues/466)
* Add pause, resume and stop function for running snapshots (https://github.com/bit-team/backintime/issues/474, https://github.com/bit-team/backintime/issues/195)
* Fix bug: sshMaxArg failed on none default ssh port (https://github.com/bit-team/backintime/issues/581)
* Fix bug: failed if remote host send SSH banner (https://github.com/bit-team/backintime/issues/581)
* Fix bug: incorrect handling of IPv6 addresses (https://github.com/bit-team/backintime/issues/577)
* use rsync to save permissions
* replace os.system calls with subprocess.Popen
* automatically refresh log view if a snapshot is currently running
* Fix bug: Snapshot Log View freeze on big log files (https://github.com/bit-team/backintime/issues/456)
* Fix bug: 'inotify_add_watch failed: file or directory not found' after deleting snapshot
* remove dependency for extended 'find' command on remote host
* make full-rsync mode default, remove the other mode
* Fix bug: a continued snapshot was not incremental (https://github.com/bit-team/backintime/issues/557)
* use rsync to remove snapshots which will give a nice speedup (https://github.com/bit-team/backintime/issues/151)
* open temporary local copy of files instead of original backup on double-click in GUI
* add option to decrypt paths in systray menu with mode ssh-encrypted
* open current log directly from systray icon during taking a snapshot
* add tool-tips to restore menu
* Fix bug: config backup in snapshot had wrong name if using --config option
* add --share-path option
* use Monospace font in logview
* add restore option --only-new
* add button 'Take snapshot with checksums'
* Fix bug: Can't open files with spaces in name (https://github.com/bit-team/backintime/issues/552)
* Fix bug: BIT-root won't start from .desktop file (https://github.com/bit-team/backintime/issues/549)
* Fix bug: Keyring doesn't work with KDE Plasma5 (https://github.com/bit-team/backintime/issues/545)
* Fix bug: Qt4 built-in phrases where not translated (https://bugs.debian.org/cgi-bin/bugreport.cgi?bug=816197)
* Fix bug: configure ingnore unknown args (https://github.com/bit-team/backintime/issues/547)
* Fix bug: snapshots-list on command-line was not sorted
* Fix bug: SHA256 ssh-key fingerprint was not detected
* change default configure option to --no-fuse-group as Ubuntu >= 12.04 don't need fuse group-membership anymore
* Fix bug: new snapshot did not show up after finished
* Fix bug: TimeLine headers were not correct
* Fix lintian warning: manpage-has-errors-from-man: bad argument name 'P'
* Fix bug: wildcards ? and [] wasn't recognized correctly
* Fix bug: last char of last element in tools.get_rsync_caps got cut off
* Fix bug: TypeError in tools.get_git_ref_hash
* Do not print 'SnapshotID' or 'SnapshotPath' if running 'snapshots-list' command (and other) with '--quiet'
* Remove dependency 'ps'
* Fix bug: don't include empty values in list (https://github.com/bit-team/backintime/issues/521)
* Fix bug: bash-completion doesn't work for backintime-qt4
* Fix bug: 'make unittest' incorrectly used 'coverage' by default (https://github.com/bit-team/backintime/issues/522)
* Fix bug: pm-utils is deprecated; Remove dependency (https://github.com/bit-team/backintime/issues/519)
* rewrite huge parts of snapshots.py
* remove backwards compatibility to version < 1.0

Version 1.1.24 (2017-11-07)
* fix critical bug: CVE-2017-16667: shell injection in notify-send (https://github.com/bit-team/backintime/issues/834)

Version 1.1.22 (2017-10-28)
* fix bug: stat free space for snapshot folder instead of backintime folder (https://github.com/bit-team/backintime/issues/552733)
* backport bug fix: backintime root crontab doesn't run; missinng line-feed 0x0A on last line (https://github.com/bit-team/backintime/issues/552781)
* backport bug fix: can't open files with spaces in name (https://github.com/bit-team/backintime/issues/552552)

Version 1.1.20 (2017-04-09)
* backport bug fix: CVE-2017-7572: polkit CheckAuthorization: race condition in privilege authorization

Version 1.1.18 (2017-03-29)
* Fix bug: manual snapshots from GUI didn't work (https://github.com/bit-team/backintime/issues/728)

Version 1.1.16 (2017-03-28)
* backport bug fix: start a new ssh-agent instance only if necessary (https://github.com/bit-team/backintime/issues/722)
* Fix bug: OSError when running backup-job from systemd (https://github.com/bit-team/backintime/issues/720)

Version 1.1.14 (2017-03-05)
* backport bug fix: udev schedule not working (https://github.com/bit-team/backintime/issues/605)
* backport bug fix: Keyring doesn't work with KDE Plasma5 (https://github.com/bit-team/backintime/issues/545)
* backport bug fix: nameError in tools.make_dirs (https://github.com/bit-team/backintime/issues/622)
* backport bug fix: use current folder if no file is selected in files view
* Fix critical bug: restore filesystem-root without 'Full rsync mode' with ACL and/or xargs activated broke whole system (https://github.com/bit-team/backintime/issues/708)

Version 1.1.12 (2016-01-11)
* Fix bug: remove x-terminal-emulator dependency (https://github.com/bit-team/backintime/issues/515)
* Fix bug: AttributeError in About Dialog (https://github.com/bit-team/backintime/issues/515)

Version 1.1.10 (2016-01-09)
* Fix bug: failed to remove empty lock file (https://github.com/bit-team/backintime/issues/505)
* Add Icon 'show-hidden' (https://github.com/bit-team/backintime/issues/507)
* Add Modify for Full System Backup button to settings page, to change some profile settings
* Fix bug: Restore the correct file owner and group fail if they are not present in system (https://github.com/bit-team/backintime/issues/58)
* add get|set_list_value to configfile
* Fix bug: QObject::startTimer error on closing app
* subclass ApplicationInstance in GUIApplicationInstance to reduce redundant code
* speed up app start by adding snapshots to timeline in background thread
* add warning on failed permission restore (https://github.com/bit-team/backintime/issues/58)
* add unittest (thanks to Dorian, Alexandre, Aurélien and Gregory from IAGL)
* Fix bug: FileNotFoundError while starting pw-cache from source
* continue an unfinished new_snapshot if possible (https://github.com/bit-team/backintime/issues/400)
* Fix bug: suppress warning about failed inhibit suspend if run as root (https://github.com/bit-team/backintime/issues/500)
* Fix bug: UI blocked/greyed out while removing snapshot (https://github.com/bit-team/backintime/issues/487)
* Fix bug: pw-cache failed on leftover PID file, using ApplicationInstance now (https://github.com/bit-team/backintime/issues/468)
* Fix bug: failed to parse some arguments (https://github.com/bit-team/backintime/issues/492)
* Fix bug: failed to start GUI if launched from systray icon
* Fix bug: deleted snapshot is still listed in Timeline if using mode SSH (https://github.com/bit-team/backintime/issues/493)
* Fix bug: PermissionError while deleting readonly files on sshfs mounted share (https://github.com/bit-team/backintime/issues/490)
* Add Nautilus-like shortcuts for navigating in file browser (https://github.com/bit-team/backintime/issues/483)
* speed up mounting of SSH+encrypted profiles
* Fix bug: creat new encrypted profiles with encfs >= 1.8.0 failed (https://github.com/bit-team/backintime/issues/477)
* Fix bug: AttributeError in common/tools.py if keyring is missing (https://github.com/bit-team/backintime/issues/473)
* Fix bug: remote rename of 'new_snapshot' folder sometimes isn't recognized locally; rename local now (https://answers.launchpad.net/questions/271792)
* Move source code and bug tracking to GitHub

Version 1.1.8 (2015-09-28)
* Fix bug: unlock private SSH key run into 5sec timeout if password is empty
* show current app name and profile ID in syslog (https://launchpad.net/bugs/906213)
* Fix bug: BiT freeze when activate 'Decode path' in 'Snapshot Log View'
* Show 'Profiles' dropdown only in 'Last Log Viewer', add 'Snapshots' dropdown in 'Snapshot Log Viewer' (https://launchpad.net/bugs/1478219)
* Fix bug: empty grey window appears when starting the gui as root (https://launchpad.net/bugs/1493020)
* do not restore permission if they are identical with current permissions
* Fix bug: gnu_find_suffix_support doesn't set back to True (https://launchpad.net/bugs/1487781)
* security issue: do not run user-callback in a shell
* add option to not log user-callback output
* Fix lintian warning dbus-policy-without-send-destination
* apply timestamps-in-gzip.patch from Debian backintime/1.1.6-1 package
* run multiple smart-remove jobs in one screen session (https://launchpad.net/bugs/1487781)
* add error messages if PID file creation fail
* Fix bug: dbus exception if dbus systembus is not running
* Fix bug: depend on virtual package cron-daemon instead of cron for compatiblity with other cron implementations (https://bugs.debian.org/cgi-bin/bugreport.cgi?bug=776856)
* Fix bug: wasn't able to start from alternate install dir (https://launchpad.net/bugs/478689)
* Fix bug: wasn't able to start from source dir
* Add Warning about unsupported filesystems
* use native Python code to check mountpoint
* Add expert option for stdout and stderr redirection in cronjobs (https://answers.launchpad.net/questions/270105)
* Fix bug: 'Inhibit Suspend' fails with 'org.freedesktop.PowerManagement.Inhibit' (https://launchpad.net/bugs/1485242)
* Fix bug: No mounting while selecting a secondary profile in the gui (https://launchpad.net/bugs/1481267)
* remove shebang in common/askpass.py and common/create-manpage-backintime-config.py
* Fix bug: fix for bug #1419466 broke crontab on Slackware (https://launchpad.net/bugs/1478576)
* Fix bug: fix for bug #1431305 broke pw-cache on Ubuntu (https://launchpad.net/bugs/1431305)
* Fix bash-complete
* show 'man backintime' on Help; remove link to backintime.le-web.org (https://launchpad.net/bugs/1475995)
* add --debug argument
* Fix bug: Settings accepted empty strings for Host/User/Profile-ID (https://launchpad.net/bugs/1477733)
* Fix bug: IndexError on 'check_remote_commands' due to too long args (https://launchpad.net/bugs/1471930)
* add --local-backup, --no-local-backup and --delete option to restore on command-line (https://launchpad.net/bugs/1467239)
* add 'backup on restore' option to confirm dialog
* add check-config command for command-line
* rewrite command-line argument parsing. Now using argparse
* add expert option SSH command prefix
* Fix bug: Makefile has no uninstall target (https://launchpad.net/bugs/1469152)

Version 1.1.6 (2015-06-27)
* show Profile name in systrayicon menu
* Fix bug: encrypted remote backup hangs on 'start encfsctl encode process' (https://launchpad.net/bugs/1455925)
* make own Exceptions a childclass from BackInTimeException
* Fix bug: missing profile<N>.name crashed GUI
* Fix bug: Segmentation fault caused by two QApplication instances (https://launchpad.net/bugs/1463732)
* remove consolekit from dependencies
* Fix bug: no Changes [C] log entries with 'Check for changes' disabled (https://launchpad.net/bugs/1463367)
* Fix bug: some changed options from Settingsdialog where not respected during automatic tests after hitting OK
* Fix bug: python version check fails on python 3.3 (https://launchpad.net/bugs/1463686)
* Specifying the SSH private key whenever ssh is called (https://launchpad.net/bugs/1433682)
* add to in-/exclude directly from mainwindow (https://launchpad.net/bugs/1454856)
* Fix bug: pw-cache didn't start on Mint KDE because of missing stdout and stderr (https://launchpad.net/bugs/1431305)
* add option to run Smart Remove in background on remote host (https://launchpad.net/bugs/1457210)
* Use current profile when starting GUI from Systray
* Fix bug: failed to restore file names with white spaces using CLI (https://launchpad.net/bugs/1435602)
* Fix bug: UnboundLocalError with 'last_snapshot' in _free_space (https://launchpad.net/bugs/1437623)

Version 1.1.4 (2015-03-22)
* add option to keep new snapshot with 'full rsync mode' regardless of changes (https://launchpad.net/bugs/1434722)
* Fix bug: wrong quote in 'Save config file'
* Fix bug: Deleting the last snapshot does not update the last_snapshot symlink (https://launchpad.net/bugs/1434724)
* remove base64 encoding for passwords as it doesn't add any security but broke the password process (https://launchpad.net/bugs/1431305)
* add confirm dialog before restoring (https://launchpad.net/bugs/438079)
* Fix bug: Wrong status text in the tray icon (https://launchpad.net/bugs/1429400)
* add option to run only one snapshot at a time
* Fix bug: restore permissions of lots of files made BackInTime unresposive (https://launchpad.net/bugs/1428423)
* Fix bug: failed to restore file owner and group
* cache uuid in config so it doesn't fail if the device isn't pluged in (https://launchpad.net/bugs/1426881)
* add warning about wrong Python version in configure
* prevent snapshots from being removed with restore and delete; show warning if restore and delete filesystem root (https://answers.launchpad.net/questions/262837)
* Fix bug: OSError in free_space; add alternate method to get free space
* add bash-completion
* Fix bug: ugly theme while running as root on Gnome based DEs (https://launchpad.net/bugs/1418447)
* Fix bug: filename with broken charset throwed UnicodeError exception (https://launchpad.net/bugs/1419694)
* use 'crontab' instead of 'crontab -' to read from stdin (https://launchpad.net/bugs/1419466)

Version 1.1.2 (2015-02-04)
* sort 'Backup folders' in main window
* save in- and exclude sort order
* use PolicyKit to install Udev rules
* move compression from install to build in Makefiles
* use pkexec to start backintime-qt4 as root

Version 1.1.0 (2015-01-15)
* add tooltips for rsync options
* make only one debian/control
* multiselect files to restore (https://launchpad.net/bugs/1135886)
* force run manual snapshots on battery (https://launchpad.net/bugs/861553)
* backup encfs config to local config folder
* apply 'install-docs-move.patch' from Debian package by Jonathan Wiltshire
* add restore option to delete new files during restore (https://launchpad.net/bugs/1371951)
* use flock to prevent two instances running at the same time
* restore config dialog added (https://launchpad.net/bugs/480391)
* inhibit suspend/hibernate while take_snapshot or restore
* use more reliable code for get_user
* implement anacrons functions inside BIT => more flexible schedules and no new timestamp if there was an error
* automatically run in background if started with 'backintime --backup-job'
* fix typos and style warnings in manpages reported by Lintian (https://lintian.debian.org/full/jmw@debian.org.html#backintime_1.0.34-0.1)
* add exclude files by size (https://launchpad.net/bugs/823719)
* remove 'Auto Host/User/Profile-ID' as this is more confiusing than helping
* Fix bug: check procname of pid-locks (https://launchpad.net/bugs/1341414)
* optional run 'rsync' with 'nocache' (https://launchpad.net/bugs/1344528)
* mark invalid exclude pattern with mode ssh-encrypted
* make Settingsdialog tabs scrollable
* remove colon (:) restriction in exclude pattern
* prevent starting new snapshot if restore is running
* Fix bug: Port check failed on IPv6 (https://launchpad.net/bugs/1361634)
* add top-level directory for tarball (https://launchpad.net/bugs/1359076)
* add more user-callback events (on App start and exit, on mount and unmount)
* add context menu to files view
* remove snapshots from commandline
* multi selection in timeline => remove multiple snapshots with one click
* print warning if started with sudo
* add more default exclude; remove [Cc]ache* from exclude
* Fix bug: 'inotify_add_watch failed' while closing BIT
* add option for custom rsync-options
* add ProgressBar for rsync
* add progress for smart-remove
* remove old status-bar message after a snapshot crashed.
* ask to include symlinks target instead link (https://launchpad.net/bugs/1117709)
* port to Python 3.x
* returncode >0 if there was an error (https://launchpad.net/bugs/1040995)
* Enable user-callback script to cancel a backup by returning a non-zero exit code.
* merge backintime-notify into backintime-qt4
* add --gksu/--gksudo arg to qt4/configure
* remember last path for each profile (https://bugs.launchpad.net/bugs/1254870)
* sort include and exclude list (https://bugs.launchpad.net/bugs/1193149)
* Timeline show tooltip 'Last check'
* Fix bug: systray icon didn't show up (https://bugs.launchpad.net/backintime/+bug/658424)
* show hidden files in FileDialog (https://bugs.launchpad.net/backintime/+bug/995925)
* add button text for all buttons (https://bugs.launchpad.net/backintime/+bug/992020)
* add shortcuts (https://bugs.launchpad.net/backintime/+bug/686694)
* add menubar (https://bugs.launchpad.net/backintime/+bug/528851)
* port KDE4 GUI to pure Qt4 to replace both KDE4 and Gnome GUI

Version 1.0.40 (2014-11-02)
* use fingerprint to check if ssh key was unlocked correctly (https://answers.launchpad.net/questions/256408)
* add fallback method to get UUID (https://answers.launchpad.net/questions/254140)
* Fix bug: 'Attempt to unlock mutex that was not locked'... this time for good

Version 1.0.38 (2014-10-01)
* Fix bug: 'Attempt to unlock mutex that was not locked' in gnomeplugin (https://answers.launchpad.net/questions/255225)
* compare os.path.realpath instead of os.stat to get devices UUID
* Fix bug: housekeeping by gnome-session-daemon might delete backup and original data (https://bugs.launchpad.net/bugs/1374343)
* Fix bug: Type Error in 'backintime --decode' (https://bugs.launchpad.net/bugs/1365072)
* Fix bug: take_snapshot didn't wait for snapshot folder come available if notifications are disabled (https://bugs.launchpad.net/bugs/1332979)

Version 1.0.36 (2014-08-06)
* remove UbuntuOne from exclude (https://bugs.launchpad.net/bugs/1340131)
* Gray out 'Add Profile' if 'Main Profile' isn't configured yet (https://bugs.launchpad.net/bugs/1335545)
* Don't check for fuse group-membership if group doesn't exist
* Fix bug: backintime-kde4 as root failed to load ssh-key (https://bugs.launchpad.net/bugs/1276348)
* Fix bug: kdesystrayicon.py crashes because of missing environ (https://bugs.launchpad.net/bugs/1332126)
* Fix bug: OSError if sshfs/encfs is not installed (https://bugs.launchpad.net/bugs/1316288)
* Fix bug: TypeError in config.py check_config() (https://bugzilla.redhat.com/show_bug.cgi?id=1091644)
* Fix bug: unhandled exception in create_last_snapshot_symlink() (https://bugs.launchpad.net/bugs/1269991)
* disable keyring for root

Version 1.0.34 (2013-12-21)
* sync/flush all disks before shutdown (https://bugs.launchpad.net/bugs/1261031)
* Fix bug: BIT running as root shutdown after snapshot, regardless of option checked (https://bugs.launchpad.net/bugs/1261022)

Version 1.0.32 (2013-12-13)
* Fix bug: cron scheduled snapshots won't start with 1.0.30

Version 1.0.30 (2013-12-12)
* scheduled and manual snapshots use --config
* make configure scripts portable (https://bugs.launchpad.net/backintime/+bug/377429)
* Fix bug: udev rule doesn't finish (https://bugs.launchpad.net/backintime/+bug/1249466)
* add symlink last_snapshot (https://bugs.launchpad.net/backintime/+bug/787118)
* add virtual package backintime-kde for PPA
* Fix multiple errors in PPA build process; reorganise updateversion.sh
* Fix bug: Mate and xfce desktop didn't show systray icon (https://bugs.launchpad.net/backintime/+bug/658424/comments/31)
* add option to run rsync with 'nice' or 'ionice' on remote host (https://bugs.launchpad.net/backintime/+bug/1240301)
* add Shutdown button to shutdown system after snapshot has finished (https://bugs.launchpad.net/backintime/+bug/838742)
* Fix bug: Ubuntu Lucid dosn't provide SecretServiceKeyring (https://bugs.launchpad.net/backintime/+bug/1243911)
* wrap long lines for syslog
* Fix bug: 'gksu backintime-gnome' failed with dbus.exceptions.DBusException

Version 1.0.28 (2013-10-19)
* remove config on 'apt-get purge'
* add more options for configure scripts; update README
* add udev schedule (run BIT as soon as the drive is connected)
* Fix bug: AttributeError with python-keyring>1.6.1 (https://bugs.launchpad.net/backintime/+bug/1234024)
* Fix bug: TypeError: KDirModel.removeColumns() is a private method in kde4/app.py (https://bugs.launchpad.net/backintime/+bug/1232694)
* add '--checksum' commandline option (https://bugs.launchpad.net/backintime/+bug/886021)
* Fix bug: sshfs mount disconnect after a while due to some firewalls (add ServerAliveInterval) (https://answers.launchpad.net/backintime/+question/235685)
* Fix bug: Ping fails if ICMP is disabled on remote host (https://bugs.launchpad.net/backintime/+bug/1226718)
* Fix bug: KeyError in getgrnam if there is no 'fuse' group (https://bugs.launchpad.net/backintime/+bug/1225561)
* Fix bug: anacrontab won't work with profilename with spaces (https://bugs.launchpad.net/backintime/+bug/1224620)
* Fix bug: NameError in tools.move_snapshots_folder (https://bugs.launchpad.net/backintime/+bug/871466)
* Fix bug: KPassivePopup is not defined (https://bugs.launchpad.net/backintime/+bug/871475)
* multi selection for include and exclude list (https://bugs.launchpad.net/backintime/+bug/660753)
* Fix bug: ValueError while reading pw-cache PID (https://answers.launchpad.net/backintime/+question/235407)

Version 1.0.26 (2013-09-07)
* add feature: keep min free inodes
* roll back commit 836.1.5 (check free-space on ssh remote host): statvfs DOES work over sshfs. But not with quite outdated sshd
* add daily anacron schedule
* add delete button and 'list only equal' in Snapshot dialog; multiSelect in snapshot list
* add manpage backintime-config and config-examples
* Fix bug: Restore makes files public during the operation
* Fix bug: Cannot keep modifications to cron (https://bugs.launchpad.net/backintime/+bug/698106)
* add feature: restore from command line; add option --config
* Fix bug: cannot stat 'backintime-kde4-root.desktop.kdesudo' (https://bugs.launchpad.net/backintime/+bug/696659)
* Fix bug: unreadable dark KDE color schemes (https://bugs.launchpad.net/backintime/+bug/1184920)
* use 'ps ax' to check if 'backintime --pw-cache' is still running
* mount after locking, unmount before unlocking in take_snapshot
* Fix bug: permission denied if remote uid wasn't the same as local uid
* add option --bwlimit for rsync
* redirect logger.error and .warning to stderr; new argument --quiet
* deactivate 'Save Password' if no keyring is available
* use Password-cache for user-input too
* handle two Passwords
* add 'SSH encrypted': mount / with encfs reverse and sync encrypted with rsync. EXPERIMENTEL!
* add 'Local encrypted': mount encfs

Version 1.0.24 (2013-05-08)
* hide check_for_canges if full_rsync_mode is checked
* DEFAULT_EXCLUDE system folders with /foo/* so at least the folder itself will backup
* DEFAULT_EXCLUDE /run; exclude MOUNT_ROOT with higher priority and not with DEFAULT_EXCLUDE anymore
* Fix bug: 'CalledProcessError' object has no attribute 'strerror'
* Fix bug: quote rsync remote path with spaces
* 'Save Password' default off to avoid problems with existing profiles
* if restore uid/gid failed try to restore at least gid
* SSH need to store permissions in seperate file with "Full rsync mode" because remote user might not be able to store ownership
* Fix bug: restore permission failed on "Full rsync mode"
* Fix bug: glib.GError: Unknown internal child: selection
* Fix bug: GtkWarning: Unknown property: GtkLabel.margin-top
* Fix bug: check keyring backend only if password is needed
* switch to 'find -exec cmd {} +' (https://bugs.launchpad.net/backintime/+bug/1157639)
* change all indent tabs to 4 spaces

Version 1.0.22 (2013-03-26)
* check free-space on ssh remote host (statvfs didn't work over sshfs)
* Add Password storage mode ssh
* Add "Full rsync mode" (can be faster but ...)
* Fix bug: "Restore to..." failed due to spaces in directory name (https://bugs.launchpad.net/backintime/+bug/1096319)
* Fix bug: host not found in known_hosts if port != 22 (https://bugs.launchpad.net/backintime/+bug/1130356)
* Fix bug: sshtools.py used not POSIX conform conditionals

Version 1.0.20 (2012-12-15)
* Fix bug: restore remote path with spaces using mode ssh returned error

Version 1.0.18 (2012-11-17)
* Fix packages: man & translations
* Fix bug: https://bugs.launchpad.net/backintime/+bug/1077446
* Fix bug: https://bugs.launchpad.net/backintime/+bug/1078979
* Fix bug: https://bugs.launchpad.net/backintime/+bug/1079479
* Map multiple arguments for gettext so they can be rearranged by translators

Version 1.0.16 (2012-11-15)
* Fix a package dependecy problem ... this time for good (https://bugs.launchpad.net/backintime/+bug/1077446)

Version 1.0.14 (2012-11-09)
* Fix a package dependecy problem

Versoin 1.0.12 (2012-11-08)
* Add links to: website, documentation, report a bug, answers, faq
* Use libnotify for gnome/kde4 notifications instead of gnome specific libraries
* Fix bug: https://bugs.launchpad.net/backintime/+bug/1059247
* Add more schedule options: every 30 min, every 2 hours, every 4 hours, every 6 hours & every 12 hours
* Add generic mount-framework
* Add mode 'SSH' for backups on remote host using ssh protocol.
* Fix bug: wrong path if restore system root
* Fix bug: glade (xml) files did not translate
* Fix bug: https://bugs.launchpad.net/backintime/+bug/1073867

Version 1.0.10 (2012-03-06)
* Add "Restore to ..." in replacement of copy (with or without drag & drop) because copy don't restore user/group/rights

Version 1.0.8 (2011-06-18)
* Fix bug: https://bugs.launchpad.net/backintime/+bug/723545
* Fix bug: https://bugs.launchpad.net/backintime/+bug/705237
* Fix bug: https://bugs.launchpad.net/backintime/+bug/696663
* Fix bug: https://bugs.launchpad.net/backintime/+bug/671946

Version 1.0.6 (2011-01-02)
* Fix bug: https://bugs.launchpad.net/backintime/+bug/676223
* Smart remove: configurable options (https://bugs.launchpad.net/backintime/+bug/406765)
* Fix bug: https://bugs.launchpad.net/backintime/+bug/672705

Version 1.0.4 (2010-10-28)
* SettingsDialog: show highly recommended excludes
* Fix bug: https://bugs.launchpad.net/backintime/+bug/664783
* Option to use checksum to detect changes (https://bugs.launchpad.net/backintime/+bug/666964)
* Option to select log verbosity (https://bugs.launchpad.net/backintime/+bug/664423)
* Gnome: use gloobus-preview if installed

Version 1.0.2 (2010-10-16)
* reduce log file (no more duplicate "Compare with..." lines)
* declare backintime-kde4 packages as a replacement of backintime-kde

Version 1.0 (2010-10-16)
* add '.dropbox*' to default exclude patterns (https://bugs.launchpad.net/backintime/+bug/628172)
* add option to take a snapshot at every boot (https://bugs.launchpad.net/backintime/+bug/621810)
* fix xattr
* add continue on errors (https://bugs.launchpad.net/backintime/+bug/616299)
* add expert options: copy unsafe links & copy links
* "user-callback" replace "user.callback" and receive profile informations
* documentation: on-line only (easier to maintain)
* add error log and error log view dialog (Gnome & KDE4)
* merge with: lp:~dave2010/backintime/minor-edits
* merge with: lp:~mcfonty/backintime/unique-snapshots-view
* fix bug: https://bugs.launchpad.net/backintime/+bug/588841
* fix bug: https://bugs.launchpad.net/backintime/+bug/588215
* fix bug: https://bugs.launchpad.net/backintime/+bug/588393
* fix bug: https://bugs.launchpad.net/backintime/+bug/426400
* fix bug: https://bugs.launchpad.net/backintime/+bug/575022
* fix bug: https://bugs.launchpad.net/backintime/+bug/571894
* fix bug: https://bugs.launchpad.net/backintime/+bug/553441
* fix bug: https://bugs.launchpad.net/backintime/+bug/550765
* fix bug: https://bugs.launchpad.net/backintime/+bug/507246
* fix bug: https://bugs.launchpad.net/backintime/+bug/538855
* fix bug: https://bugs.launchpad.net/backintime/+bug/386230
* fix bug: https://bugs.launchpad.net/backintime/+bug/527039
* reduce memory usage during compare with previous snapshot process
* fix bug: https://bugs.launchpad.net/backintime/+bug/520956
* fix bug: https://bugs.launchpad.net/backintime/+bug/520930
* fix bug: https://bugs.launchpad.net/backintime/+bug/521223
* custom backup hour (for daily backups or mode): https://bugs.launchpad.net/backintime/+bug/507451
* fix bug: https://bugs.launchpad.net/backintime/+bug/516066
* fix bug: https://bugs.launchpad.net/backintime/+bug/512813
* smart remove was slightly changed (https://bugs.launchpad.net/backintime/+bug/502435)
* fix bug: https://bugs.launchpad.net/backintime/+bug/503859
* make backup on restore optional
* fix bug: https://bugs.launchpad.net/backintime/+bug/501285
* add ionice support for user/cron backup process
* fix bug: https://bugs.launchpad.net/backintime/+bug/493558
* fix bug that could cause "ghost" folders in snapshots (LP: 406092)
* fix bug that converted / into // (LP: #455149)
* fix bug: https://bugs.launchpad.net/backintime/+bug/441628
* remove "schedule per included directory" (profiles do that) (+ bug LP: #412470)
* fig bug: https://bugs.launchpad.net/backintime/+bug/489380
* fix bug: https://bugs.launchpad.net/backintime/+bug/489319
* fix bug: https://bugs.launchpad.net/backintime/+bug/447841
* fix bug: https://bugs.launchpad.net/backintime/+bug/412695
* update Slovak translation (Tomáš Vadina <kyberdev@gmail.com>)
* multiple profiles support
* GNOME: fix notification
* backintime snapshot folder is restructured to ../backintime/machine/user/profile_id/
* added the possibility to include other snapshot folders within a profile, it can only read those, there is not a GUI implementation yet
* added a tag suffix to the snapshot_id, to avoid double snapshot_ids
* added a desktop file for kdesu and a test if kdesu or kdesudo should be used (LP: #389988)
* added expert option to disable snapshots when on battery (LP: #388178)
* fix bug handling big files by the GNOME GUI (LP: #409130)
* fix bug in handling of & characters by GNOME GUI (LP: #415848)
* fix a security bug in chmods before snapshot removal (LP: #419774)
* snapshots are stored entirely read-only (LP: #386275)
* fix exclude patterns in KDE4 (LP:#432537)
* fix opening german files with external applications in KDE (LP: #404652)
* changed default exclude patterns to caches, thumbnails, trashbins, and backups (LP: #422132)
* write access to snapshot folder is checked & change to snapshot version 2 (LP: #423086)
* fix small bugs (a.o. LP: #474307)
* Used a more standard crontab syntax (LP: #409783)
* Stop the "Over zealous removal of crontab entries" (LP: #451811)

Version 0.9.26 (2009-05-19)
* update translations from Launchpad
* Fix a bug in smart-remove algorithm (https://bugs.launchpad.net/backintime/+bug/376104)
* Fix bug: https://bugs.launchpad.net/backintime/+bug/374477
* Fix bug: https://bugs.launchpad.net/backintime/+bug/375113
* update German translation (Michael Wiedmann <mw@miwie.in-berlin.de>)
* add '--no-check' option to configure scripts
* use only 'folder' term (more consistent with GNOME/KDE)
* add 'expert option': enable/disable nice for cron jobs
* GNOME & KDE4: refresh snapshots button force files view to update too
* you can include a backup parent directory (backup directory will auto-exclude itself)
* fix some small bugs

Version 0.9.24 (2009-05-07)
* update translations
* KDE4: fix python string <=> QString problems
* KDE4 FilesView/SnapshotsDialog: ctrl-click just select (don't execute)
* KDE4: fix crush after "take snapshot" process (https://bugs.launchpad.net/backintime/+bug/366241)
* store basic permission in a special file so it can restore them correctly (event from NTFS)
* add config version
* implement Gnome/KDE4 systray icons and user.callback as plugins
* reorganize code: common/GNOME/KDE4
* GNOME: break the big glade file in multiple file
* backintime is no longer aware of 'backintime-gnome' and 'backintime-kde4'
  (you need run 'backintime-gnome' for GNOME version and
  'backintime-kde4' for KDE4 version)

Version 0.9.22.1 (2009-04-27)
* fix French translation

Version 0.9.22 (2009-04-24)
* update translations from Launchpad
* KDE4: fix some translation problems
* remove --safe-links for save/restore (this means copy symlinks as symlinks)
* update German translation (Michael Wiedmann <mw@miwie.in-berlin.de>)
* create directory now use python os.makedirs (replace use of mkdir command)
* KDE4: fix a crush related to QString - python string conversion
* GNOME & KDE4 SettingsDialog: if schedule automatic backups per directory is set, global schedule is hidden
* GNOME FilesView: thread "*~" files (backup files) as hidden files
* GNOME: use gtk-preferences icon for SettingsDialog (replace gtk-execute icon)
* expert option: $XDG_CONFIG_HOME/backintime/user.callback (if exists) is called a different steps
  of a "take snapshot" process (before, after, on error, is a new snapshot was taken).
* add more command line options: --snapshots-list, --snapshots-list-path, --last-snapshot, --last-snapshot-path
* follow FreeDesktop directories specs:
  $XDG_DATA_HOME (default: $HOME/.local/share) to store app.lock files
  $XDG_CONFIG_HOME (default: $HOME/.config) to save settings
* new install system: use more common steps (./configure; make; sudo make install)

Version 0.9.20 (2009-04-06)
* smart remove: fix an important bug and make it more verbose in syslog
* update Spanish translation (Francisco Manuel García Claramonte <franciscomanuel.garcia@hispalinux.es>)

Version 0.9.18 (2009-04-02)
* update translations from Launchpad
* update Slovak translation (Tomáš Vadina <kyberdev@gmail.com>)
* update French translation (Michel Corps <mahikeulbody@gmail.com>)
* update German translation (Michael Wiedmann <mw@miwie.in-berlin.de>)
* GNOME bugfix: fix a crush in files view for files with special characters (ex: "a%20b")
* GNOME SettingsDialog bugfix: if snapshots path is a new created folder, snapshots navigation (files view) don't work
* update doc
* GNOME & KDE4 MainWindow: Rename "Places" list with "Snapshots"
* GNOME SettingsDialog bugfix: modify something, then press cancel. If you reopen the dialog it show wrong values (the ones before cancel)
* GNOME & KDE4: add root mode menu entries (use gksu for gnome and kdesudo for kde)
* GNOME & KDE4: MainWindow - Files view: if the current directory don't exists in current snapshot display a message
* SettingDialog: add an expert option to enable to schedule automatic backups per directory
* SettingDialog: schedule automatic backups - if the application can't find crontab it show an error
* SettingDialog: if the application can't write in snapshots directory there should be an error message
* add Polish translation (Paweł Hołuj <pholuj@gmail.com>)
* add cron in common package dependencies
* GNOME & KDE4: rework settings dialog
* SettingDialog: add an option to enable/disable notifications

Version 0.9.16.1 (2009-03-16)
* fix a bug/crush for French version

Version 0.9.16 (2009-03-13)
* update Spanish translation (Francisco Manuel García Claramonte <franciscomanuel.garcia@hispalinux.es>)
* add Slovak translation (Tomáš Vadina <kyberdev@gmail.com>)
* update Swedish translation (Niklas Grahn <terra.unknown@yahoo.com>)
* update French translation (Michel Corps <mahikeulbody@gmail.com>)
* update German translation (Michael Wiedmann <mw@miwie.in-berlin.de>)
* update Slovenian translation (Vanja Cvelbar <cvelbar@gmail.com>)
* don't show the snapshot that is being taken in snapshots list
* GNOME & KDE4: when the application starts and snapshots directory don't exists show a messagebox
* give more information for 'take snapshot' progress (to prove that is not blocked)
* MainWindow: rename 'Timeline' column with 'Snapshots'
* when it tries to take a snapshot if the snapshots directory don't exists
  (it is on a removable drive that is not plugged) it will notify and wait maximum 30 seconds
  (for the drive to be plugged)
* GNOME & KDE4: add notify if the snapshots directory don't exists
* KDE4: rework MainWindow

Version 0.9.14 (2009-03-05)
* update German translation (Michael Wiedmann <mw@miwie.in-berlin.de>)
* update Swedish translation (Niklas Grahn <terra.unknown@yahoo.com>)
* update Spanish translation (Francisco Manuel García Claramonte <franciscomanuel.garcia@hispalinux.es>)
* update French translation (Michel Corps <mahikeulbody@gmail.com>)
* GNOME & KDE4: rework MainWindow
* GNOME & KDE4: rework SettingsDialog
* GNOME & KDE4: add "smart" remove

Version 0.9.12 (2009-02-28)
* bug fix: now if you include ".abc" folder and exclude ".*", ".abc" will be saved in the snapshot
* KDE4: add help
* add Slovenian translation (Vanja Cvelbar <cvelbar@gmail.com>)
* bug fix (GNOME): bookmarks with special characters

Version 0.9.10 (2009-02-24)
* add Swedish translation (Niklas Grahn <terra.unknown@yahoo.com>)
* KDE4: drop and drop from backintime files view to any file manager
* bug fix: fix a segfault when running from cron

Version 0.9.8 (2009-02-20)
* update Spanish translation (Francisco Manuel García Claramonte <franciscomanuel.garcia@hispalinux.es>)
* bug fix: unable to restore files that contains space char in their name
* unsafe links are ignored (that means that a link to a file/directory outside of include directories are ignored)
* KDE4: add copy to clipboard
* KDE4: sort files by name, size or date
* cron 5/10 minutes: replace mutiple lines with a single crontab line using divide (*/5 or */10)
* cron: when called from cron redirect output (stdout & stderr) to /dev/null

Version 0.9.6 (2009-02-09)
* update Spanish translation (Francisco Manuel García Claramonte <franciscomanuel.garcia@hispalinux.es>)
* update German translation (Michael Wiedmann <mw@miwie.in-berlin.de>)
* GNOME: update docbook
* KDE4: add snapshots dialog
* GNOME & KDE4: add update snapshots button
* GNOME: handle special folders icons (home, desktop)

Version 0.9.4 (2009-01-30)
* update German translation (Michael Wiedmann <mw@miwie.in-berlin.de>)
* gnome: better handling of 'take snapshot' status icon
* KDE4 (>= 4.1): first version (not finished)
* update man

Version 0.9.2 (2009-01-16)
* update Spanish translation (Francisco Manuel García Claramonte <franciscomanuel.garcia@hispalinux.es>)
* update German translation (Michael Wiedmann <mw@miwie.in-berlin.de>)
* bug fix: if you add "/a" in include directories and "/a/b" in exclude patterns, "/a/b*" items
  are not excluded
* replace diff with rsync to check if a new snapshot is needed
* code cleanup
* add show hidden & backup files toggle button for files view
* bug fix: it does not include ".*" items even if they are not excluded
  (the items was included but not showed because hidden & backup files was never displayed
  in files view in previous versions)

Version 0.9 (2009-01-09)
* update Spanish translation (Francisco Manuel García Claramonte <franciscomanuel.garcia@hispalinux.es>)
* make deb packages more debian friendly (thanks to Michael Wiedmann <mw@miwie.in-berlin.de>)
* update German translation (Michael Wiedmann <mw@miwie.in-berlin.de>)
* bug fix: when you open snapshots dialog for the second time ( or more ) and you make a diff
  it will make the diff on the file for the first dialog ( all previous dialogs ) and then for
  the current one
* better separation between common and gnome specific files and
  divide backintime package in backintime-common & backintime-gnome
  (this will allow me to write other GUI front-ends like KDE4 or KDE)
* code cleanup

Version 0.8.20 (2008-12-22)
* bug fix: sorting files/directories by name is now case insensitive
* getmessages.sh: ignore "gtk-" items (this are gtk stock item ids and should not be changed)

Version 0.8.18 (2008-12-17)
* update man/docbook
* add sort columns in MainWindow/FileView (by name, by size or by date) and SnapshotsDialog (by date)
* fix German translation (Michael Wiedmann <mw@miwie.in-berlin.de>)

Version 0.8.16 (2008-12-11)
* add Drag & Drop from MainWindow:FileView/SnapshotsDialog to Nautilus
* update German translation (Michael Wiedmann <mw@miwie.in-berlin.de>)

Version 0.8.14 (2008-12-07)
* add more command line parameters ( --version, --snapshots, --help )
* fix a crush for getting info on dead symbolic links
* when taking a new backup based on the previous one don't copy the previous extra info (ex: name)
* copy unsafe links when taking a snapshot

Version 0.8.12 (2008-12-01)
* add German translation (Michael Wiedmann <mw@miwie.in-berlin.de>)
* add SnapshotNameDialog
* add Name/Remove snapshot in main toolbar
* change the way it detects if the mainwindow is the ative window (no dialogs)
* toolbars: show icons only
* update Spanish translation (Francisco Manuel García Claramonte <franciscomanuel.garcia@hispalinux.es>)

Version 0.8.10 (2008-11-22)
* SnapshotsDialog: add right-click popup-menu and a toolbar with copy & restore buttons
* use a more robust backup lock file
* log using syslog
* fix a small bug in copy to clipboard
* update Spanish translation (Francisco Manuel García Claramonte <franciscomanuel.garcia@hispalinux.es>)

Version 0.8.8 (2008-11-19)
* SnapshotsDialog: add diff
* update Spanish translation (Francisco Manuel García Claramonte <franciscomanuel.garcia@hispalinux.es>)

Version 0.8.6 (2008-11-17)
* fix change backup path crush
* add SnapshotsDialog

Version 0.8.2 (2008-11-14)
* add right-click menu in files list: open (using gnome-open), copy (you can paste in Nautilus), restore (for snapshots only)
* add Copy toolbar button for files list

Version 0.8.1 (2008-11-10)
* add every 5/10 minutes automatic backup

Version 0.8 (2008-11-07)
* don't show backup files (*~)
* add backup files to default exclude patterns (*~)
* makedeb.sh: make a single package with all languages included
* install.sh: install all languages
* add English manual (man)
* add English help (docbook)
* add help button in main toolbar
* the application can be started with a 'path' to a folder or file as command line parameter
* when the application start, if it is already runnig pass its command line to the first instance (this allow a basic integration with file-managers - see README)
* bug fix: when the application was started a second time it raise the first application's window but not always focused

Version 0.7.4 (2008-11-03)
* if there is already a GUI instance running raise it
* add Spanish translation (Francisco Manuel García Claramonte <franciscomanuel.garcia@hispalinux.es>)

Version 0.7.2 (2008-10-28)
* better integration with gnome icons (use mime-types)
* remember last path
* capitalize month in timeline (bug in french translation)

Version 0.7 (2008-10-22)
* fix cron segfault
* fix a crush when launched the very first time (not configured)
* multi-lingual support
* add French translation

Version 0.6.4 (2008-10-20)
* remove About & Settings dialogs from the pager
* allow only one instance of the application

Version 0.6.2 (2008-10-16)
* remember window position & size

Version 0.6 (2008-10-13)
* when it make a snapshot it display an icon in systray area
* the background color for group items in timeline and places reflect more
  the system color scheme
* during restore only restore button is grayed ( even if everything is blocked )

Version 0.5.1 (2008-10-10)
* add size & date columns in files view
* changed some texts

Version 0.5 (2008-10-03)
* This is the first release.<|MERGE_RESOLUTION|>--- conflicted
+++ resolved
@@ -19,18 +19,12 @@
 * Translation update: Brazilian Portuguese (#1267)
 * Translation update: Italian (#1110, #1123)
 * Translation update: French (#1077)
-<<<<<<< HEAD
-* Testing: fix a test fail when dealing with an empty crontab (#1181)
-* Testing: fix a test fail when dealing with an empty config file (#1305)
-* Testing: numerous fixes and extensions to testing (#1115, #1213, #1279, #1280, #1281, #1285, #1288, #1290, #1293, #1309, #1334)
-=======
 * Testing: Fix a test fail when dealing with an empty crontab (#1181)
 * Testing: Fix a test fail when dealing with an empty config file (#1305)
 * Testing: Skip "test_quiet_mode" (does not work reliably)
 * Testing: Improve "test_diagnostics_arg" (introduced with #1100) to no longer fail
            when JSON output was mixed with logging output (part of #921, fixes #1233)
-* Testing: Numerous fixes and extensions to testing (#1115, #1213, #1279, #1280, #1281, #1285, #1288, #1290, #1293, #1309)
->>>>>>> 4848708c
+* Testing: Numerous fixes and extensions to testing (#1115, #1213, #1279, #1280, #1281, #1285, #1288, #1290, #1293, #1309, #1334)
 
 Version 1.3.2 (2022-03-12)
 * Fix bug: Tests no longer work with Python 3.10 (https://github.com/bit-team/backintime/issues/1175)
