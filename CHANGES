Back In Time

Version 1.3.4-dev (development of upcoming release)
* Project: Renamed branch "master" to "main" and started "gitflow" branching model.
* Fix bug: Add support for ChainerBackend class as keyring which iterates over all supported keyring backends (#1410)
* Fix bug: Unit test fails on some machines due to warning "Ignoring XDG_SESSION_TYPE=wayland on Gnome..." (#1429)
* Fix bug: Generation of config-manpage caused an error with Debian's Lintian (#1398).
* Breaking change: Minimal Python version 3.8 required (#1358).
* Feature: Exclude /swapfile by default (#1053)
* Documentation: Removed outdated docbook (#1345).
* Build: Introduced .readthedocs.yaml as asked by ReadTheDocs.org (#1443).
* Translation: Strings to translate now easier to understand for translators (#1448, #1457).
* Translation: Updated and completed "German" (#1454).
<<<<<<< HEAD
* Translation: Removed some incomplete languages: Canadian and British English, Javanese.
=======
* Translation: Persian and Vietnamese added (#1460).
>>>>>>> 7e02a3b8

Version 1.3.3 (2023-01-04)
* New feature: Command line argument "--diagnostics" to show helpful info for better issue support (#1100)
* GUI change: Remove Exit button from the toolbar (#172)
* GUI change: Define accelerator keys for menu bar and tabs, as well as toolbar shortcuts (#1104)
* Desktop integration: Update .desktop file to mark Back In Time as a single main window program (#1258)
* Improvement: Write all log output to stderr; do not pollute stdout with INFO and WARNING messages anymore (#1337)
* Bugfix: RTE "reentrant call inside io.BufferedWriter" in logFile.flush() during backup (#1003)
* Bugfix: Incompatibility with rsync 3.2.4 or later because of rsync's "new argument protection" (#1247). Deactivate "--old-args" rsync argument earlier recommaned to users as a workaround.
* Bugfix: DeprecationWarnings about invalid escape sequences.
* Bugfix: AttributeError in "Diff Options" dialog (#898)
* Bugfix: Settings GUI: "Save password to Keyring" was disabled due to "no appropriate keyring found" (#1321)
* Bugfix: Back in Time did not start with D-Bus error
          "dbus.exceptions.DBusException: org.freedesktop.DBus.Error.NameHasNoOwner:
           Could not get owner of name 'net.launchpad.backintime.serviceHelper': no such name"
           (fixes client-side part of #921 - system D-Bus part of the Udev serviceHelper is still under investigation).
* Bugfix: Avoid logging errors while waiting for a target drive to be mounted (#1142, #1143, #1328)
* Bugfix: [Arch Linux] AUR pkg "backintime-git": Build tests fails and installation is aborted (#1233, fixed with #921)
* Bugfix: Wrong systray icon showing in Wayland (#1244)
* Documentation update: Correct description of profile<N>.schedule.time in backintime-config manpage (#1270)
* Translation update: Brazilian Portuguese (#1267)
* Translation update: Italian (#1110, #1123)
* Translation update: French (#1077)
* Testing: Fix a test fail when dealing with an empty crontab (#1181)
* Testing: Fix a test fail when dealing with an empty config file (#1305)
* Testing: Skip "test_quiet_mode" (does not work reliably)
* Testing: Improve "test_diagnostics_arg" (introduced with #1100) to no longer fail
           when JSON output was mixed with logging output (part of #921, fixes #1233)
* Testing: Numerous fixes and extensions to testing (#1115, #1213, #1279, #1280, #1281, #1285, #1288, #1290, #1293, #1309, #1334)

Version 1.3.2 (2022-03-12)
* Fix bug: Tests no longer work with Python 3.10 (https://github.com/bit-team/backintime/issues/1175)

Version 1.3.1 (2021-07-05)
* bump version, forgot to push branch to Github before releasing

Version 1.3.0 (2021-07-04)
* Merge PR: Fix FileNotFoundError exception in mount.mounted, Thanks tatokis (https://github.com/bit-team/backintime/pull/1157)
* Merge PR: qt/plugins/notifyplugin: Fix setting self.user, not local variable, Thanks Zocker1999NET (https://github.com/bit-team/backintime/pull/1155)
* Merge PR: Use Link Color instead of lightGray as not to break theming, Thanks newhinton (https://github.com/bit-team/backintime/pull/1153)
* Merge PR: Match old and new rsync version format, Thanks TheTimeWalker (https://github.com/bit-team/backintime/pull/1139)
* Merge PR: 'TempPasswordThread' object has no attribute 'isAlive', Thanks FMeinicke (https://github.com/bit-team/backintime/pull/1135)
* Merge PR: Keep permissions of an existing mountpoint from being overridden, Thanks bentolor (https://github.com/bit-team/backintime/pull/1058)
* Fix bug: YEAR missing in config (https://github.com/bit-team/backintime/issues/1023)
* Fix bug: SSH module didn't send identification string while checking if remote host is avilable (https://github.com/bit-team/backintime/issues/1030)

Version 1.2.1 (2019-08-25)
* Fix bug: TypeError in backintime.py if mount failed while running a snapshot (https://github.com/bit-team/backintime/issues/1005)

Version 1.2.0 (2019-04-27)
* Fix bug: Exit code is linked to the wrong status message (https://github.com/bit-team/backintime/issues/906)
* minor changes to allow running BiT inside Docker (https://github.com/bit-team/backintime/pull/959)
* Fix bug: AppName showed 'python3' instead of 'Back In Time' (https://github.com/bit-team/backintime/issues/950)
* Fix bug: configured cipher is not used with all ssh-commands (https://github.com/bit-team/backintime/issues/934)
* remove progressbar on systray icon until BiT has it's own icon (https://github.com/bit-team/backintime/issues/902)
* Fix bug: 'make test' fails because local SSH server is running on non-standard port (https://github.com/bit-team/backintime/issues/945)
* clearify 'nocache' option (https://github.com/bit-team/backintime/issues/857)
* create a config-backup in root dir if backup is encrypted (https://github.com/bit-team/backintime/issues/556)
* Fix bug: 23:00 is missing in the list of every day hours (https://github.com/bit-team/backintime/issues/736)
* Fix bug: ssh-agent output changed (https://github.com/bit-team/backintime/issues/840)
* remove unused and undocumented userscript plugin
* Fix bug: exception on making backintime folder world writeable (https://github.com/bit-team/backintime/issues/812)
* Fix bug: stat free space for snapshot folder instead of backintime folder (https://github.com/bit-team/backintime/issues/733)
* add contextmenu for logview dialog which can copy, exclude and decode lines
* move progressbar under statusbar
* Fix bug: backintime root crontab doesn't run; missinng line-feed 0x0A on last line (https://github.com/bit-team/backintime/issues/781)
* Fix bug: IndexError in inhibitSuspend (https://github.com/bit-team/backintime/issues/772)
* alleviate default exclude [Tt]rash* (https://github.com/bit-team/backintime/issues/759)
* enable high DPI scaling (https://github.com/bit-team/backintime/issues/732)
* Fix bug: polkit CheckAuthorization: race condition in privilege authorization (https://cve.mitre.org/cgi-bin/cvename.cgi?name=CVE-2017-7572)
* Fix bug: OSError when running backup-job from systemd (https://github.com/bit-team/backintime/issues/720)
* Smart Remove try to keep healthy snapshots (https://github.com/bit-team/backintime/issues/703)
* Fix critical bug: restore filesystem-root without 'Full rsync mode' with ACL and/or xargs activated broke whole system (https://github.com/bit-team/backintime/issues/708)
* Fix bug: use current folder if no file is selected in files view (https://github.com/bit-team/backintime/issues/687, https://github.com/bit-team/backintime/issues/685)
* Fix bug: don't reload profile after editing profile name (https://github.com/bit-team/backintime/issues/706)
* Fix bug: Exception in FileInfo
* ask for restore-to path before confirm (https://github.com/bit-team/backintime/issues/678)
* fix 'Back in Time (root)' on wayland (https://github.com/bit-team/backintime/issues/640)
* sort int values in config nummerical instead if alphabetical (https://github.com/bit-team/backintime/issues/175#issuecomment-272941811)
* set timestamp directly after new snapshot (https://github.com/bit-team/backintime/issues/584)
* add shortcut CTRL+H for toggle show hidden files to fileselect dialog (https://github.com/bit-team/backintime/issues/378)
* add 'Edit user-callback' dialog
* Fix bug: failed to restore suid permissions (https://github.com/bit-team/backintime/issues/661)
* redesign restore menu (https://github.com/bit-team/backintime/issues/661)
* Fix bug: on remount user-callback got called AFTER trying to mount (https://github.com/bit-team/backintime/issues/654)
* add ability to disable SSH command- and ping-check (https://github.com/bit-team/backintime/issues/647)
* enable bwlimit for local profiles (https://github.com/bit-team/backintime/issues/646)
* import remote host-key into known_hosts from Settings
* copy public SSH key to remote host from Settings
* create a new SSH key from Settings
* Fix bug: confirm restore dialog has no scroll bar (https://github.com/bit-team/backintime/issues/625)
* Fix bug: DEFAULT_EXCLUDE not deletable (https://github.com/bit-team/backintime/issues/634)
* rename debian package from backintime-qt4 into backintime-qt
* rename paths and methods from *qt4* into *qt*
* rename executable backintime-qt4 into backintime-qt
* new config version 6, rename qt4 keys into qt, add new domain for schedule
* check crontab entries on every GUI startup (https://github.com/bit-team/backintime/issues/129)
* start a new ssh-agent instance only if necessary
* add cli command 'shutdown' (https://github.com/bit-team/backintime/issues/596)
* Fix bug: GUI status bar unreadable (https://github.com/bit-team/backintime/issues/612)
* Fix bug: udev schedule not working (https://github.com/bit-team/backintime/issues/605)
* add cli command 'smart-remove'
* make LogView and Settings Dialog non-modal (https://github.com/bit-team/backintime/issues/608)
* Fix bug: decode path spooled from /etc/mtab (https://github.com/bit-team/backintime/pull/607)
* Fix bug: in snapshots.py, gives more helpful advice if a lock file is present that shouldn't be.  (https://github.com/bit-team/backintime/issues/601)
* port to Qt5/pyqt5 (https://github.com/bit-team/backintime/issues/518)
* Fix bug: Fail to create remote snapshot path with spaces (https://github.com/bit-team/backintime/issues/567)
* Fix bug: broken new_snapshot can run into infinite saveToContinue loop (https://github.com/bit-team/backintime/issues/583)
* Recognize changes on previous runs while continuing new snapshots
* Fix bug: udev schedule didn't work with LUKS encrypted drives (https://github.com/bit-team/backintime/issues/466)
* Add pause, resume and stop function for running snapshots (https://github.com/bit-team/backintime/issues/474, https://github.com/bit-team/backintime/issues/195)
* Fix bug: sshMaxArg failed on none default ssh port (https://github.com/bit-team/backintime/issues/581)
* Fix bug: failed if remote host send SSH banner (https://github.com/bit-team/backintime/issues/581)
* Fix bug: incorrect handling of IPv6 addresses (https://github.com/bit-team/backintime/issues/577)
* use rsync to save permissions
* replace os.system calls with subprocess.Popen
* automatically refresh log view if a snapshot is currently running
* Fix bug: Snapshot Log View freeze on big log files (https://github.com/bit-team/backintime/issues/456)
* Fix bug: 'inotify_add_watch failed: file or directory not found' after deleting snapshot
* remove dependency for extended 'find' command on remote host
* make full-rsync mode default, remove the other mode
* Fix bug: a continued snapshot was not incremental (https://github.com/bit-team/backintime/issues/557)
* use rsync to remove snapshots which will give a nice speedup (https://github.com/bit-team/backintime/issues/151)
* open temporary local copy of files instead of original backup on double-click in GUI
* add option to decrypt paths in systray menu with mode ssh-encrypted
* open current log directly from systray icon during taking a snapshot
* add tool-tips to restore menu
* Fix bug: config backup in snapshot had wrong name if using --config option
* add --share-path option
* use Monospace font in logview
* add restore option --only-new
* add button 'Take snapshot with checksums'
* Fix bug: Can't open files with spaces in name (https://github.com/bit-team/backintime/issues/552)
* Fix bug: BIT-root won't start from .desktop file (https://github.com/bit-team/backintime/issues/549)
* Fix bug: Keyring doesn't work with KDE Plasma5 (https://github.com/bit-team/backintime/issues/545)
* Fix bug: Qt4 built-in phrases where not translated (https://bugs.debian.org/cgi-bin/bugreport.cgi?bug=816197)
* Fix bug: configure ingnore unknown args (https://github.com/bit-team/backintime/issues/547)
* Fix bug: snapshots-list on command-line was not sorted
* Fix bug: SHA256 ssh-key fingerprint was not detected
* change default configure option to --no-fuse-group as Ubuntu >= 12.04 don't need fuse group-membership anymore
* Fix bug: new snapshot did not show up after finished
* Fix bug: TimeLine headers were not correct
* Fix lintian warning: manpage-has-errors-from-man: bad argument name 'P'
* Fix bug: wildcards ? and [] wasn't recognized correctly
* Fix bug: last char of last element in tools.get_rsync_caps got cut off
* Fix bug: TypeError in tools.get_git_ref_hash
* Do not print 'SnapshotID' or 'SnapshotPath' if running 'snapshots-list' command (and other) with '--quiet'
* Remove dependency 'ps'
* Fix bug: don't include empty values in list (https://github.com/bit-team/backintime/issues/521)
* Fix bug: bash-completion doesn't work for backintime-qt4
* Fix bug: 'make unittest' incorrectly used 'coverage' by default (https://github.com/bit-team/backintime/issues/522)
* Fix bug: pm-utils is deprecated; Remove dependency (https://github.com/bit-team/backintime/issues/519)
* rewrite huge parts of snapshots.py
* remove backwards compatibility to version < 1.0

Version 1.1.24 (2017-11-07)
* fix critical bug: CVE-2017-16667: shell injection in notify-send (https://github.com/bit-team/backintime/issues/834)

Version 1.1.22 (2017-10-28)
* fix bug: stat free space for snapshot folder instead of backintime folder (https://github.com/bit-team/backintime/issues/552733)
* backport bug fix: backintime root crontab doesn't run; missinng line-feed 0x0A on last line (https://github.com/bit-team/backintime/issues/552781)
* backport bug fix: can't open files with spaces in name (https://github.com/bit-team/backintime/issues/552552)

Version 1.1.20 (2017-04-09)
* backport bug fix: CVE-2017-7572: polkit CheckAuthorization: race condition in privilege authorization

Version 1.1.18 (2017-03-29)
* Fix bug: manual snapshots from GUI didn't work (https://github.com/bit-team/backintime/issues/728)

Version 1.1.16 (2017-03-28)
* backport bug fix: start a new ssh-agent instance only if necessary (https://github.com/bit-team/backintime/issues/722)
* Fix bug: OSError when running backup-job from systemd (https://github.com/bit-team/backintime/issues/720)

Version 1.1.14 (2017-03-05)
* backport bug fix: udev schedule not working (https://github.com/bit-team/backintime/issues/605)
* backport bug fix: Keyring doesn't work with KDE Plasma5 (https://github.com/bit-team/backintime/issues/545)
* backport bug fix: nameError in tools.make_dirs (https://github.com/bit-team/backintime/issues/622)
* backport bug fix: use current folder if no file is selected in files view
* Fix critical bug: restore filesystem-root without 'Full rsync mode' with ACL and/or xargs activated broke whole system (https://github.com/bit-team/backintime/issues/708)

Version 1.1.12 (2016-01-11)
* Fix bug: remove x-terminal-emulator dependency (https://github.com/bit-team/backintime/issues/515)
* Fix bug: AttributeError in About Dialog (https://github.com/bit-team/backintime/issues/515)

Version 1.1.10 (2016-01-09)
* Fix bug: failed to remove empty lock file (https://github.com/bit-team/backintime/issues/505)
* Add Icon 'show-hidden' (https://github.com/bit-team/backintime/issues/507)
* Add Modify for Full System Backup button to settings page, to change some profile settings
* Fix bug: Restore the correct file owner and group fail if they are not present in system (https://github.com/bit-team/backintime/issues/58)
* add get|set_list_value to configfile
* Fix bug: QObject::startTimer error on closing app
* subclass ApplicationInstance in GUIApplicationInstance to reduce redundant code
* speed up app start by adding snapshots to timeline in background thread
* add warning on failed permission restore (https://github.com/bit-team/backintime/issues/58)
* add unittest (thanks to Dorian, Alexandre, Aurélien and Gregory from IAGL)
* Fix bug: FileNotFoundError while starting pw-cache from source
* continue an unfinished new_snapshot if possible (https://github.com/bit-team/backintime/issues/400)
* Fix bug: suppress warning about failed inhibit suspend if run as root (https://github.com/bit-team/backintime/issues/500)
* Fix bug: UI blocked/greyed out while removing snapshot (https://github.com/bit-team/backintime/issues/487)
* Fix bug: pw-cache failed on leftover PID file, using ApplicationInstance now (https://github.com/bit-team/backintime/issues/468)
* Fix bug: failed to parse some arguments (https://github.com/bit-team/backintime/issues/492)
* Fix bug: failed to start GUI if launched from systray icon
* Fix bug: deleted snapshot is still listed in Timeline if using mode SSH (https://github.com/bit-team/backintime/issues/493)
* Fix bug: PermissionError while deleting readonly files on sshfs mounted share (https://github.com/bit-team/backintime/issues/490)
* Add Nautilus-like shortcuts for navigating in file browser (https://github.com/bit-team/backintime/issues/483)
* speed up mounting of SSH+encrypted profiles
* Fix bug: creat new encrypted profiles with encfs >= 1.8.0 failed (https://github.com/bit-team/backintime/issues/477)
* Fix bug: AttributeError in common/tools.py if keyring is missing (https://github.com/bit-team/backintime/issues/473)
* Fix bug: remote rename of 'new_snapshot' folder sometimes isn't recognized locally; rename local now (https://answers.launchpad.net/questions/271792)
* Move source code and bug tracking to GitHub

Version 1.1.8 (2015-09-28)
* Fix bug: unlock private SSH key run into 5sec timeout if password is empty
* show current app name and profile ID in syslog (https://launchpad.net/bugs/906213)
* Fix bug: BiT freeze when activate 'Decode path' in 'Snapshot Log View'
* Show 'Profiles' dropdown only in 'Last Log Viewer', add 'Snapshots' dropdown in 'Snapshot Log Viewer' (https://launchpad.net/bugs/1478219)
* Fix bug: empty grey window appears when starting the gui as root (https://launchpad.net/bugs/1493020)
* do not restore permission if they are identical with current permissions
* Fix bug: gnu_find_suffix_support doesn't set back to True (https://launchpad.net/bugs/1487781)
* security issue: do not run user-callback in a shell
* add option to not log user-callback output
* Fix lintian warning dbus-policy-without-send-destination
* apply timestamps-in-gzip.patch from Debian backintime/1.1.6-1 package
* run multiple smart-remove jobs in one screen session (https://launchpad.net/bugs/1487781)
* add error messages if PID file creation fail
* Fix bug: dbus exception if dbus systembus is not running
* Fix bug: depend on virtual package cron-daemon instead of cron for compatiblity with other cron implementations (https://bugs.debian.org/cgi-bin/bugreport.cgi?bug=776856)
* Fix bug: wasn't able to start from alternate install dir (https://launchpad.net/bugs/478689)
* Fix bug: wasn't able to start from source dir
* Add Warning about unsupported filesystems
* use native Python code to check mountpoint
* Add expert option for stdout and stderr redirection in cronjobs (https://answers.launchpad.net/questions/270105)
* Fix bug: 'Inhibit Suspend' fails with 'org.freedesktop.PowerManagement.Inhibit' (https://launchpad.net/bugs/1485242)
* Fix bug: No mounting while selecting a secondary profile in the gui (https://launchpad.net/bugs/1481267)
* remove shebang in common/askpass.py and common/create-manpage-backintime-config.py
* Fix bug: fix for bug #1419466 broke crontab on Slackware (https://launchpad.net/bugs/1478576)
* Fix bug: fix for bug #1431305 broke pw-cache on Ubuntu (https://launchpad.net/bugs/1431305)
* Fix bash-complete
* show 'man backintime' on Help; remove link to backintime.le-web.org (https://launchpad.net/bugs/1475995)
* add --debug argument
* Fix bug: Settings accepted empty strings for Host/User/Profile-ID (https://launchpad.net/bugs/1477733)
* Fix bug: IndexError on 'check_remote_commands' due to too long args (https://launchpad.net/bugs/1471930)
* add --local-backup, --no-local-backup and --delete option to restore on command-line (https://launchpad.net/bugs/1467239)
* add 'backup on restore' option to confirm dialog
* add check-config command for command-line
* rewrite command-line argument parsing. Now using argparse
* add expert option SSH command prefix
* Fix bug: Makefile has no uninstall target (https://launchpad.net/bugs/1469152)

Version 1.1.6 (2015-06-27)
* show Profile name in systrayicon menu
* Fix bug: encrypted remote backup hangs on 'start encfsctl encode process' (https://launchpad.net/bugs/1455925)
* make own Exceptions a childclass from BackInTimeException
* Fix bug: missing profile<N>.name crashed GUI
* Fix bug: Segmentation fault caused by two QApplication instances (https://launchpad.net/bugs/1463732)
* remove consolekit from dependencies
* Fix bug: no Changes [C] log entries with 'Check for changes' disabled (https://launchpad.net/bugs/1463367)
* Fix bug: some changed options from Settingsdialog where not respected during automatic tests after hitting OK
* Fix bug: python version check fails on python 3.3 (https://launchpad.net/bugs/1463686)
* Specifying the SSH private key whenever ssh is called (https://launchpad.net/bugs/1433682)
* add to in-/exclude directly from mainwindow (https://launchpad.net/bugs/1454856)
* Fix bug: pw-cache didn't start on Mint KDE because of missing stdout and stderr (https://launchpad.net/bugs/1431305)
* add option to run Smart Remove in background on remote host (https://launchpad.net/bugs/1457210)
* Use current profile when starting GUI from Systray
* Fix bug: failed to restore file names with white spaces using CLI (https://launchpad.net/bugs/1435602)
* Fix bug: UnboundLocalError with 'last_snapshot' in _free_space (https://launchpad.net/bugs/1437623)

Version 1.1.4 (2015-03-22)
* add option to keep new snapshot with 'full rsync mode' regardless of changes (https://launchpad.net/bugs/1434722)
* Fix bug: wrong quote in 'Save config file'
* Fix bug: Deleting the last snapshot does not update the last_snapshot symlink (https://launchpad.net/bugs/1434724)
* remove base64 encoding for passwords as it doesn't add any security but broke the password process (https://launchpad.net/bugs/1431305)
* add confirm dialog before restoring (https://launchpad.net/bugs/438079)
* Fix bug: Wrong status text in the tray icon (https://launchpad.net/bugs/1429400)
* add option to run only one snapshot at a time
* Fix bug: restore permissions of lots of files made BackInTime unresposive (https://launchpad.net/bugs/1428423)
* Fix bug: failed to restore file owner and group
* cache uuid in config so it doesn't fail if the device isn't pluged in (https://launchpad.net/bugs/1426881)
* add warning about wrong Python version in configure
* prevent snapshots from being removed with restore and delete; show warning if restore and delete filesystem root (https://answers.launchpad.net/questions/262837)
* Fix bug: OSError in free_space; add alternate method to get free space
* add bash-completion
* Fix bug: ugly theme while running as root on Gnome based DEs (https://launchpad.net/bugs/1418447)
* Fix bug: filename with broken charset throwed UnicodeError exception (https://launchpad.net/bugs/1419694)
* use 'crontab' instead of 'crontab -' to read from stdin (https://launchpad.net/bugs/1419466)

Version 1.1.2 (2015-02-04)
* sort 'Backup folders' in main window
* save in- and exclude sort order
* use PolicyKit to install Udev rules
* move compression from install to build in Makefiles
* use pkexec to start backintime-qt4 as root

Version 1.1.0 (2015-01-15)
* add tooltips for rsync options
* make only one debian/control
* multiselect files to restore (https://launchpad.net/bugs/1135886)
* force run manual snapshots on battery (https://launchpad.net/bugs/861553)
* backup encfs config to local config folder
* apply 'install-docs-move.patch' from Debian package by Jonathan Wiltshire
* add restore option to delete new files during restore (https://launchpad.net/bugs/1371951)
* use flock to prevent two instances running at the same time
* restore config dialog added (https://launchpad.net/bugs/480391)
* inhibit suspend/hibernate while take_snapshot or restore
* use more reliable code for get_user
* implement anacrons functions inside BIT => more flexible schedules and no new timestamp if there was an error
* automatically run in background if started with 'backintime --backup-job'
* fix typos and style warnings in manpages reported by Lintian (https://lintian.debian.org/full/jmw@debian.org.html#backintime_1.0.34-0.1)
* add exclude files by size (https://launchpad.net/bugs/823719)
* remove 'Auto Host/User/Profile-ID' as this is more confiusing than helping
* Fix bug: check procname of pid-locks (https://launchpad.net/bugs/1341414)
* optional run 'rsync' with 'nocache' (https://launchpad.net/bugs/1344528)
* mark invalid exclude pattern with mode ssh-encrypted
* make Settingsdialog tabs scrollable
* remove colon (:) restriction in exclude pattern
* prevent starting new snapshot if restore is running
* Fix bug: Port check failed on IPv6 (https://launchpad.net/bugs/1361634)
* add top-level directory for tarball (https://launchpad.net/bugs/1359076)
* add more user-callback events (on App start and exit, on mount and unmount)
* add context menu to files view
* remove snapshots from commandline
* multi selection in timeline => remove multiple snapshots with one click
* print warning if started with sudo
* add more default exclude; remove [Cc]ache* from exclude
* Fix bug: 'inotify_add_watch failed' while closing BIT
* add option for custom rsync-options
* add ProgressBar for rsync
* add progress for smart-remove
* remove old status-bar message after a snapshot crashed.
* ask to include symlinks target instead link (https://launchpad.net/bugs/1117709)
* port to Python 3.x
* returncode >0 if there was an error (https://launchpad.net/bugs/1040995)
* Enable user-callback script to cancel a backup by returning a non-zero exit code.
* merge backintime-notify into backintime-qt4
* add --gksu/--gksudo arg to qt4/configure
* remember last path for each profile (https://bugs.launchpad.net/bugs/1254870)
* sort include and exclude list (https://bugs.launchpad.net/bugs/1193149)
* Timeline show tooltip 'Last check'
* Fix bug: systray icon didn't show up (https://bugs.launchpad.net/backintime/+bug/658424)
* show hidden files in FileDialog (https://bugs.launchpad.net/backintime/+bug/995925)
* add button text for all buttons (https://bugs.launchpad.net/backintime/+bug/992020)
* add shortcuts (https://bugs.launchpad.net/backintime/+bug/686694)
* add menubar (https://bugs.launchpad.net/backintime/+bug/528851)
* port KDE4 GUI to pure Qt4 to replace both KDE4 and Gnome GUI

Version 1.0.40 (2014-11-02)
* use fingerprint to check if ssh key was unlocked correctly (https://answers.launchpad.net/questions/256408)
* add fallback method to get UUID (https://answers.launchpad.net/questions/254140)
* Fix bug: 'Attempt to unlock mutex that was not locked'... this time for good

Version 1.0.38 (2014-10-01)
* Fix bug: 'Attempt to unlock mutex that was not locked' in gnomeplugin (https://answers.launchpad.net/questions/255225)
* compare os.path.realpath instead of os.stat to get devices UUID
* Fix bug: housekeeping by gnome-session-daemon might delete backup and original data (https://bugs.launchpad.net/bugs/1374343)
* Fix bug: Type Error in 'backintime --decode' (https://bugs.launchpad.net/bugs/1365072)
* Fix bug: take_snapshot didn't wait for snapshot folder come available if notifications are disabled (https://bugs.launchpad.net/bugs/1332979)

Version 1.0.36 (2014-08-06)
* remove UbuntuOne from exclude (https://bugs.launchpad.net/bugs/1340131)
* Gray out 'Add Profile' if 'Main Profile' isn't configured yet (https://bugs.launchpad.net/bugs/1335545)
* Don't check for fuse group-membership if group doesn't exist
* Fix bug: backintime-kde4 as root failed to load ssh-key (https://bugs.launchpad.net/bugs/1276348)
* Fix bug: kdesystrayicon.py crashes because of missing environ (https://bugs.launchpad.net/bugs/1332126)
* Fix bug: OSError if sshfs/encfs is not installed (https://bugs.launchpad.net/bugs/1316288)
* Fix bug: TypeError in config.py check_config() (https://bugzilla.redhat.com/show_bug.cgi?id=1091644)
* Fix bug: unhandled exception in create_last_snapshot_symlink() (https://bugs.launchpad.net/bugs/1269991)
* disable keyring for root

Version 1.0.34 (2013-12-21)
* sync/flush all disks before shutdown (https://bugs.launchpad.net/bugs/1261031)
* Fix bug: BIT running as root shutdown after snapshot, regardless of option checked (https://bugs.launchpad.net/bugs/1261022)

Version 1.0.32 (2013-12-13)
* Fix bug: cron scheduled snapshots won't start with 1.0.30

Version 1.0.30 (2013-12-12)
* scheduled and manual snapshots use --config
* make configure scripts portable (https://bugs.launchpad.net/backintime/+bug/377429)
* Fix bug: udev rule doesn't finish (https://bugs.launchpad.net/backintime/+bug/1249466)
* add symlink last_snapshot (https://bugs.launchpad.net/backintime/+bug/787118)
* add virtual package backintime-kde for PPA
* Fix multiple errors in PPA build process; reorganise updateversion.sh
* Fix bug: Mate and xfce desktop didn't show systray icon (https://bugs.launchpad.net/backintime/+bug/658424/comments/31)
* add option to run rsync with 'nice' or 'ionice' on remote host (https://bugs.launchpad.net/backintime/+bug/1240301)
* add Shutdown button to shutdown system after snapshot has finished (https://bugs.launchpad.net/backintime/+bug/838742)
* Fix bug: Ubuntu Lucid dosn't provide SecretServiceKeyring (https://bugs.launchpad.net/backintime/+bug/1243911)
* wrap long lines for syslog
* Fix bug: 'gksu backintime-gnome' failed with dbus.exceptions.DBusException

Version 1.0.28 (2013-10-19)
* remove config on 'apt-get purge'
* add more options for configure scripts; update README
* add udev schedule (run BIT as soon as the drive is connected)
* Fix bug: AttributeError with python-keyring>1.6.1 (https://bugs.launchpad.net/backintime/+bug/1234024)
* Fix bug: TypeError: KDirModel.removeColumns() is a private method in kde4/app.py (https://bugs.launchpad.net/backintime/+bug/1232694)
* add '--checksum' commandline option (https://bugs.launchpad.net/backintime/+bug/886021)
* Fix bug: sshfs mount disconnect after a while due to some firewalls (add ServerAliveInterval) (https://answers.launchpad.net/backintime/+question/235685)
* Fix bug: Ping fails if ICMP is disabled on remote host (https://bugs.launchpad.net/backintime/+bug/1226718)
* Fix bug: KeyError in getgrnam if there is no 'fuse' group (https://bugs.launchpad.net/backintime/+bug/1225561)
* Fix bug: anacrontab won't work with profilename with spaces (https://bugs.launchpad.net/backintime/+bug/1224620)
* Fix bug: NameError in tools.move_snapshots_folder (https://bugs.launchpad.net/backintime/+bug/871466)
* Fix bug: KPassivePopup is not defined (https://bugs.launchpad.net/backintime/+bug/871475)
* multi selection for include and exclude list (https://bugs.launchpad.net/backintime/+bug/660753)
* Fix bug: ValueError while reading pw-cache PID (https://answers.launchpad.net/backintime/+question/235407)

Version 1.0.26 (2013-09-07)
* add feature: keep min free inodes
* roll back commit 836.1.5 (check free-space on ssh remote host): statvfs DOES work over sshfs. But not with quite outdated sshd
* add daily anacron schedule
* add delete button and 'list only equal' in Snapshot dialog; multiSelect in snapshot list
* add manpage backintime-config and config-examples
* Fix bug: Restore makes files public during the operation
* Fix bug: Cannot keep modifications to cron (https://bugs.launchpad.net/backintime/+bug/698106)
* add feature: restore from command line; add option --config
* Fix bug: cannot stat 'backintime-kde4-root.desktop.kdesudo' (https://bugs.launchpad.net/backintime/+bug/696659)
* Fix bug: unreadable dark KDE color schemes (https://bugs.launchpad.net/backintime/+bug/1184920)
* use 'ps ax' to check if 'backintime --pw-cache' is still running
* mount after locking, unmount before unlocking in take_snapshot
* Fix bug: permission denied if remote uid wasn't the same as local uid
* add option --bwlimit for rsync
* redirect logger.error and .warning to stderr; new argument --quiet
* deactivate 'Save Password' if no keyring is available
* use Password-cache for user-input too
* handle two Passwords
* add 'SSH encrypted': mount / with encfs reverse and sync encrypted with rsync. EXPERIMENTEL!
* add 'Local encrypted': mount encfs

Version 1.0.24 (2013-05-08)
* hide check_for_canges if full_rsync_mode is checked
* DEFAULT_EXCLUDE system folders with /foo/* so at least the folder itself will backup
* DEFAULT_EXCLUDE /run; exclude MOUNT_ROOT with higher priority and not with DEFAULT_EXCLUDE anymore
* Fix bug: 'CalledProcessError' object has no attribute 'strerror'
* Fix bug: quote rsync remote path with spaces
* 'Save Password' default off to avoid problems with existing profiles
* if restore uid/gid failed try to restore at least gid
* SSH need to store permissions in seperate file with "Full rsync mode" because remote user might not be able to store ownership
* Fix bug: restore permission failed on "Full rsync mode"
* Fix bug: glib.GError: Unknown internal child: selection
* Fix bug: GtkWarning: Unknown property: GtkLabel.margin-top
* Fix bug: check keyring backend only if password is needed
* switch to 'find -exec cmd {} +' (https://bugs.launchpad.net/backintime/+bug/1157639)
* change all indent tabs to 4 spaces

Version 1.0.22 (2013-03-26)
* check free-space on ssh remote host (statvfs didn't work over sshfs)
* Add Password storage mode ssh
* Add "Full rsync mode" (can be faster but ...)
* Fix bug: "Restore to..." failed due to spaces in directory name (https://bugs.launchpad.net/backintime/+bug/1096319)
* Fix bug: host not found in known_hosts if port != 22 (https://bugs.launchpad.net/backintime/+bug/1130356)
* Fix bug: sshtools.py used not POSIX conform conditionals

Version 1.0.20 (2012-12-15)
* Fix bug: restore remote path with spaces using mode ssh returned error

Version 1.0.18 (2012-11-17)
* Fix packages: man & translations
* Fix bug: https://bugs.launchpad.net/backintime/+bug/1077446
* Fix bug: https://bugs.launchpad.net/backintime/+bug/1078979
* Fix bug: https://bugs.launchpad.net/backintime/+bug/1079479
* Map multiple arguments for gettext so they can be rearranged by translators

Version 1.0.16 (2012-11-15)
* Fix a package dependecy problem ... this time for good (https://bugs.launchpad.net/backintime/+bug/1077446)

Version 1.0.14 (2012-11-09)
* Fix a package dependecy problem

Versoin 1.0.12 (2012-11-08)
* Add links to: website, documentation, report a bug, answers, faq
* Use libnotify for gnome/kde4 notifications instead of gnome specific libraries
* Fix bug: https://bugs.launchpad.net/backintime/+bug/1059247
* Add more schedule options: every 30 min, every 2 hours, every 4 hours, every 6 hours & every 12 hours
* Add generic mount-framework
* Add mode 'SSH' for backups on remote host using ssh protocol.
* Fix bug: wrong path if restore system root
* Fix bug: glade (xml) files did not translate
* Fix bug: https://bugs.launchpad.net/backintime/+bug/1073867

Version 1.0.10 (2012-03-06)
* Add "Restore to ..." in replacement of copy (with or without drag & drop) because copy don't restore user/group/rights

Version 1.0.8 (2011-06-18)
* Fix bug: https://bugs.launchpad.net/backintime/+bug/723545
* Fix bug: https://bugs.launchpad.net/backintime/+bug/705237
* Fix bug: https://bugs.launchpad.net/backintime/+bug/696663
* Fix bug: https://bugs.launchpad.net/backintime/+bug/671946

Version 1.0.6 (2011-01-02)
* Fix bug: https://bugs.launchpad.net/backintime/+bug/676223
* Smart remove: configurable options (https://bugs.launchpad.net/backintime/+bug/406765)
* Fix bug: https://bugs.launchpad.net/backintime/+bug/672705

Version 1.0.4 (2010-10-28)
* SettingsDialog: show highly recommended excludes
* Fix bug: https://bugs.launchpad.net/backintime/+bug/664783
* Option to use checksum to detect changes (https://bugs.launchpad.net/backintime/+bug/666964)
* Option to select log verbosity (https://bugs.launchpad.net/backintime/+bug/664423)
* Gnome: use gloobus-preview if installed

Version 1.0.2 (2010-10-16)
* reduce log file (no more duplicate "Compare with..." lines)
* declare backintime-kde4 packages as a replacement of backintime-kde

Version 1.0 (2010-10-16)
* add '.dropbox*' to default exclude patterns (https://bugs.launchpad.net/backintime/+bug/628172)
* add option to take a snapshot at every boot (https://bugs.launchpad.net/backintime/+bug/621810)
* fix xattr
* add continue on errors (https://bugs.launchpad.net/backintime/+bug/616299)
* add expert options: copy unsafe links & copy links
* "user-callback" replace "user.callback" and receive profile informations
* documentation: on-line only (easier to maintain)
* add error log and error log view dialog (Gnome & KDE4)
* merge with: lp:~dave2010/backintime/minor-edits
* merge with: lp:~mcfonty/backintime/unique-snapshots-view
* fix bug: https://bugs.launchpad.net/backintime/+bug/588841
* fix bug: https://bugs.launchpad.net/backintime/+bug/588215
* fix bug: https://bugs.launchpad.net/backintime/+bug/588393
* fix bug: https://bugs.launchpad.net/backintime/+bug/426400
* fix bug: https://bugs.launchpad.net/backintime/+bug/575022
* fix bug: https://bugs.launchpad.net/backintime/+bug/571894
* fix bug: https://bugs.launchpad.net/backintime/+bug/553441
* fix bug: https://bugs.launchpad.net/backintime/+bug/550765
* fix bug: https://bugs.launchpad.net/backintime/+bug/507246
* fix bug: https://bugs.launchpad.net/backintime/+bug/538855
* fix bug: https://bugs.launchpad.net/backintime/+bug/386230
* fix bug: https://bugs.launchpad.net/backintime/+bug/527039
* reduce memory usage during compare with previous snapshot process
* fix bug: https://bugs.launchpad.net/backintime/+bug/520956
* fix bug: https://bugs.launchpad.net/backintime/+bug/520930
* fix bug: https://bugs.launchpad.net/backintime/+bug/521223
* custom backup hour (for daily backups or mode): https://bugs.launchpad.net/backintime/+bug/507451
* fix bug: https://bugs.launchpad.net/backintime/+bug/516066
* fix bug: https://bugs.launchpad.net/backintime/+bug/512813
* smart remove was slightly changed (https://bugs.launchpad.net/backintime/+bug/502435)
* fix bug: https://bugs.launchpad.net/backintime/+bug/503859
* make backup on restore optional
* fix bug: https://bugs.launchpad.net/backintime/+bug/501285
* add ionice support for user/cron backup process
* fix bug: https://bugs.launchpad.net/backintime/+bug/493558
* fix bug that could cause "ghost" folders in snapshots (LP: 406092)
* fix bug that converted / into // (LP: #455149)
* fix bug: https://bugs.launchpad.net/backintime/+bug/441628
* remove "schedule per included directory" (profiles do that) (+ bug LP: #412470)
* fig bug: https://bugs.launchpad.net/backintime/+bug/489380
* fix bug: https://bugs.launchpad.net/backintime/+bug/489319
* fix bug: https://bugs.launchpad.net/backintime/+bug/447841
* fix bug: https://bugs.launchpad.net/backintime/+bug/412695
* update Slovak translation (Tomáš Vadina <kyberdev@gmail.com>)
* multiple profiles support
* GNOME: fix notification
* backintime snapshot folder is restructured to ../backintime/machine/user/profile_id/
* added the possibility to include other snapshot folders within a profile, it can only read those, there is not a GUI implementation yet
* added a tag suffix to the snapshot_id, to avoid double snapshot_ids
* added a desktop file for kdesu and a test if kdesu or kdesudo should be used (LP: #389988)
* added expert option to disable snapshots when on battery (LP: #388178)
* fix bug handling big files by the GNOME GUI (LP: #409130)
* fix bug in handling of & characters by GNOME GUI (LP: #415848)
* fix a security bug in chmods before snapshot removal (LP: #419774)
* snapshots are stored entirely read-only (LP: #386275)
* fix exclude patterns in KDE4 (LP:#432537)
* fix opening german files with external applications in KDE (LP: #404652)
* changed default exclude patterns to caches, thumbnails, trashbins, and backups (LP: #422132)
* write access to snapshot folder is checked & change to snapshot version 2 (LP: #423086)
* fix small bugs (a.o. LP: #474307)
* Used a more standard crontab syntax (LP: #409783)
* Stop the "Over zealous removal of crontab entries" (LP: #451811)

Version 0.9.26 (2009-05-19)
* update translations from Launchpad
* Fix a bug in smart-remove algorithm (https://bugs.launchpad.net/backintime/+bug/376104)
* Fix bug: https://bugs.launchpad.net/backintime/+bug/374477
* Fix bug: https://bugs.launchpad.net/backintime/+bug/375113
* update German translation (Michael Wiedmann <mw@miwie.in-berlin.de>)
* add '--no-check' option to configure scripts
* use only 'folder' term (more consistent with GNOME/KDE)
* add 'expert option': enable/disable nice for cron jobs
* GNOME & KDE4: refresh snapshots button force files view to update too
* you can include a backup parent directory (backup directory will auto-exclude itself)
* fix some small bugs

Version 0.9.24 (2009-05-07)
* update translations
* KDE4: fix python string <=> QString problems
* KDE4 FilesView/SnapshotsDialog: ctrl-click just select (don't execute)
* KDE4: fix crush after "take snapshot" process (https://bugs.launchpad.net/backintime/+bug/366241)
* store basic permission in a special file so it can restore them correctly (event from NTFS)
* add config version
* implement Gnome/KDE4 systray icons and user.callback as plugins
* reorganize code: common/GNOME/KDE4
* GNOME: break the big glade file in multiple file
* backintime is no longer aware of 'backintime-gnome' and 'backintime-kde4'
  (you need run 'backintime-gnome' for GNOME version and
  'backintime-kde4' for KDE4 version)

Version 0.9.22.1 (2009-04-27)
* fix French translation

Version 0.9.22 (2009-04-24)
* update translations from Launchpad
* KDE4: fix some translation problems
* remove --safe-links for save/restore (this means copy symlinks as symlinks)
* update German translation (Michael Wiedmann <mw@miwie.in-berlin.de>)
* create directory now use python os.makedirs (replace use of mkdir command)
* KDE4: fix a crush related to QString - python string conversion
* GNOME & KDE4 SettingsDialog: if schedule automatic backups per directory is set, global schedule is hidden
* GNOME FilesView: thread "*~" files (backup files) as hidden files
* GNOME: use gtk-preferences icon for SettingsDialog (replace gtk-execute icon)
* expert option: $XDG_CONFIG_HOME/backintime/user.callback (if exists) is called a different steps
  of a "take snapshot" process (before, after, on error, is a new snapshot was taken).
* add more command line options: --snapshots-list, --snapshots-list-path, --last-snapshot, --last-snapshot-path
* follow FreeDesktop directories specs:
  $XDG_DATA_HOME (default: $HOME/.local/share) to store app.lock files
  $XDG_CONFIG_HOME (default: $HOME/.config) to save settings
* new install system: use more common steps (./configure; make; sudo make install)

Version 0.9.20 (2009-04-06)
* smart remove: fix an important bug and make it more verbose in syslog
* update Spanish translation (Francisco Manuel García Claramonte <franciscomanuel.garcia@hispalinux.es>)

Version 0.9.18 (2009-04-02)
* update translations from Launchpad
* update Slovak translation (Tomáš Vadina <kyberdev@gmail.com>)
* update French translation (Michel Corps <mahikeulbody@gmail.com>)
* update German translation (Michael Wiedmann <mw@miwie.in-berlin.de>)
* GNOME bugfix: fix a crush in files view for files with special characters (ex: "a%20b")
* GNOME SettingsDialog bugfix: if snapshots path is a new created folder, snapshots navigation (files view) don't work
* update doc
* GNOME & KDE4 MainWindow: Rename "Places" list with "Snapshots"
* GNOME SettingsDialog bugfix: modify something, then press cancel. If you reopen the dialog it show wrong values (the ones before cancel)
* GNOME & KDE4: add root mode menu entries (use gksu for gnome and kdesudo for kde)
* GNOME & KDE4: MainWindow - Files view: if the current directory don't exists in current snapshot display a message
* SettingDialog: add an expert option to enable to schedule automatic backups per directory
* SettingDialog: schedule automatic backups - if the application can't find crontab it show an error
* SettingDialog: if the application can't write in snapshots directory there should be an error message
* add Polish translation (Paweł Hołuj <pholuj@gmail.com>)
* add cron in common package dependencies
* GNOME & KDE4: rework settings dialog
* SettingDialog: add an option to enable/disable notifications

Version 0.9.16.1 (2009-03-16)
* fix a bug/crush for French version

Version 0.9.16 (2009-03-13)
* update Spanish translation (Francisco Manuel García Claramonte <franciscomanuel.garcia@hispalinux.es>)
* add Slovak translation (Tomáš Vadina <kyberdev@gmail.com>)
* update Swedish translation (Niklas Grahn <terra.unknown@yahoo.com>)
* update French translation (Michel Corps <mahikeulbody@gmail.com>)
* update German translation (Michael Wiedmann <mw@miwie.in-berlin.de>)
* update Slovenian translation (Vanja Cvelbar <cvelbar@gmail.com>)
* don't show the snapshot that is being taken in snapshots list
* GNOME & KDE4: when the application starts and snapshots directory don't exists show a messagebox
* give more information for 'take snapshot' progress (to prove that is not blocked)
* MainWindow: rename 'Timeline' column with 'Snapshots'
* when it tries to take a snapshot if the snapshots directory don't exists
  (it is on a removable drive that is not plugged) it will notify and wait maximum 30 seconds
  (for the drive to be plugged)
* GNOME & KDE4: add notify if the snapshots directory don't exists
* KDE4: rework MainWindow

Version 0.9.14 (2009-03-05)
* update German translation (Michael Wiedmann <mw@miwie.in-berlin.de>)
* update Swedish translation (Niklas Grahn <terra.unknown@yahoo.com>)
* update Spanish translation (Francisco Manuel García Claramonte <franciscomanuel.garcia@hispalinux.es>)
* update French translation (Michel Corps <mahikeulbody@gmail.com>)
* GNOME & KDE4: rework MainWindow
* GNOME & KDE4: rework SettingsDialog
* GNOME & KDE4: add "smart" remove

Version 0.9.12 (2009-02-28)
* bug fix: now if you include ".abc" folder and exclude ".*", ".abc" will be saved in the snapshot
* KDE4: add help
* add Slovenian translation (Vanja Cvelbar <cvelbar@gmail.com>)
* bug fix (GNOME): bookmarks with special characters

Version 0.9.10 (2009-02-24)
* add Swedish translation (Niklas Grahn <terra.unknown@yahoo.com>)
* KDE4: drop and drop from backintime files view to any file manager
* bug fix: fix a segfault when running from cron

Version 0.9.8 (2009-02-20)
* update Spanish translation (Francisco Manuel García Claramonte <franciscomanuel.garcia@hispalinux.es>)
* bug fix: unable to restore files that contains space char in their name
* unsafe links are ignored (that means that a link to a file/directory outside of include directories are ignored)
* KDE4: add copy to clipboard
* KDE4: sort files by name, size or date
* cron 5/10 minutes: replace mutiple lines with a single crontab line using divide (*/5 or */10)
* cron: when called from cron redirect output (stdout & stderr) to /dev/null

Version 0.9.6 (2009-02-09)
* update Spanish translation (Francisco Manuel García Claramonte <franciscomanuel.garcia@hispalinux.es>)
* update German translation (Michael Wiedmann <mw@miwie.in-berlin.de>)
* GNOME: update docbook
* KDE4: add snapshots dialog
* GNOME & KDE4: add update snapshots button
* GNOME: handle special folders icons (home, desktop)

Version 0.9.4 (2009-01-30)
* update German translation (Michael Wiedmann <mw@miwie.in-berlin.de>)
* gnome: better handling of 'take snapshot' status icon
* KDE4 (>= 4.1): first version (not finished)
* update man

Version 0.9.2 (2009-01-16)
* update Spanish translation (Francisco Manuel García Claramonte <franciscomanuel.garcia@hispalinux.es>)
* update German translation (Michael Wiedmann <mw@miwie.in-berlin.de>)
* bug fix: if you add "/a" in include directories and "/a/b" in exclude patterns, "/a/b*" items
  are not excluded
* replace diff with rsync to check if a new snapshot is needed
* code cleanup
* add show hidden & backup files toggle button for files view
* bug fix: it does not include ".*" items even if they are not excluded
  (the items was included but not showed because hidden & backup files was never displayed
  in files view in previous versions)

Version 0.9 (2009-01-09)
* update Spanish translation (Francisco Manuel García Claramonte <franciscomanuel.garcia@hispalinux.es>)
* make deb packages more debian friendly (thanks to Michael Wiedmann <mw@miwie.in-berlin.de>)
* update German translation (Michael Wiedmann <mw@miwie.in-berlin.de>)
* bug fix: when you open snapshots dialog for the second time ( or more ) and you make a diff
  it will make the diff on the file for the first dialog ( all previous dialogs ) and then for
  the current one
* better separation between common and gnome specific files and
  divide backintime package in backintime-common & backintime-gnome
  (this will allow me to write other GUI front-ends like KDE4 or KDE)
* code cleanup

Version 0.8.20 (2008-12-22)
* bug fix: sorting files/directories by name is now case insensitive
* getmessages.sh: ignore "gtk-" items (this are gtk stock item ids and should not be changed)

Version 0.8.18 (2008-12-17)
* update man/docbook
* add sort columns in MainWindow/FileView (by name, by size or by date) and SnapshotsDialog (by date)
* fix German translation (Michael Wiedmann <mw@miwie.in-berlin.de>)

Version 0.8.16 (2008-12-11)
* add Drag & Drop from MainWindow:FileView/SnapshotsDialog to Nautilus
* update German translation (Michael Wiedmann <mw@miwie.in-berlin.de>)

Version 0.8.14 (2008-12-07)
* add more command line parameters ( --version, --snapshots, --help )
* fix a crush for getting info on dead symbolic links
* when taking a new backup based on the previous one don't copy the previous extra info (ex: name)
* copy unsafe links when taking a snapshot

Version 0.8.12 (2008-12-01)
* add German translation (Michael Wiedmann <mw@miwie.in-berlin.de>)
* add SnapshotNameDialog
* add Name/Remove snapshot in main toolbar
* change the way it detects if the mainwindow is the ative window (no dialogs)
* toolbars: show icons only
* update Spanish translation (Francisco Manuel García Claramonte <franciscomanuel.garcia@hispalinux.es>)

Version 0.8.10 (2008-11-22)
* SnapshotsDialog: add right-click popup-menu and a toolbar with copy & restore buttons
* use a more robust backup lock file
* log using syslog
* fix a small bug in copy to clipboard
* update Spanish translation (Francisco Manuel García Claramonte <franciscomanuel.garcia@hispalinux.es>)

Version 0.8.8 (2008-11-19)
* SnapshotsDialog: add diff
* update Spanish translation (Francisco Manuel García Claramonte <franciscomanuel.garcia@hispalinux.es>)

Version 0.8.6 (2008-11-17)
* fix change backup path crush
* add SnapshotsDialog

Version 0.8.2 (2008-11-14)
* add right-click menu in files list: open (using gnome-open), copy (you can paste in Nautilus), restore (for snapshots only)
* add Copy toolbar button for files list

Version 0.8.1 (2008-11-10)
* add every 5/10 minutes automatic backup

Version 0.8 (2008-11-07)
* don't show backup files (*~)
* add backup files to default exclude patterns (*~)
* makedeb.sh: make a single package with all languages included
* install.sh: install all languages
* add English manual (man)
* add English help (docbook)
* add help button in main toolbar
* the application can be started with a 'path' to a folder or file as command line parameter
* when the application start, if it is already runnig pass its command line to the first instance (this allow a basic integration with file-managers - see README)
* bug fix: when the application was started a second time it raise the first application's window but not always focused

Version 0.7.4 (2008-11-03)
* if there is already a GUI instance running raise it
* add Spanish translation (Francisco Manuel García Claramonte <franciscomanuel.garcia@hispalinux.es>)

Version 0.7.2 (2008-10-28)
* better integration with gnome icons (use mime-types)
* remember last path
* capitalize month in timeline (bug in french translation)

Version 0.7 (2008-10-22)
* fix cron segfault
* fix a crush when launched the very first time (not configured)
* multi-lingual support
* add French translation

Version 0.6.4 (2008-10-20)
* remove About & Settings dialogs from the pager
* allow only one instance of the application

Version 0.6.2 (2008-10-16)
* remember window position & size

Version 0.6 (2008-10-13)
* when it make a snapshot it display an icon in systray area
* the background color for group items in timeline and places reflect more
  the system color scheme
* during restore only restore button is grayed ( even if everything is blocked )

Version 0.5.1 (2008-10-10)
* add size & date columns in files view
* changed some texts

Version 0.5 (2008-10-03)
* This is the first release.<|MERGE_RESOLUTION|>--- conflicted
+++ resolved
@@ -11,11 +11,8 @@
 * Build: Introduced .readthedocs.yaml as asked by ReadTheDocs.org (#1443).
 * Translation: Strings to translate now easier to understand for translators (#1448, #1457).
 * Translation: Updated and completed "German" (#1454).
-<<<<<<< HEAD
-* Translation: Removed some incomplete languages: Canadian and British English, Javanese.
-=======
+* Translation: Remove language Canadian English, British English and Javanese (#1455).
 * Translation: Persian and Vietnamese added (#1460).
->>>>>>> 7e02a3b8
 
 Version 1.3.3 (2023-01-04)
 * New feature: Command line argument "--diagnostics" to show helpful info for better issue support (#1100)
