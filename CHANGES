--- conflicted
+++ resolved
@@ -1,11 +1,8 @@
 Back In Time
 
 Version 1.2.0~alpha0
-<<<<<<< HEAD
 * Fix bug: in snapshots.py, gives more helpful advice if a log file is present that shouldn't be.  (https://github.com/bit-team/backintime/issues/601)
-=======
 * port to Qt5/pyqt5 (https://github.com/bit-team/backintime/issues/518)
->>>>>>> 89126811
 * Fix bug: Fail to create remote snapshot path with spaces (https://github.com/bit-team/backintime/issues/567)
 * Fix bug: broken new_snapshot can run into infinite saveToContinue loop (https://github.com/bit-team/backintime/issues/583)
 * Recognize changes on previous runs while continuing new snapshots
