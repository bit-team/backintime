Back In Time
Version 1.5.0-dev (development of release after upcoming release)
* Improve: Support rsync '--one-file-system' in Expert Options (#1600, #1598).

Version 1.4.4-dev (development of upcoming release)
* Build: Fix bash-completion symlink creation while installing & adding --diagnostics (#1615)
* Build: Activate PyLint error E602 (undefined-variable)
* Build: TravisCI use PyQt (except arch "ppc64le")

Version 1.4.3 (2024-01-30)
* Feature: Exclude 'SingletonLock' and 'SingletonCookie' (Discord) and 'lock' (Mozilla Firefox) files by default (part of #1555)
* Work around: Relax `rsync` exit code 23: Ignore instead of error now (part of #1587)
* Feature (experimental): Add new snapshot log filter `rsync transfer failures (experimental)` to find them easier (they are normally not shown as "error").
                          This feature is experimental because it is based on hard-coded error message strings in the rsync source code
                          and may possibly not find all rsync messages or show false positives.
* Fix bug: 'qt5_probing.py' hangs when BiT is run as root and no user is logged into a desktop environment (#1592 and #1580)
* Fix bug: Launching BiT GUI (root) hangs on Wayland without showing the GUI (#836)
* Improve: Launcher for BiT GUI (root) does not enforce Wayland anymore but uses same settings as for BiT GUI (userland) (#1350)
* Fix bug: Disabling suspend during taking a backup ("inhibit suspend") hangs when BiT is run as root and no user is logged into a desktop environment (#1592)
* Change of semantics: BiT running as root never disables suspend during taking a backup ("inhibit suspend") even though this may have worked before in BiT <= v1.4.1 sometimes (required to fix #1592)
* Fix bug: RTE: module 'qttools' has no attribute 'initate_translator' with encFS when prompting the user for a password (#1553).
* Fix bug: Schedule dropdown menu used "minutes" instead of "hours".
* Fix bug: Unhandled exception "TypeError: 'NoneType' object is not callable" in tools.py function __log_keyring_warning (#820).
           Logging thread removed and logger module correctly initialized as fix. Is "Heisenbug" so 100 % retesting was not possible.
* Build: Use PyLint in unit testing to catch E1101 (no-member) errors.
* Build: Activate PyLint warning W1401 (anomalous-backslash-in-string).
* Build: Add codespell config.
* Build: Allow manual specification of python executable (--python=PYTHON_PATH) in common/configure and qt/configure
* Build: All starter scripts do use an absolute path to the python executable by default now via common/configure and qt/configure (#1574)
* Build: Install dbus configuration file to /usr/share not /etc (#1596)
* Build: `configure` does delete old installed files (`qt4plugin.py` and `net.launchpad.backintime.serviceHelper.conf`) that were renamed or moved in a previous release (#1596)
* Translation: Minor modifications in source strings and updating language files.
<<<<<<< HEAD
* Improve: qtsystrayicon.py, qt5_probing.py, usercallbackplugin.py and all parts of app.py
           do now also use "backintime" as logging namespace in the syslog to ensure complete log output with `journalctl | grep -i backintime`
=======
* Refactor: Solved circular dependency between tools.py and logger.py to fix #820
* Improved: qtsystrayicon.py, qt5_probing.py, usercallbackplugin.py and all parts of app.py
            do now also use "backintime" as logging namespace in the syslog to ensure complete log output with `journalctl | grep -i backintime`
>>>>>>> 83e4673c

Version 1.4.1 (2023-10-01)
* Dependency: Add "qt translations" to GUI runtime dependencies (#1538).
* Build: Unit tests do generically ignore all instead of well-known warnings now (#1539).
* Build: Warnings about missing Qt translation now are ignored while testing (#1537).
* Fix bug: GUI didn't start when "show hidden files" button was on (#1535).

Version 1.4.0 (2023-09-14)
* Project: Renamed branch "master" to "main" and started "gitflow" branching model.
* Refactor: Renamed qt4plugin.py to systrayiconplugin.py (we are using Qt5 for years now ;-)
* Refactor: Removed unfinished feature "Full system backup" (#1526)
* Fix bug: AttributeError: can't set attribute 'showHiddenFiles' in app.py (#1532)
* Fix bug: Check SSH login works on machines with limited commands (#1442)
* Fix bug: Missing icon in SSH private key button (#1364)
* Fix bug: Master issue for missing or empty system-tray icon (#1306)
* Fix bug: System-tray icon missing or empty (GUI and cron) (#1236)
* Fix bug: Improve KDE plasma icon compatibility (#1159)
* GUI Change: View last (snapshot) log button in GUI uses "document-open-recent" icon now instead of "document-new" (#1386)
* Fix bug: Unit test fails on some machines due to warning "Ignoring XDG_SESSION_TYPE=wayland on Gnome..." (#1429)
* Fix bug: Generation of config-manpage caused an error with Debian's Lintian (#1398).
* Fix bug: Return empty list in smartRemove (#1392, Debian Bug Report 973760)
* Fix bug: Taking a snapshot reports `rsync` errors now even if no snapshot was taken (#1491)
* Fix bug: takeSnapshot() recognizes errors now by also evaluating the rsync exit code (#489)
           Fixes related problem: Killing `rsync` was not handled gracefully (by ignoring the rsync exit code)
* Fix bug: The error user-callback is now always called if an error happened while taking a snapshot (#1491)
* Fix bug: D-Bus serviceHelper error "LimitExceeded: Maximum length of command line reached (100)":
           Max command length is now 120 instead of 100 (#1027)
* Feature: Introduce new error codes for the "error" user callback (as part of #1491):
           5: Error while taking a snapshot.
           6: New snapshot taken but with errors.
* Feature: The `rsync` exit code is now contained in the snapshot log (part of #489). Example:
           [E] Error: 'rsync' ended with exit code -9 (negative values are signal numbers, see 'kill -l')
* Fix bug: Treat rsync exit code 24 as INFO instead of ERROR (#1506)
* Breaking change: Minimal Python version 3.8 required (#1358).
* Removed: Handling and checking of user group "fuse" (#1472).
* Feature: Exclude /swapfile by default (#1053)
* Feature: Rearranged menu bar and its entries in the main window (#1487, #1478).
* Feature: Configure user interface language via config file and GUI.
* Documentation: Removed outdated docbook (#1345).
* Build: Introduced .readthedocs.yaml as asked by ReadTheDocs.org (#1443).
* Dependency: The oxygen icons should be installed with the BiT Qt GUI since they are used as fallback in case of missing icons
* Fix bug: Add support for ChainerBackend class as keyring which iterates over all supported keyring backends (#1410)
* Translation: Strings to translate now easier to understand for translators (#1448, #1457, #1462, #1465).
* Translation: Improved completeness of translations and additional modifications of source strings (#1454, #1512)
* Translation: Plural forms support (#1488).
* Removed: Translation in Canadian English, British English and Javanese (#1455).
* Added: Translation in Persian and Vietnamese (#1460).
* Added: Message to users (after 10 starts of BIT Gui) to motivate them contributing translations (#1473).

Version 1.3.3 (2023-01-04)
* Feature: New command line argument "--diagnostics" to show helpful info for better issue support (#1100)
* GUI change: Remove Exit button from the toolbar (#172)
* GUI change: Define accelerator keys for menu bar and tabs, as well as toolbar shortcuts (#1104)
* Desktop integration: Update .desktop file to mark Back In Time as a single main window program (#1258)
* Feature: Write all log output to stderr; do not pollute stdout with INFO and WARNING messages anymore (#1337)
* Fix bug: RTE "reentrant call inside io.BufferedWriter" in logFile.flush() during backup (#1003)
* Fix bug: Incompatibility with rsync 3.2.4 or later because of rsync's "new argument protection" (#1247). Deactivate "--old-args" rsync argument earlier recommended to users as a workaround.
* Fix bug: DeprecationWarnings about invalid escape sequences.
* Fix bug: AttributeError in "Diff Options" dialog (#898)
* Fix bug: Settings GUI: "Save password to Keyring" was disabled due to "no appropriate keyring found" (#1321)
* Fix bug: Back in Time did not start with D-Bus error
           "dbus.exceptions.DBusException: org.freedesktop.DBus.Error.NameHasNoOwner:
            Could not get owner of name 'net.launchpad.backintime.serviceHelper': no such name"
            (fixes client-side part of #921 - system D-Bus part of the Udev serviceHelper is still under investigation).
* Fix bug: Avoid logging errors while waiting for a target drive to be mounted (#1142, #1143, #1328)
* Fix bug: [Arch Linux] AUR pkg "backintime-git": Build tests fails and installation is aborted (#1233, fixed with #921)
* Fix bug: Wrong systray icon showing in Wayland (#1244)
* Documentation update: Correct description of profile<N>.schedule.time in backintime-config manpage (#1270)
* Translation update: Brazilian Portuguese (#1267)
* Translation update: Italian (#1110, #1123)
* Translation update: French (#1077)
* Testing: Fix a test fail when dealing with an empty crontab (#1181)
* Testing: Fix a test fail when dealing with an empty config file (#1305)
* Testing: Skip "test_quiet_mode" (does not work reliably)
* Testing: Improve "test_diagnostics_arg" (introduced with #1100) to no longer fail
           when JSON output was mixed with logging output (part of #921, fixes #1233)
* Testing: Numerous fixes and extensions to testing (#1115, #1213, #1279, #1280, #1281, #1285, #1288, #1290, #1293, #1309, #1334)

Version 1.3.2 (2022-03-12)
* Fix bug: Tests no longer work with Python 3.10 (https://github.com/bit-team/backintime/issues/1175)

Version 1.3.1 (2021-07-05)
* bump version, forgot to push branch to Github before releasing

Version 1.3.0 (2021-07-04)
* Merge PR: Fix FileNotFoundError exception in mount.mounted, Thanks tatokis (https://github.com/bit-team/backintime/pull/1157)
* Merge PR: qt/plugins/notifyplugin: Fix setting self.user, not local variable, Thanks Zocker1999NET (https://github.com/bit-team/backintime/pull/1155)
* Merge PR: Use Link Color instead of lightGray as not to break theming, Thanks newhinton (https://github.com/bit-team/backintime/pull/1153)
* Merge PR: Match old and new rsync version format, Thanks TheTimeWalker (https://github.com/bit-team/backintime/pull/1139)
* Merge PR: 'TempPasswordThread' object has no attribute 'isAlive', Thanks FMeinicke (https://github.com/bit-team/backintime/pull/1135)
* Merge PR: Keep permissions of an existing mountpoint from being overridden, Thanks bentolor (https://github.com/bit-team/backintime/pull/1058)
* Fix bug: YEAR missing in config (https://github.com/bit-team/backintime/issues/1023)
* Fix bug: SSH module didn't send identification string while checking if remote host is available (https://github.com/bit-team/backintime/issues/1030)

Version 1.2.1 (2019-08-25)
* Fix bug: TypeError in backintime.py if mount failed while running a snapshot (https://github.com/bit-team/backintime/issues/1005)

Version 1.2.0 (2019-04-27)
* Fix bug: Exit code is linked to the wrong status message (https://github.com/bit-team/backintime/issues/906)
* minor changes to allow running BiT inside Docker (https://github.com/bit-team/backintime/pull/959)
* Fix bug: AppName showed 'python3' instead of 'Back In Time' (https://github.com/bit-team/backintime/issues/950)
* Fix bug: configured cipher is not used with all ssh-commands (https://github.com/bit-team/backintime/issues/934)
* remove progressbar on systray icon until BiT has it's own icon (https://github.com/bit-team/backintime/issues/902)
* Fix bug: 'make test' fails because local SSH server is running on non-standard port (https://github.com/bit-team/backintime/issues/945)
* clarify 'nocache' option (https://github.com/bit-team/backintime/issues/857)
* create a config-backup in root dir if backup is encrypted (https://github.com/bit-team/backintime/issues/556)
* Fix bug: 23:00 is missing in the list of every day hours (https://github.com/bit-team/backintime/issues/736)
* Fix bug: ssh-agent output changed (https://github.com/bit-team/backintime/issues/840)
* remove unused and undocumented userscript plugin
* Fix bug: exception on making backintime folder world writable (https://github.com/bit-team/backintime/issues/812)
* Fix bug: stat free space for snapshot folder instead of backintime folder (https://github.com/bit-team/backintime/issues/733)
* add contextmenu for logview dialog which can copy, exclude and decode lines
* move progressbar under statusbar
* Fix bug: backintime root crontab doesn't run; missing line-feed 0x0A on last line (https://github.com/bit-team/backintime/issues/781)
* Fix bug: IndexError in inhibitSuspend (https://github.com/bit-team/backintime/issues/772)
* alleviate default exclude [Tt]rash* (https://github.com/bit-team/backintime/issues/759)
* enable high DPI scaling (https://github.com/bit-team/backintime/issues/732)
* Fix bug: polkit CheckAuthorization: race condition in privilege authorization (https://cve.mitre.org/cgi-bin/cvename.cgi?name=CVE-2017-7572)
* Fix bug: OSError when running backup-job from systemd (https://github.com/bit-team/backintime/issues/720)
* Smart Remove try to keep healthy snapshots (https://github.com/bit-team/backintime/issues/703)
* Fix critical bug: restore filesystem-root without 'Full rsync mode' with ACL and/or xargs activated broke whole system (https://github.com/bit-team/backintime/issues/708)
* Fix bug: use current folder if no file is selected in files view (https://github.com/bit-team/backintime/issues/687, https://github.com/bit-team/backintime/issues/685)
* Fix bug: don't reload profile after editing profile name (https://github.com/bit-team/backintime/issues/706)
* Fix bug: Exception in FileInfo
* ask for restore-to path before confirm (https://github.com/bit-team/backintime/issues/678)
* fix 'Back in Time (root)' on wayland (https://github.com/bit-team/backintime/issues/640)
* sort int values in config numerical instead if alphabetical (https://github.com/bit-team/backintime/issues/175#issuecomment-272941811)
* set timestamp directly after new snapshot (https://github.com/bit-team/backintime/issues/584)
* add shortcut CTRL+H for toggle show hidden files to fileselect dialog (https://github.com/bit-team/backintime/issues/378)
* add 'Edit user-callback' dialog
* Fix bug: failed to restore suid permissions (https://github.com/bit-team/backintime/issues/661)
* redesign restore menu (https://github.com/bit-team/backintime/issues/661)
* Fix bug: on remount user-callback got called AFTER trying to mount (https://github.com/bit-team/backintime/issues/654)
* add ability to disable SSH command- and ping-check (https://github.com/bit-team/backintime/issues/647)
* enable bwlimit for local profiles (https://github.com/bit-team/backintime/issues/646)
* import remote host-key into known_hosts from Settings
* copy public SSH key to remote host from Settings
* create a new SSH key from Settings
* Fix bug: confirm restore dialog has no scroll bar (https://github.com/bit-team/backintime/issues/625)
* Fix bug: DEFAULT_EXCLUDE not deletable (https://github.com/bit-team/backintime/issues/634)
* rename debian package from backintime-qt4 into backintime-qt
* rename paths and methods from *qt4* into *qt*
* rename executable backintime-qt4 into backintime-qt
* new config version 6, rename qt4 keys into qt, add new domain for schedule
* check crontab entries on every GUI startup (https://github.com/bit-team/backintime/issues/129)
* start a new ssh-agent instance only if necessary
* add cli command 'shutdown' (https://github.com/bit-team/backintime/issues/596)
* Fix bug: GUI status bar unreadable (https://github.com/bit-team/backintime/issues/612)
* Fix bug: udev schedule not working (https://github.com/bit-team/backintime/issues/605)
* add cli command 'smart-remove'
* make LogView and Settings Dialog non-modal (https://github.com/bit-team/backintime/issues/608)
* Fix bug: decode path spooled from /etc/mtab (https://github.com/bit-team/backintime/pull/607)
* Fix bug: in snapshots.py, gives more helpful advice if a lock file is present that shouldn't be.  (https://github.com/bit-team/backintime/issues/601)
* port to Qt5/pyqt5 (https://github.com/bit-team/backintime/issues/518)
* Fix bug: Fail to create remote snapshot path with spaces (https://github.com/bit-team/backintime/issues/567)
* Fix bug: broken new_snapshot can run into infinite saveToContinue loop (https://github.com/bit-team/backintime/issues/583)
* Recognize changes on previous runs while continuing new snapshots
* Fix bug: udev schedule didn't work with LUKS encrypted drives (https://github.com/bit-team/backintime/issues/466)
* Add pause, resume and stop function for running snapshots (https://github.com/bit-team/backintime/issues/474, https://github.com/bit-team/backintime/issues/195)
* Fix bug: sshMaxArg failed on none default ssh port (https://github.com/bit-team/backintime/issues/581)
* Fix bug: failed if remote host send SSH banner (https://github.com/bit-team/backintime/issues/581)
* Fix bug: incorrect handling of IPv6 addresses (https://github.com/bit-team/backintime/issues/577)
* use rsync to save permissions
* replace os.system calls with subprocess.Popen
* automatically refresh log view if a snapshot is currently running
* Fix bug: Snapshot Log View freeze on big log files (https://github.com/bit-team/backintime/issues/456)
* Fix bug: 'inotify_add_watch failed: file or directory not found' after deleting snapshot
* remove dependency for extended 'find' command on remote host
* make full-rsync mode default, remove the other mode
* Fix bug: a continued snapshot was not incremental (https://github.com/bit-team/backintime/issues/557)
* use rsync to remove snapshots which will give a nice speedup (https://github.com/bit-team/backintime/issues/151)
* open temporary local copy of files instead of original backup on double-click in GUI
* add option to decrypt paths in systray menu with mode ssh-encrypted
* open current log directly from systray icon during taking a snapshot
* add tool-tips to restore menu
* Fix bug: config backup in snapshot had wrong name if using --config option
* add --share-path option
* use Monospace font in logview
* add restore option --only-new
* add button 'Take snapshot with checksums'
* Fix bug: Can't open files with spaces in name (https://github.com/bit-team/backintime/issues/552)
* Fix bug: BIT-root won't start from .desktop file (https://github.com/bit-team/backintime/issues/549)
* Fix bug: Keyring doesn't work with KDE Plasma5 (https://github.com/bit-team/backintime/issues/545)
* Fix bug: Qt4 built-in phrases where not translated (https://bugs.debian.org/cgi-bin/bugreport.cgi?bug=816197)
* Fix bug: configure ignore unknown args (https://github.com/bit-team/backintime/issues/547)
* Fix bug: snapshots-list on command-line was not sorted
* Fix bug: SHA256 ssh-key fingerprint was not detected
* change default configure option to --no-fuse-group as Ubuntu >= 12.04 don't need fuse group-membership anymore
* Fix bug: new snapshot did not show up after finished
* Fix bug: TimeLine headers were not correct
* Fix lintian warning: manpage-has-errors-from-man: bad argument name 'P'
* Fix bug: wildcards ? and [] wasn't recognized correctly
* Fix bug: last char of last element in tools.get_rsync_caps got cut off
* Fix bug: TypeError in tools.get_git_ref_hash
* Do not print 'SnapshotID' or 'SnapshotPath' if running 'snapshots-list' command (and other) with '--quiet'
* Remove dependency 'ps'
* Fix bug: don't include empty values in list (https://github.com/bit-team/backintime/issues/521)
* Fix bug: bash-completion doesn't work for backintime-qt4
* Fix bug: 'make unittest' incorrectly used 'coverage' by default (https://github.com/bit-team/backintime/issues/522)
* Fix bug: pm-utils is deprecated; Remove dependency (https://github.com/bit-team/backintime/issues/519)
* rewrite huge parts of snapshots.py
* remove backwards compatibility to version < 1.0

Version 1.1.24 (2017-11-07)
* fix critical bug: CVE-2017-16667: shell injection in notify-send (https://github.com/bit-team/backintime/issues/834)

Version 1.1.22 (2017-10-28)
* fix bug: stat free space for snapshot folder instead of backintime folder (https://github.com/bit-team/backintime/issues/552733)
* backport bug fix: backintime root crontab doesn't run; missing line-feed 0x0A on last line (https://github.com/bit-team/backintime/issues/552781)
* backport bug fix: can't open files with spaces in name (https://github.com/bit-team/backintime/issues/552552)

Version 1.1.20 (2017-04-09)
* backport bug fix: CVE-2017-7572: polkit CheckAuthorization: race condition in privilege authorization

Version 1.1.18 (2017-03-29)
* Fix bug: manual snapshots from GUI didn't work (https://github.com/bit-team/backintime/issues/728)

Version 1.1.16 (2017-03-28)
* backport bug fix: start a new ssh-agent instance only if necessary (https://github.com/bit-team/backintime/issues/722)
* Fix bug: OSError when running backup-job from systemd (https://github.com/bit-team/backintime/issues/720)

Version 1.1.14 (2017-03-05)
* backport bug fix: udev schedule not working (https://github.com/bit-team/backintime/issues/605)
* backport bug fix: Keyring doesn't work with KDE Plasma5 (https://github.com/bit-team/backintime/issues/545)
* backport bug fix: nameError in tools.make_dirs (https://github.com/bit-team/backintime/issues/622)
* backport bug fix: use current folder if no file is selected in files view
* Fix critical bug: restore filesystem-root without 'Full rsync mode' with ACL and/or xargs activated broke whole system (https://github.com/bit-team/backintime/issues/708)

Version 1.1.12 (2016-01-11)
* Fix bug: remove x-terminal-emulator dependency (https://github.com/bit-team/backintime/issues/515)
* Fix bug: AttributeError in About Dialog (https://github.com/bit-team/backintime/issues/515)

Version 1.1.10 (2016-01-09)
* Fix bug: failed to remove empty lock file (https://github.com/bit-team/backintime/issues/505)
* Add Icon 'show-hidden' (https://github.com/bit-team/backintime/issues/507)
* Add Modify for Full System Backup button to settings page, to change some profile settings
* Fix bug: Restore the correct file owner and group fail if they are not present in system (https://github.com/bit-team/backintime/issues/58)
* add get|set_list_value to configfile
* Fix bug: QObject::startTimer error on closing app
* subclass ApplicationInstance in GUIApplicationInstance to reduce redundant code
* speed up app start by adding snapshots to timeline in background thread
* add warning on failed permission restore (https://github.com/bit-team/backintime/issues/58)
* add unittest (thanks to Dorian, Alexandre, Aurélien and Gregory from IAGL)
* Fix bug: FileNotFoundError while starting pw-cache from source
* continue an unfinished new_snapshot if possible (https://github.com/bit-team/backintime/issues/400)
* Fix bug: suppress warning about failed inhibit suspend if run as root (https://github.com/bit-team/backintime/issues/500)
* Fix bug: UI blocked/grayed out while removing snapshot (https://github.com/bit-team/backintime/issues/487)
* Fix bug: pw-cache failed on leftover PID file, using ApplicationInstance now (https://github.com/bit-team/backintime/issues/468)
* Fix bug: failed to parse some arguments (https://github.com/bit-team/backintime/issues/492)
* Fix bug: failed to start GUI if launched from systray icon
* Fix bug: deleted snapshot is still listed in Timeline if using mode SSH (https://github.com/bit-team/backintime/issues/493)
* Fix bug: PermissionError while deleting readonly files on sshfs mounted share (https://github.com/bit-team/backintime/issues/490)
* Add Nautilus-like shortcuts for navigating in file browser (https://github.com/bit-team/backintime/issues/483)
* speed up mounting of SSH+encrypted profiles
* Fix bug: create new encrypted profiles with encfs >= 1.8.0 failed (https://github.com/bit-team/backintime/issues/477)
* Fix bug: AttributeError in common/tools.py if keyring is missing (https://github.com/bit-team/backintime/issues/473)
* Fix bug: remote rename of 'new_snapshot' folder sometimes isn't recognized locally; rename local now (https://answers.launchpad.net/questions/271792)
* Move source code and bug tracking to GitHub

Version 1.1.8 (2015-09-28)
* Fix bug: unlock private SSH key run into 5sec timeout if password is empty
* show current app name and profile ID in syslog (https://launchpad.net/bugs/906213)
* Fix bug: BiT freeze when activate 'Decode path' in 'Snapshot Log View'
* Show 'Profiles' dropdown only in 'Last Log Viewer', add 'Snapshots' dropdown in 'Snapshot Log Viewer' (https://launchpad.net/bugs/1478219)
* Fix bug: empty gray window appears when starting the gui as root (https://launchpad.net/bugs/1493020)
* do not restore permission if they are identical with current permissions
* Fix bug: gnu_find_suffix_support doesn't set back to True (https://launchpad.net/bugs/1487781)
* security issue: do not run user-callback in a shell
* add option to not log user-callback output
* Fix lintian warning dbus-policy-without-send-destination
* apply timestamps-in-gzip.patch from Debian backintime/1.1.6-1 package
* run multiple smart-remove jobs in one screen session (https://launchpad.net/bugs/1487781)
* add error messages if PID file creation fail
* Fix bug: dbus exception if dbus systembus is not running
* Fix bug: depend on virtual package cron-daemon instead of cron for compatibility with other cron implementations (https://bugs.debian.org/cgi-bin/bugreport.cgi?bug=776856)
* Fix bug: wasn't able to start from alternate install dir (https://launchpad.net/bugs/478689)
* Fix bug: wasn't able to start from source dir
* Add Warning about unsupported filesystems
* use native Python code to check mountpoint
* Add expert option for stdout and stderr redirection in cronjobs (https://answers.launchpad.net/questions/270105)
* Fix bug: 'Inhibit Suspend' fails with 'org.freedesktop.PowerManagement.Inhibit' (https://launchpad.net/bugs/1485242)
* Fix bug: No mounting while selecting a secondary profile in the gui (https://launchpad.net/bugs/1481267)
* remove shebang in common/askpass.py and common/create-manpage-backintime-config.py
* Fix bug: fix for bug #1419466 broke crontab on Slackware (https://launchpad.net/bugs/1478576)
* Fix bug: fix for bug #1431305 broke pw-cache on Ubuntu (https://launchpad.net/bugs/1431305)
* Fix bash-complete
* show 'man backintime' on Help; remove link to backintime.le-web.org (https://launchpad.net/bugs/1475995)
* add --debug argument
* Fix bug: Settings accepted empty strings for Host/User/Profile-ID (https://launchpad.net/bugs/1477733)
* Fix bug: IndexError on 'check_remote_commands' due to too long args (https://launchpad.net/bugs/1471930)
* add --local-backup, --no-local-backup and --delete option to restore on command-line (https://launchpad.net/bugs/1467239)
* add 'backup on restore' option to confirm dialog
* add check-config command for command-line
* rewrite command-line argument parsing. Now using argparse
* add expert option SSH command prefix
* Fix bug: Makefile has no uninstall target (https://launchpad.net/bugs/1469152)

Version 1.1.6 (2015-06-27)
* show Profile name in systrayicon menu
* Fix bug: encrypted remote backup hangs on 'start encfsctl encode process' (https://launchpad.net/bugs/1455925)
* make own Exceptions a childclass from BackInTimeException
* Fix bug: missing profile<N>.name crashed GUI
* Fix bug: Segmentation fault caused by two QApplication instances (https://launchpad.net/bugs/1463732)
* remove consolekit from dependencies
* Fix bug: no Changes [C] log entries with 'Check for changes' disabled (https://launchpad.net/bugs/1463367)
* Fix bug: some changed options from Settingsdialog where not respected during automatic tests after hitting OK
* Fix bug: python version check fails on python 3.3 (https://launchpad.net/bugs/1463686)
* Specifying the SSH private key whenever ssh is called (https://launchpad.net/bugs/1433682)
* add to in-/exclude directly from mainwindow (https://launchpad.net/bugs/1454856)
* Fix bug: pw-cache didn't start on Mint KDE because of missing stdout and stderr (https://launchpad.net/bugs/1431305)
* add option to run Smart Remove in background on remote host (https://launchpad.net/bugs/1457210)
* Use current profile when starting GUI from Systray
* Fix bug: failed to restore file names with white spaces using CLI (https://launchpad.net/bugs/1435602)
* Fix bug: UnboundLocalError with 'last_snapshot' in _free_space (https://launchpad.net/bugs/1437623)

Version 1.1.4 (2015-03-22)
* add option to keep new snapshot with 'full rsync mode' regardless of changes (https://launchpad.net/bugs/1434722)
* Fix bug: wrong quote in 'Save config file'
* Fix bug: Deleting the last snapshot does not update the last_snapshot symlink (https://launchpad.net/bugs/1434724)
* remove base64 encoding for passwords as it doesn't add any security but broke the password process (https://launchpad.net/bugs/1431305)
* add confirm dialog before restoring (https://launchpad.net/bugs/438079)
* Fix bug: Wrong status text in the tray icon (https://launchpad.net/bugs/1429400)
* add option to run only one snapshot at a time
* Fix bug: restore permissions of lots of files made BackInTime unresponsive (https://launchpad.net/bugs/1428423)
* Fix bug: failed to restore file owner and group
* cache uuid in config so it doesn't fail if the device isn't plugged in (https://launchpad.net/bugs/1426881)
* add warning about wrong Python version in configure
* prevent snapshots from being removed with restore and delete; show warning if restore and delete filesystem root (https://answers.launchpad.net/questions/262837)
* Fix bug: OSError in free_space; add alternate method to get free space
* add bash-completion
* Fix bug: ugly theme while running as root on Gnome based DEs (https://launchpad.net/bugs/1418447)
* Fix bug: UnicodeError thrown if filename has broken charset (https://launchpad.net/bugs/1419694)
* use 'crontab' instead of 'crontab -' to read from stdin (https://launchpad.net/bugs/1419466)

Version 1.1.2 (2015-02-04)
* sort 'Backup folders' in main window
* save in- and exclude sort order
* use PolicyKit to install Udev rules
* move compression from install to build in Makefiles
* use pkexec to start backintime-qt4 as root

Version 1.1.0 (2015-01-15)
* add tooltips for rsync options
* make only one debian/control
* multiselect files to restore (https://launchpad.net/bugs/1135886)
* force run manual snapshots on battery (https://launchpad.net/bugs/861553)
* backup encfs config to local config folder
* apply 'install-docs-move.patch' from Debian package by Jonathan Wiltshire
* add restore option to delete new files during restore (https://launchpad.net/bugs/1371951)
* use flock to prevent two instances running at the same time
* restore config dialog added (https://launchpad.net/bugs/480391)
* inhibit suspend/hibernate while take_snapshot or restore
* use more reliable code for get_user
* implement anacrons functions inside BIT => more flexible schedules and no new timestamp if there was an error
* automatically run in background if started with 'backintime --backup-job'
* fix typos and style warnings in manpages reported by Lintian (https://lintian.debian.org/full/jmw@debian.org.html#backintime_1.0.34-0.1)
* add exclude files by size (https://launchpad.net/bugs/823719)
* remove 'Auto Host/User/Profile-ID' as this is more confusing than helping
* Fix bug: check procname of pid-locks (https://launchpad.net/bugs/1341414)
* optional run 'rsync' with 'nocache' (https://launchpad.net/bugs/1344528)
* mark invalid exclude pattern with mode ssh-encrypted
* make Settingsdialog tabs scrollable
* remove colon (:) restriction in exclude pattern
* prevent starting new snapshot if restore is running
* Fix bug: Port check failed on IPv6 (https://launchpad.net/bugs/1361634)
* add top-level directory for tarball (https://launchpad.net/bugs/1359076)
* add more user-callback events (on App start and exit, on mount and unmount)
* add context menu to files view
* remove snapshots from commandline
* multi selection in timeline => remove multiple snapshots with one click
* print warning if started with sudo
* add more default exclude; remove [Cc]ache* from exclude
* Fix bug: 'inotify_add_watch failed' while closing BIT
* add option for custom rsync-options
* add ProgressBar for rsync
* add progress for smart-remove
* remove old status-bar message after a snapshot crashed.
* ask to include symlinks target instead link (https://launchpad.net/bugs/1117709)
* port to Python 3.x
* returncode >0 if there was an error (https://launchpad.net/bugs/1040995)
* Enable user-callback script to cancel a backup by returning a non-zero exit code.
* merge backintime-notify into backintime-qt4
* add --gksu/--gksudo arg to qt4/configure
* remember last path for each profile (https://bugs.launchpad.net/bugs/1254870)
* sort include and exclude list (https://bugs.launchpad.net/bugs/1193149)
* Timeline show tooltip 'Last check'
* Fix bug: systray icon didn't show up (https://bugs.launchpad.net/backintime/+bug/658424)
* show hidden files in FileDialog (https://bugs.launchpad.net/backintime/+bug/995925)
* add button text for all buttons (https://bugs.launchpad.net/backintime/+bug/992020)
* add shortcuts (https://bugs.launchpad.net/backintime/+bug/686694)
* add menubar (https://bugs.launchpad.net/backintime/+bug/528851)
* port KDE4 GUI to pure Qt4 to replace both KDE4 and Gnome GUI

Version 1.0.40 (2014-11-02)
* use fingerprint to check if ssh key was unlocked correctly (https://answers.launchpad.net/questions/256408)
* add fallback method to get UUID (https://answers.launchpad.net/questions/254140)
* Fix bug: 'Attempt to unlock mutex that was not locked'... this time for good

Version 1.0.38 (2014-10-01)
* Fix bug: 'Attempt to unlock mutex that was not locked' in gnomeplugin (https://answers.launchpad.net/questions/255225)
* compare os.path.realpath instead of os.stat to get devices UUID
* Fix bug: housekeeping by gnome-session-daemon might delete backup and original data (https://bugs.launchpad.net/bugs/1374343)
* Fix bug: Type Error in 'backintime --decode' (https://bugs.launchpad.net/bugs/1365072)
* Fix bug: take_snapshot didn't wait for snapshot folder come available if notifications are disabled (https://bugs.launchpad.net/bugs/1332979)

Version 1.0.36 (2014-08-06)
* remove UbuntuOne from exclude (https://bugs.launchpad.net/bugs/1340131)
* Gray out 'Add Profile' if 'Main Profile' isn't configured yet (https://bugs.launchpad.net/bugs/1335545)
* Don't check for fuse group-membership if group doesn't exist
* Fix bug: backintime-kde4 as root failed to load ssh-key (https://bugs.launchpad.net/bugs/1276348)
* Fix bug: kdesystrayicon.py crashes because of missing environ (https://bugs.launchpad.net/bugs/1332126)
* Fix bug: OSError if sshfs/encfs is not installed (https://bugs.launchpad.net/bugs/1316288)
* Fix bug: TypeError in config.py check_config() (https://bugzilla.redhat.com/show_bug.cgi?id=1091644)
* Fix bug: unhandled exception in create_last_snapshot_symlink() (https://bugs.launchpad.net/bugs/1269991)
* disable keyring for root

Version 1.0.34 (2013-12-21)
* sync/flush all disks before shutdown (https://bugs.launchpad.net/bugs/1261031)
* Fix bug: BIT running as root shutdown after snapshot, regardless of option checked (https://bugs.launchpad.net/bugs/1261022)

Version 1.0.32 (2013-12-13)
* Fix bug: cron scheduled snapshots won't start with 1.0.30

Version 1.0.30 (2013-12-12)
* scheduled and manual snapshots use --config
* make configure scripts portable (https://bugs.launchpad.net/backintime/+bug/377429)
* Fix bug: udev rule doesn't finish (https://bugs.launchpad.net/backintime/+bug/1249466)
* add symlink last_snapshot (https://bugs.launchpad.net/backintime/+bug/787118)
* add virtual package backintime-kde for PPA
* Fix multiple errors in PPA build process; reorganize updateversion.sh
* Fix bug: Mate and xfce desktop didn't show systray icon (https://bugs.launchpad.net/backintime/+bug/658424/comments/31)
* add option to run rsync with 'nice' or 'ionice' on remote host (https://bugs.launchpad.net/backintime/+bug/1240301)
* add Shutdown button to shutdown system after snapshot has finished (https://bugs.launchpad.net/backintime/+bug/838742)
* Fix bug: Ubuntu Lucid doesn't provide SecretServiceKeyring (https://bugs.launchpad.net/backintime/+bug/1243911)
* wrap long lines for syslog
* Fix bug: 'gksu backintime-gnome' failed with dbus.exceptions.DBusException

Version 1.0.28 (2013-10-19)
* remove config on 'apt-get purge'
* add more options for configure scripts; update README
* add udev schedule (run BIT as soon as the drive is connected)
* Fix bug: AttributeError with python-keyring>1.6.1 (https://bugs.launchpad.net/backintime/+bug/1234024)
* Fix bug: TypeError: KDirModel.removeColumns() is a private method in kde4/app.py (https://bugs.launchpad.net/backintime/+bug/1232694)
* add '--checksum' commandline option (https://bugs.launchpad.net/backintime/+bug/886021)
* Fix bug: sshfs mount disconnect after a while due to some firewalls (add ServerAliveInterval) (https://answers.launchpad.net/backintime/+question/235685)
* Fix bug: Ping fails if ICMP is disabled on remote host (https://bugs.launchpad.net/backintime/+bug/1226718)
* Fix bug: KeyError in getgrnam if there is no 'fuse' group (https://bugs.launchpad.net/backintime/+bug/1225561)
* Fix bug: anacrontab won't work with profilename with spaces (https://bugs.launchpad.net/backintime/+bug/1224620)
* Fix bug: NameError in tools.move_snapshots_folder (https://bugs.launchpad.net/backintime/+bug/871466)
* Fix bug: KPassivePopup is not defined (https://bugs.launchpad.net/backintime/+bug/871475)
* multi selection for include and exclude list (https://bugs.launchpad.net/backintime/+bug/660753)
* Fix bug: ValueError while reading pw-cache PID (https://answers.launchpad.net/backintime/+question/235407)

Version 1.0.26 (2013-09-07)
* add feature: keep min free inodes
* roll back commit 836.1.5 (check free-space on ssh remote host): statvfs DOES work over sshfs. But not with quite outdated sshd
* add daily anacron schedule
* add delete button and 'list only equal' in Snapshot dialog; multiSelect in snapshot list
* add manpage backintime-config and config-examples
* Fix bug: Restore makes files public during the operation
* Fix bug: Cannot keep modifications to cron (https://bugs.launchpad.net/backintime/+bug/698106)
* add feature: restore from command line; add option --config
* Fix bug: cannot stat 'backintime-kde4-root.desktop.kdesudo' (https://bugs.launchpad.net/backintime/+bug/696659)
* Fix bug: unreadable dark KDE color schemes (https://bugs.launchpad.net/backintime/+bug/1184920)
* use 'ps ax' to check if 'backintime --pw-cache' is still running
* mount after locking, unmount before unlocking in take_snapshot
* Fix bug: permission denied if remote uid wasn't the same as local uid
* add option --bwlimit for rsync
* redirect logger.error and .warning to stderr; new argument --quiet
* deactivate 'Save Password' if no keyring is available
* use Password-cache for user-input too
* handle two Passwords
* add 'SSH encrypted': mount / with encfs reverse and sync encrypted with rsync. EXPERIMENTAL!
* add 'Local encrypted': mount encfs

Version 1.0.24 (2013-05-08)
* hide check_for_canges if full_rsync_mode is checked
* DEFAULT_EXCLUDE system folders with /foo/* so at least the folder itself will backup
* DEFAULT_EXCLUDE /run; exclude MOUNT_ROOT with higher priority and not with DEFAULT_EXCLUDE anymore
* Fix bug: 'CalledProcessError' object has no attribute 'strerror'
* Fix bug: quote rsync remote path with spaces
* 'Save Password' default off to avoid problems with existing profiles
* if restore uid/gid failed try to restore at least gid
* SSH need to store permissions in separate file with "Full rsync mode" because remote user might not be able to store ownership
* Fix bug: restore permission failed on "Full rsync mode"
* Fix bug: glib.GError: Unknown internal child: selection
* Fix bug: GtkWarning: Unknown property: GtkLabel.margin-top
* Fix bug: check keyring backend only if password is needed
* switch to 'find -exec cmd {} +' (https://bugs.launchpad.net/backintime/+bug/1157639)
* change all indent tabs to 4 spaces

Version 1.0.22 (2013-03-26)
* check free-space on ssh remote host (statvfs didn't work over sshfs)
* Add Password storage mode ssh
* Add "Full rsync mode" (can be faster but ...)
* Fix bug: "Restore to..." failed due to spaces in directory name (https://bugs.launchpad.net/backintime/+bug/1096319)
* Fix bug: host not found in known_hosts if port != 22 (https://bugs.launchpad.net/backintime/+bug/1130356)
* Fix bug: sshtools.py used not POSIX conform conditionals

Version 1.0.20 (2012-12-15)
* Fix bug: restore remote path with spaces using mode ssh returned error

Version 1.0.18 (2012-11-17)
* Fix packages: man & translations
* Fix bug: https://bugs.launchpad.net/backintime/+bug/1077446
* Fix bug: https://bugs.launchpad.net/backintime/+bug/1078979
* Fix bug: https://bugs.launchpad.net/backintime/+bug/1079479
* Map multiple arguments for gettext so they can be rearranged by translators

Version 1.0.16 (2012-11-15)
* Fix a package dependency problem ... this time for good (https://bugs.launchpad.net/backintime/+bug/1077446)

Version 1.0.14 (2012-11-09)
* Fix a package dependency problem

Version 1.0.12 (2012-11-08)
* Add links to: website, documentation, report a bug, answers, faq
* Use libnotify for gnome/kde4 notifications instead of gnome specific libraries
* Fix bug: https://bugs.launchpad.net/backintime/+bug/1059247
* Add more schedule options: every 30 min, every 2 hours, every 4 hours, every 6 hours & every 12 hours
* Add generic mount-framework
* Add mode 'SSH' for backups on remote host using ssh protocol.
* Fix bug: wrong path if restore system root
* Fix bug: glade (xml) files did not translate
* Fix bug: https://bugs.launchpad.net/backintime/+bug/1073867

Version 1.0.10 (2012-03-06)
* Add "Restore to ..." in replacement of copy (with or without drag & drop) because copy don't restore user/group/rights

Version 1.0.8 (2011-06-18)
* Fix bug: https://bugs.launchpad.net/backintime/+bug/723545
* Fix bug: https://bugs.launchpad.net/backintime/+bug/705237
* Fix bug: https://bugs.launchpad.net/backintime/+bug/696663
* Fix bug: https://bugs.launchpad.net/backintime/+bug/671946

Version 1.0.6 (2011-01-02)
* Fix bug: https://bugs.launchpad.net/backintime/+bug/676223
* Smart remove: configurable options (https://bugs.launchpad.net/backintime/+bug/406765)
* Fix bug: https://bugs.launchpad.net/backintime/+bug/672705

Version 1.0.4 (2010-10-28)
* SettingsDialog: show highly recommended excludes
* Fix bug: https://bugs.launchpad.net/backintime/+bug/664783
* Option to use checksum to detect changes (https://bugs.launchpad.net/backintime/+bug/666964)
* Option to select log verbosity (https://bugs.launchpad.net/backintime/+bug/664423)
* Gnome: use gloobus-preview if installed

Version 1.0.2 (2010-10-16)
* reduce log file (no more duplicate "Compare with..." lines)
* declare backintime-kde4 packages as a replacement of backintime-kde

Version 1.0 (2010-10-16)
* add '.dropbox*' to default exclude patterns (https://bugs.launchpad.net/backintime/+bug/628172)
* add option to take a snapshot at every boot (https://bugs.launchpad.net/backintime/+bug/621810)
* fix xattr
* add continue on errors (https://bugs.launchpad.net/backintime/+bug/616299)
* add expert options: copy unsafe links & copy links
* "user-callback" replace "user.callback" and receive profile information
* documentation: on-line only (easier to maintain)
* add error log and error log view dialog (Gnome & KDE4)
* merge with: lp:~dave2010/backintime/minor-edits
* merge with: lp:~mcfonty/backintime/unique-snapshots-view
* fix bug: https://bugs.launchpad.net/backintime/+bug/588841
* fix bug: https://bugs.launchpad.net/backintime/+bug/588215
* fix bug: https://bugs.launchpad.net/backintime/+bug/588393
* fix bug: https://bugs.launchpad.net/backintime/+bug/426400
* fix bug: https://bugs.launchpad.net/backintime/+bug/575022
* fix bug: https://bugs.launchpad.net/backintime/+bug/571894
* fix bug: https://bugs.launchpad.net/backintime/+bug/553441
* fix bug: https://bugs.launchpad.net/backintime/+bug/550765
* fix bug: https://bugs.launchpad.net/backintime/+bug/507246
* fix bug: https://bugs.launchpad.net/backintime/+bug/538855
* fix bug: https://bugs.launchpad.net/backintime/+bug/386230
* fix bug: https://bugs.launchpad.net/backintime/+bug/527039
* reduce memory usage during compare with previous snapshot process
* fix bug: https://bugs.launchpad.net/backintime/+bug/520956
* fix bug: https://bugs.launchpad.net/backintime/+bug/520930
* fix bug: https://bugs.launchpad.net/backintime/+bug/521223
* custom backup hour (for daily backups or mode): https://bugs.launchpad.net/backintime/+bug/507451
* fix bug: https://bugs.launchpad.net/backintime/+bug/516066
* fix bug: https://bugs.launchpad.net/backintime/+bug/512813
* smart remove was slightly changed (https://bugs.launchpad.net/backintime/+bug/502435)
* fix bug: https://bugs.launchpad.net/backintime/+bug/503859
* make backup on restore optional
* fix bug: https://bugs.launchpad.net/backintime/+bug/501285
* add ionice support for user/cron backup process
* fix bug: https://bugs.launchpad.net/backintime/+bug/493558
* fix bug that could cause "ghost" folders in snapshots (LP: 406092)
* fix bug that converted / into // (LP: #455149)
* fix bug: https://bugs.launchpad.net/backintime/+bug/441628
* remove "schedule per included directory" (profiles do that) (+ bug LP: #412470)
* fig bug: https://bugs.launchpad.net/backintime/+bug/489380
* fix bug: https://bugs.launchpad.net/backintime/+bug/489319
* fix bug: https://bugs.launchpad.net/backintime/+bug/447841
* fix bug: https://bugs.launchpad.net/backintime/+bug/412695
* update Slovak translation (Tomáš Vadina <kyberdev@gmail.com>)
* multiple profiles support
* GNOME: fix notification
* backintime snapshot folder is restructured to ../backintime/machine/user/profile_id/
* added the possibility to include other snapshot folders within a profile, it can only read those, there is not a GUI implementation yet
* added a tag suffix to the snapshot_id, to avoid double snapshot_ids
* added a desktop file for kdesu and a test if kdesu or kdesudo should be used (LP: #389988)
* added expert option to disable snapshots when on battery (LP: #388178)
* fix bug handling big files by the GNOME GUI (LP: #409130)
* fix bug in handling of & characters by GNOME GUI (LP: #415848)
* fix a security bug in chmods before snapshot removal (LP: #419774)
* snapshots are stored entirely read-only (LP: #386275)
* fix exclude patterns in KDE4 (LP:#432537)
* fix opening german files with external applications in KDE (LP: #404652)
* changed default exclude patterns to caches, thumbnails, trashbins, and backups (LP: #422132)
* write access to snapshot folder is checked & change to snapshot version 2 (LP: #423086)
* fix small bugs (a.o. LP: #474307)
* Used a more standard crontab syntax (LP: #409783)
* Stop the "Over zealous removal of crontab entries" (LP: #451811)

Version 0.9.26 (2009-05-19)
* update translations from Launchpad
* Fix a bug in smart-remove algorithm (https://bugs.launchpad.net/backintime/+bug/376104)
* Fix bug: https://bugs.launchpad.net/backintime/+bug/374477
* Fix bug: https://bugs.launchpad.net/backintime/+bug/375113
* update German translation (Michael Wiedmann <mw@miwie.in-berlin.de>)
* add '--no-check' option to configure scripts
* use only 'folder' term (more consistent with GNOME/KDE)
* add 'expert option': enable/disable nice for cron jobs
* GNOME & KDE4: refresh snapshots button force files view to update too
* you can include a backup parent directory (backup directory will auto-exclude itself)
* fix some small bugs

Version 0.9.24 (2009-05-07)
* update translations
* KDE4: fix python string <=> QString problems
* KDE4 FilesView/SnapshotsDialog: ctrl-click just select (don't execute)
* KDE4: fix crush after "take snapshot" process (https://bugs.launchpad.net/backintime/+bug/366241)
* store basic permission in a special file so it can restore them correctly (event from NTFS)
* add config version
* implement Gnome/KDE4 systray icons and user.callback as plugins
* reorganize code: common/GNOME/KDE4
* GNOME: break the big glade file in multiple file
* backintime is no longer aware of 'backintime-gnome' and 'backintime-kde4'
  (you need run 'backintime-gnome' for GNOME version and
  'backintime-kde4' for KDE4 version)

Version 0.9.22.1 (2009-04-27)
* fix French translation

Version 0.9.22 (2009-04-24)
* update translations from Launchpad
* KDE4: fix some translation problems
* remove --safe-links for save/restore (this means copy symlinks as symlinks)
* update German translation (Michael Wiedmann <mw@miwie.in-berlin.de>)
* create directory now use python os.makedirs (replace use of mkdir command)
* KDE4: fix a crush related to QString - python string conversion
* GNOME & KDE4 SettingsDialog: if schedule automatic backups per directory is set, global schedule is hidden
* GNOME FilesView: thread "*~" files (backup files) as hidden files
* GNOME: use gtk-preferences icon for SettingsDialog (replace gtk-execute icon)
* expert option: $XDG_CONFIG_HOME/backintime/user.callback (if exists) is called a different steps
  of a "take snapshot" process (before, after, on error, is a new snapshot was taken).
* add more command line options: --snapshots-list, --snapshots-list-path, --last-snapshot, --last-snapshot-path
* follow FreeDesktop directories specs:
  $XDG_DATA_HOME (default: $HOME/.local/share) to store app.lock files
  $XDG_CONFIG_HOME (default: $HOME/.config) to save settings
* new install system: use more common steps (./configure; make; sudo make install)

Version 0.9.20 (2009-04-06)
* smart remove: fix an important bug and make it more verbose in syslog
* update Spanish translation (Francisco Manuel García Claramonte <franciscomanuel.garcia@hispalinux.es>)

Version 0.9.18 (2009-04-02)
* update translations from Launchpad
* update Slovak translation (Tomáš Vadina <kyberdev@gmail.com>)
* update French translation (Michel Corps <mahikeulbody@gmail.com>)
* update German translation (Michael Wiedmann <mw@miwie.in-berlin.de>)
* GNOME bugfix: fix a crush in files view for files with special characters (ex: "a%20b")
* GNOME SettingsDialog bugfix: if snapshots path is a new created folder, snapshots navigation (files view) don't work
* update doc
* GNOME & KDE4 MainWindow: Rename "Places" list with "Snapshots"
* GNOME SettingsDialog bugfix: modify something, then press cancel. If you reopen the dialog it show wrong values (the ones before cancel)
* GNOME & KDE4: add root mode menu entries (use gksu for gnome and kdesudo for kde)
* GNOME & KDE4: MainWindow - Files view: if the current directory don't exists in current snapshot display a message
* SettingDialog: add an expert option to enable to schedule automatic backups per directory
* SettingDialog: schedule automatic backups - if the application can't find crontab it show an error
* SettingDialog: if the application can't write in snapshots directory there should be an error message
* add Polish translation (Paweł Hołuj <pholuj@gmail.com>)
* add cron in common package dependencies
* GNOME & KDE4: rework settings dialog
* SettingDialog: add an option to enable/disable notifications

Version 0.9.16.1 (2009-03-16)
* fix a bug/crush for French version

Version 0.9.16 (2009-03-13)
* update Spanish translation (Francisco Manuel García Claramonte <franciscomanuel.garcia@hispalinux.es>)
* add Slovak translation (Tomáš Vadina <kyberdev@gmail.com>)
* update Swedish translation (Niklas Grahn <terra.unknown@yahoo.com>)
* update French translation (Michel Corps <mahikeulbody@gmail.com>)
* update German translation (Michael Wiedmann <mw@miwie.in-berlin.de>)
* update Slovenian translation (Vanja Cvelbar <cvelbar@gmail.com>)
* don't show the snapshot that is being taken in snapshots list
* GNOME & KDE4: when the application starts and snapshots directory don't exists show a messagebox
* give more information for 'take snapshot' progress (to prove that is not blocked)
* MainWindow: rename 'Timeline' column with 'Snapshots'
* when it tries to take a snapshot if the snapshots directory don't exists
  (it is on a removable drive that is not plugged) it will notify and wait maximum 30 seconds
  (for the drive to be plugged)
* GNOME & KDE4: add notify if the snapshots directory don't exists
* KDE4: rework MainWindow

Version 0.9.14 (2009-03-05)
* update German translation (Michael Wiedmann <mw@miwie.in-berlin.de>)
* update Swedish translation (Niklas Grahn <terra.unknown@yahoo.com>)
* update Spanish translation (Francisco Manuel García Claramonte <franciscomanuel.garcia@hispalinux.es>)
* update French translation (Michel Corps <mahikeulbody@gmail.com>)
* GNOME & KDE4: rework MainWindow
* GNOME & KDE4: rework SettingsDialog
* GNOME & KDE4: add "smart" remove

Version 0.9.12 (2009-02-28)
* bug fix: now if you include ".abc" folder and exclude ".*", ".abc" will be saved in the snapshot
* KDE4: add help
* add Slovenian translation (Vanja Cvelbar <cvelbar@gmail.com>)
* bug fix (GNOME): bookmarks with special characters

Version 0.9.10 (2009-02-24)
* add Swedish translation (Niklas Grahn <terra.unknown@yahoo.com>)
* KDE4: drop and drop from backintime files view to any file manager
* bug fix: fix a segfault when running from cron

Version 0.9.8 (2009-02-20)
* update Spanish translation (Francisco Manuel García Claramonte <franciscomanuel.garcia@hispalinux.es>)
* bug fix: unable to restore files that contains space char in their name
* unsafe links are ignored (that means that a link to a file/directory outside of include directories are ignored)
* KDE4: add copy to clipboard
* KDE4: sort files by name, size or date
* cron 5/10 minutes: replace multiple lines with a single crontab line using divide (*/5 or */10)
* cron: when called from cron redirect output (stdout & stderr) to /dev/null

Version 0.9.6 (2009-02-09)
* update Spanish translation (Francisco Manuel García Claramonte <franciscomanuel.garcia@hispalinux.es>)
* update German translation (Michael Wiedmann <mw@miwie.in-berlin.de>)
* GNOME: update docbook
* KDE4: add snapshots dialog
* GNOME & KDE4: add update snapshots button
* GNOME: handle special folders icons (home, desktop)

Version 0.9.4 (2009-01-30)
* update German translation (Michael Wiedmann <mw@miwie.in-berlin.de>)
* gnome: better handling of 'take snapshot' status icon
* KDE4 (>= 4.1): first version (not finished)
* update man

Version 0.9.2 (2009-01-16)
* update Spanish translation (Francisco Manuel García Claramonte <franciscomanuel.garcia@hispalinux.es>)
* update German translation (Michael Wiedmann <mw@miwie.in-berlin.de>)
* bug fix: if you add "/a" in include directories and "/a/b" in exclude patterns, "/a/b*" items
  are not excluded
* replace diff with rsync to check if a new snapshot is needed
* code cleanup
* add show hidden & backup files toggle button for files view
* bug fix: it does not include ".*" items even if they are not excluded
  (the items was included but not showed because hidden & backup files was never displayed
  in files view in previous versions)

Version 0.9 (2009-01-09)
* update Spanish translation (Francisco Manuel García Claramonte <franciscomanuel.garcia@hispalinux.es>)
* make deb packages more debian friendly (thanks to Michael Wiedmann <mw@miwie.in-berlin.de>)
* update German translation (Michael Wiedmann <mw@miwie.in-berlin.de>)
* bug fix: when you open snapshots dialog for the second time ( or more ) and you make a diff
  it will make the diff on the file for the first dialog ( all previous dialogs ) and then for
  the current one
* better separation between common and gnome specific files and
  divide backintime package in backintime-common & backintime-gnome
  (this will allow me to write other GUI front-ends like KDE4 or KDE)
* code cleanup

Version 0.8.20 (2008-12-22)
* bug fix: sorting files/directories by name is now case insensitive
* getmessages.sh: ignore "gtk-" items (this are gtk stock item ids and should not be changed)

Version 0.8.18 (2008-12-17)
* update man/docbook
* add sort columns in MainWindow/FileView (by name, by size or by date) and SnapshotsDialog (by date)
* fix German translation (Michael Wiedmann <mw@miwie.in-berlin.de>)

Version 0.8.16 (2008-12-11)
* add Drag & Drop from MainWindow:FileView/SnapshotsDialog to Nautilus
* update German translation (Michael Wiedmann <mw@miwie.in-berlin.de>)

Version 0.8.14 (2008-12-07)
* add more command line parameters ( --version, --snapshots, --help )
* fix a crush for getting info on dead symbolic links
* when taking a new backup based on the previous one don't copy the previous extra info (ex: name)
* copy unsafe links when taking a snapshot

Version 0.8.12 (2008-12-01)
* add German translation (Michael Wiedmann <mw@miwie.in-berlin.de>)
* add SnapshotNameDialog
* add Name/Remove snapshot in main toolbar
* change the way it detects if the mainwindow is the active window (no dialogs)
* toolbars: show icons only
* update Spanish translation (Francisco Manuel García Claramonte <franciscomanuel.garcia@hispalinux.es>)

Version 0.8.10 (2008-11-22)
* SnapshotsDialog: add right-click popup-menu and a toolbar with copy & restore buttons
* use a more robust backup lock file
* log using syslog
* fix a small bug in copy to clipboard
* update Spanish translation (Francisco Manuel García Claramonte <franciscomanuel.garcia@hispalinux.es>)

Version 0.8.8 (2008-11-19)
* SnapshotsDialog: add diff
* update Spanish translation (Francisco Manuel García Claramonte <franciscomanuel.garcia@hispalinux.es>)

Version 0.8.6 (2008-11-17)
* fix change backup path crush
* add SnapshotsDialog

Version 0.8.2 (2008-11-14)
* add right-click menu in files list: open (using gnome-open), copy (you can paste in Nautilus), restore (for snapshots only)
* add Copy toolbar button for files list

Version 0.8.1 (2008-11-10)
* add every 5/10 minutes automatic backup

Version 0.8 (2008-11-07)
* don't show backup files (*~)
* add backup files to default exclude patterns (*~)
* makedeb.sh: make a single package with all languages included
* install.sh: install all languages
* add English manual (man)
* add English help (docbook)
* add help button in main toolbar
* the application can be started with a 'path' to a folder or file as command line parameter
* when the application start, if it is already running pass its command line to the first instance (this allow a basic integration with file-managers - see README)
* bug fix: when the application was started a second time it raise the first application's window but not always focused

Version 0.7.4 (2008-11-03)
* if there is already a GUI instance running raise it
* add Spanish translation (Francisco Manuel García Claramonte <franciscomanuel.garcia@hispalinux.es>)

Version 0.7.2 (2008-10-28)
* better integration with gnome icons (use mime-types)
* remember last path
* capitalize month in timeline (bug in french translation)

Version 0.7 (2008-10-22)
* fix cron segfault
* fix a crush when launched the very first time (not configured)
* multi-lingual support
* add French translation

Version 0.6.4 (2008-10-20)
* remove About & Settings dialogs from the pager
* allow only one instance of the application

Version 0.6.2 (2008-10-16)
* remember window position & size

Version 0.6 (2008-10-13)
* when it make a snapshot it display an icon in systray area
* the background color for group items in timeline and places reflect more
  the system color scheme
* during restore only restore button is grayed ( even if everything is blocked )

Version 0.5.1 (2008-10-10)
* add size & date columns in files view
* changed some texts

Version 0.5 (2008-10-03)
* This is the first release.<|MERGE_RESOLUTION|>--- conflicted
+++ resolved
@@ -30,14 +30,9 @@
 * Build: Install dbus configuration file to /usr/share not /etc (#1596)
 * Build: `configure` does delete old installed files (`qt4plugin.py` and `net.launchpad.backintime.serviceHelper.conf`) that were renamed or moved in a previous release (#1596)
 * Translation: Minor modifications in source strings and updating language files.
-<<<<<<< HEAD
-* Improve: qtsystrayicon.py, qt5_probing.py, usercallbackplugin.py and all parts of app.py
-           do now also use "backintime" as logging namespace in the syslog to ensure complete log output with `journalctl | grep -i backintime`
-=======
 * Refactor: Solved circular dependency between tools.py and logger.py to fix #820
 * Improved: qtsystrayicon.py, qt5_probing.py, usercallbackplugin.py and all parts of app.py
             do now also use "backintime" as logging namespace in the syslog to ensure complete log output with `journalctl | grep -i backintime`
->>>>>>> 83e4673c
 
 Version 1.4.1 (2023-10-01)
 * Dependency: Add "qt translations" to GUI runtime dependencies (#1538).
