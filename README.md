--- conflicted
+++ resolved
@@ -7,15 +7,9 @@
 <sub>Copyright (C) 2008-2023 Oprea Dan, Bart de Koning, Richard Bailey,
 Germar Reitze, Taylor Raack, Christian Buhtz, Michael Büker, Jürgen Altfeld<sub>
  
-<<<<<<< HEAD
 _Back In Time_ is an easy-to-use backup tool for files and folders.
-It runs on GNU Linux and provides a command line tool `backintime` and a
+It runs on GNU Linux (not on Windows or OS X/macOS) and provides a command line tool `backintime` and a
 GUI `backintime-qt` both written in Python3. It uses 
-=======
-It is an easy-to-use backup tool for files and folders.
-It runs on GNU Linux (sorry - not on Windows or OS X/macOS) and provides a command line tool `backintime` and a
-Qt5 GUI `backintime-qt` both written in Python3. It uses 
->>>>>>> dd464628
 [`rsync`](https://rsync.samba.org/) to take manual or scheduled snapshots and
 stores them locally or remotely through SSH. Each snapshot is its own folder
 with copies of the original files, but unchanged files are hard-linked between
