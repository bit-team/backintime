Back In Time

Copyright (C) 2008-2013 Oprea Dan, Bart de Koning, Richard Bailey, Germar Reitze

1. About

<<<<<<< HEAD
    Back In Time is a simple backup tool for Linux, inspired from "flyback project".

    You only need to specify 3 things:
        * where to save snapshots
        * what folders to backup
        * backup frequency (manual, every hour, every day, every month)
=======
	Back In Time is a simple backup tool for Linux, inspired by "flyback project".
	Currently there are 2 interfaces available: GNOME and KDE4.
	You only need to specify 3 things:
		* where to save snapshots
		* what folders to backup
		* backup frequency (manual, every hour, every day, every month)
>>>>>>> 5285c176

1.1. Credits

    * Francisco Manuel García Claramonte <franciscomanuel.garcia@hispalinux.es>: Spanish translation
    * Michael Wiedmann <mw@miwie.in-berlin.de>: German translation
    * Niklas Grahn <terra.unknown@yahoo.com>: Swedish translation
    * Vanja Cvelbar <cvelbar@gmail.com>: Slovenian translation
    * Michel Corps <mahikeulbody@gmail.com>: French translation
    * Tomáš Vadina <kyberdev@gmail.com>: Slovak translation
    * Paweł Hołuj <pholuj@gmail.com>: Polish translation
    * Vadim Peretokin <vperetokin@gmail.com>: Russian translation
    * translators from Launchpad (https://translations.launchpad.net/backintime/trunk/+pots/back-in-time)

2. INSTALL

2.1. Debian/Ubuntu packages

        ./makedeb.sh
        sudo dpkg -i backintime-common-<version>.deb
        sudo dpkg -i backintime-qt4-<version>.deb

2.2. From sources

<<<<<<< HEAD
    Common  (dependencies: python, rsync, cron, openssh-client,
                           python-keyring
             recomended:   powermgmt-base, sshfs, encfs):
=======
	Common (dependencies: python, rsync, cron, openssh-client,
	                      python-keyring, python-dbus
	        recomended:   powermgmt-base, sshfs, encfs):

		cd common
		./configure
		make
		sudo make install

	GNOME (dependencies: x11-utils, python-glade2, python-gnome2, meld,
	                     gksu, libnotify-bin
	       recomended:   python-secretstorage | python-gnomekeyring):
>>>>>>> 5285c176

            cd common
            ./configure
            make
            sudo make install


    Qt4 GUI (dependencies: x11-utils, python-qt4, kdesudo | gksu, libnotify-bin,
                           backintime-common
             recomended:   python-secretstorage | python-keyring-kwallet |
                           python-gnomekeyring, kompare | meld):

            cd qt4
            ./configure
            make
            sudo make install


2.3. configure options
    first value is default:
    --fuse-group | --no-fuse-group (only COMMON)
        Some distributions require user to be in group 'fuse' to use
        sshfs and encfs. This toggles the check on or off.

    --kdesudo | --kdesu (only Qt4 GUI)
        Use either 'kdesudo' or 'kdesu' to start Backintime as root

    --gksudo | --gksu (only Qt4 GUI)
        Use either 'gksudo' or 'gksu' to start Backintime as root

    --python | --python2 (all)
        Use either 'python' or 'python2' to start Python Version 2.x


3. Integrate with filemanager

3.1. Nautilus

<<<<<<< HEAD
    You can make a simple Nautilus integration using nautilus-actions.
        * Run System => Preferences => Nautilus Actions Configuration.
        * Add a new action
            * Menu Item & Action tab:
                * Label: Open with Back In Time
                * Icon: gtk-save
                * Path: backintime
                * Parameters: %M
            * Conditions Tab:
                * Appears is selection contains: Both
        * Press OK and you will see the new actions called "Open with Back In Time" when you 
          right-click an item
=======
	You can make a simple Nautilus integration using nautilus-actions.
		* Run System => Preferences => Nautilus Actions Configuration.
		* Add a new action
			* Menu Item & Action tab:
				* Label: Open with Back In Time
				* Icon: gtk-save
				* Path: backintime
				* Parameters: %M
			* Conditions Tab:
				* Appears is selection contains: Both
		* Press OK and you will see the new actions called "Open with Back In Time" when you 
		  right-click an item
>>>>>>> 5285c176

Dec 2013
<|MERGE_RESOLUTION|>--- conflicted
+++ resolved
@@ -4,21 +4,12 @@
 
 1. About
 
-<<<<<<< HEAD
-    Back In Time is a simple backup tool for Linux, inspired from "flyback project".
+    Back In Time is a simple backup tool for Linux, inspired by "flyback project".
 
     You only need to specify 3 things:
         * where to save snapshots
         * what folders to backup
         * backup frequency (manual, every hour, every day, every month)
-=======
-	Back In Time is a simple backup tool for Linux, inspired by "flyback project".
-	Currently there are 2 interfaces available: GNOME and KDE4.
-	You only need to specify 3 things:
-		* where to save snapshots
-		* what folders to backup
-		* backup frequency (manual, every hour, every day, every month)
->>>>>>> 5285c176
 
 1.1. Credits
 
@@ -42,24 +33,9 @@
 
 2.2. From sources
 
-<<<<<<< HEAD
     Common  (dependencies: python, rsync, cron, openssh-client,
-                           python-keyring
+                           python-keyring, python-dbus
              recomended:   powermgmt-base, sshfs, encfs):
-=======
-	Common (dependencies: python, rsync, cron, openssh-client,
-	                      python-keyring, python-dbus
-	        recomended:   powermgmt-base, sshfs, encfs):
-
-		cd common
-		./configure
-		make
-		sudo make install
-
-	GNOME (dependencies: x11-utils, python-glade2, python-gnome2, meld,
-	                     gksu, libnotify-bin
-	       recomended:   python-secretstorage | python-gnomekeyring):
->>>>>>> 5285c176
 
             cd common
             ./configure
@@ -98,7 +74,6 @@
 
 3.1. Nautilus
 
-<<<<<<< HEAD
     You can make a simple Nautilus integration using nautilus-actions.
         * Run System => Preferences => Nautilus Actions Configuration.
         * Add a new action
@@ -111,19 +86,5 @@
                 * Appears is selection contains: Both
         * Press OK and you will see the new actions called "Open with Back In Time" when you 
           right-click an item
-=======
-	You can make a simple Nautilus integration using nautilus-actions.
-		* Run System => Preferences => Nautilus Actions Configuration.
-		* Add a new action
-			* Menu Item & Action tab:
-				* Label: Open with Back In Time
-				* Icon: gtk-save
-				* Path: backintime
-				* Parameters: %M
-			* Conditions Tab:
-				* Appears is selection contains: Both
-		* Press OK and you will see the new actions called "Open with Back In Time" when you 
-		  right-click an item
->>>>>>> 5285c176
 
 Dec 2013
