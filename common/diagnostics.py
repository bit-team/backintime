--- conflicted
+++ resolved
@@ -211,11 +211,8 @@
 
     # Themes
     theme_info = {}
-<<<<<<< HEAD
-    if tools.checkXServer():  # TODO use tools.is_Qt5_working() when stable
-=======
+
     if tools.checkXServer():  # TODO use tools.is_Qt_working() when stable
->>>>>>> 2ad871f1
         qapp = PyQt6.QtWidgets.QApplication([])
         theme_info = {
             'Theme': PyQt6.QtGui.QIcon.themeName(),
