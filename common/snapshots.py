#	Back In Time
#	Copyright (C) 2008-2009 Oprea Dan, Bart de Koning, Richard Bailey
#
#	This program is free software; you can redistribute it and/or modify
#	it under the terms of the GNU General Public License as published by
#	the Free Software Foundation; either version 2 of the License, or
#	(at your option) any later version.
#
#	This program is distributed in the hope that it will be useful,
#	but WITHOUT ANY WARRANTY; without even the implied warranty of
#	MERCHANTABILITY or FITNESS FOR A PARTICULAR PURPOSE.  See the
#	GNU General Public License for more details.
#
#	You should have received a copy of the GNU General Public License along
#	with this program; if not, write to the Free Software Foundation, Inc.,
#	51 Franklin Street, Fifth Floor, Boston, MA 02110-1301 USA.


import os
import os.path
import stat
import datetime
import gettext
import stat
import bz2
import pwd
import grp
import socket
import subprocess
import shutil
import time
import re

import config
import configfile
import logger
import applicationinstance
import tools
import encfstools
import mount
import progress

_=gettext.gettext


class Snapshots:
    SNAPSHOT_VERSION = 3

    def __init__( self, cfg = None ):
        self.config = cfg
        if self.config is None:
            self.config = config.Config()

        self.clear_uid_gid_cache()
        self.clear_uid_gid_names_cache()

        #rsync --info=progress2 output
        #search for 517.38K  26%   14.46MB/s    0:02:36
        self.reRsyncProgress = re.compile(r'(\d*[,\.]?\d+[KkMGT]?)\s*(\d*)%\s*(\d*[,\.]?\d*[KkMGT]?B/s)\s*(\d+:\d{2}:\d{2})')

    def get_snapshot_id( self, date ):
        profile_id = self.config.get_current_profile()
        tag = self.config.get_tag( profile_id )
        
        if type( date ) is datetime.datetime:
            snapshot_id = date.strftime( '%Y%m%d-%H%M%S' ) + '-' + tag
            return snapshot_id

        if type( date ) is datetime.date:
            snapshot_id = date.strftime( '%Y%m%d-000000' ) + '-' + tag
            return snapshot_id

        if type( date ) is str:
            snapshot_id = date
            return snapshot_id
        
        return ""

    def get_snapshot_old_id( self, date ):
        profile_id = self.config.get_current_profile()
        
        if type( date ) is datetime.datetime:
            snapshot_id = date.strftime( '%Y%m%d-%H%M%S' )
            return snapshot_id

        if type( date ) is datetime.date:
            snapshot_id = date.strftime( '%Y%m%d-000000' )
            return snapshot_id

        if type( date ) is str:
            snapshot_id = date
            return snapshot_id
        
        return ""

    def get_snapshot_path( self, date, use_mode = [] ):
        profile_id = self.config.get_current_profile()
        current_mode = self.config.get_snapshots_mode()
        if 'ssh' in use_mode and current_mode == 'ssh':
            path = os.path.join( self.config.get_snapshots_full_path_ssh( profile_id ), self.get_snapshot_id( date ) )
            return path
        if 'ssh_encfs' in use_mode and current_mode == 'ssh_encfs':
            path = os.path.join( self.config.get_snapshots_full_path_ssh( profile_id ), self.get_snapshot_id( date ) )
            return self.config.ENCODE.remote(path)
        path = os.path.join( self.config.get_snapshots_full_path( profile_id ), self.get_snapshot_id( date ) )
        if os.path.exists( path ):
            #print path
            return path
        other_folders = self.config.get_other_folders_paths()
        for folder in other_folders:
            path_other = os.path.join( folder, self.get_snapshot_id( date ) )
            if os.path.exists( path_other ):
                #print path_other
                return path_other
        old_path = os.path.join( self.config.get_snapshots_full_path( profile_id ), self.get_snapshot_old_id( date ) )
        if os.path.exists( path ):
            #print path
            return path
        other_folders = self.config.get_other_folders_paths()
        for folder in other_folders:
            path_other = os.path.join( folder, self.get_snapshot_old_id( date ) )
            if os.path.exists( path_other ):
                #print path_other
                return path_other				
        #print path
        return path

    def get_snapshot_info_path( self, date ):
        return os.path.join( self.get_snapshot_path( date ), 'info' )

    def get_snapshot_fileinfo_path( self, date ):
        return os.path.join( self.get_snapshot_path( date ), 'fileinfo.bz2' )

    def get_snapshot_log_path( self, snapshot_id ):
        return os.path.join( self.get_snapshot_path( snapshot_id ), 'takesnapshot.log.bz2' )

    def get_snapshot_failed_path( self, snapshot_id ):
        return os.path.join( self.get_snapshot_path( snapshot_id ), 'failed' )

    def _get_snapshot_data_path( self, snapshot_id, use_mode = [] ):
        current_mode = self.config.get_snapshots_mode()
        if len( snapshot_id ) <= 1:
            return '/';
        path = 'backup'
        snapshot_path = self.get_snapshot_path( snapshot_id, use_mode )
        if 'ssh_encfs' in use_mode and current_mode == 'ssh_encfs':
            return os.path.join( snapshot_path, self.config.ENCODE.path(path) )
        return os.path.join( snapshot_path, path )
    
    def get_snapshot_path_to( self, snapshot_id, toPath = '/', use_mode = [] ):
        current_mode = self.config.get_snapshots_mode()
        snapshot_data_path = os.path.join( self._get_snapshot_data_path( snapshot_id, use_mode ) )
        if 'ssh_encfs' in use_mode and current_mode == 'ssh_encfs':
            enc_path = self.config.ENCODE.path( toPath[ 1 : ] )
            return os.path.join( snapshot_data_path, enc_path )
        return os.path.join( snapshot_data_path, toPath[ 1 : ] )

    def can_open_path( self, snapshot_id, full_path ):
        #full_path = self.get_snapshot_path_to( snapshot_id, path )
        if not os.path.exists( full_path ):
            return False
        if not os.path.islink( full_path ):
            return True
        base_path = self.get_snapshot_path_to( snapshot_id )
        target = os.readlink( full_path )
        target = os.path.join( os.path.abspath( os.path.dirname( full_path ) ), target )
        #print "[can_open_path] full_path %s" % full_path
        #print "[can_open_path] base_path %s" % base_path
        return target.startswith( base_path )

    def get_snapshot_display_id( self, snapshot_id ):
        if len( snapshot_id ) <= 1:
            return _('Now')
        return "%s-%s-%s %s:%s:%s" % ( snapshot_id[ 0 : 4 ], snapshot_id[ 4 : 6 ], snapshot_id[ 6 : 8 ], snapshot_id[ 9 : 11 ], snapshot_id[ 11 : 13 ], snapshot_id[ 13 : 15 ]  )
    
    def get_snapshot_display_name( self, snapshot_id ):
        display_name = self.get_snapshot_display_id( snapshot_id )
        name = self.get_snapshot_name( snapshot_id )

        if len( name ) > 0:
            display_name = display_name + ' - ' + name

        if self.is_snapshot_failed( snapshot_id ):
            display_name = display_name + " (%s)" % _("WITH ERRORS !")

        return display_name

    def get_snapshot_name( self, snapshot_id ):
        if len( snapshot_id ) <= 1: #not a snapshot
            return ''

        path = self.get_snapshot_path( snapshot_id )
        if not os.path.isdir( path ):
            return ''
        
        name = ''
        try:
            with open( os.path.join( path, 'name' ), 'rt' ) as file:
                name = file.read()
        except:
            pass

        return name

    def set_snapshot_name( self, snapshot_id, name ):
        if len( snapshot_id ) <= 1: #not a snapshot
            return

        path = self.get_snapshot_path( snapshot_id )
        if not os.path.isdir( path ):
            return

        name_path = os.path.join( path, 'name' )

        #info_file = configfile.ConfigFile()
        #info_file.load( self.get_snapshot_info_path( snapshot_id ) )
        #if info_file.get_int_value( 'snapshot_version' ) == 0:
        os.system( "chmod +w \"%s\"" % path )

        try:
            with open( name_path, 'wt' ) as file:
                file.write( name )
        except:
            pass

    def is_snapshot_failed( self, snapshot_id ):
        if len( snapshot_id ) <= 1: #not a snapshot
            return False

        path = self.get_snapshot_failed_path( snapshot_id )
        return os.path.isfile( path )

    def get_snapshot_last_check(self, snapshot_id):
        """return date when snapshot has finished last time.
        this can be the end of creation of this snapshot or the last time when
        this snapshot was checked against source without changes.
        """
        info = self.get_snapshot_info_path(snapshot_id)
        if os.path.exists(info):
            return time.strftime('%Y-%m-%d %H:%M:%S', time.localtime(os.path.getatime(info)) )
        return self.get_snapshot_display_id(snapshot_id)

    def set_snapshot_last_check(self, snapshot_id):
        """set info files atime to current time to indicate this snapshot was
        checked against source without changes right now.
        """
        info = self.get_snapshot_info_path(snapshot_id)
        if os.path.exists(info):
            os.utime(info, None)

    def clear_take_snapshot_message( self ):
        files = (self.config.get_take_snapshot_message_file(), \
                 self.config.get_take_snapshot_progress_file() )
        for file in files:
            if os.path.exists(file):
                os.remove(file)

    def get_take_snapshot_message( self ):
        if not self.check_snapshot_alive():
            self.clear_take_snapshot_message()
            return None

        try:
            with open(self.config.get_take_snapshot_message_file(), 'rt' ) as file:
                items = file.read().split( '\n' )
        except:
            return None 

        if len( items ) < 2:
            return None

        id = 0
        try:
            id = int( items[0] )
        except:
            pass

        del items[0]
        message = '\n'.join( items )

        return( id, message )

    def set_take_snapshot_message( self, type_id, message, timeout = -1 ):
        data = str(type_id) + '\n' + message

        try:
            with open( self.config.get_take_snapshot_message_file(), 'wt' ) as file:
                file.write( data )
            #logger.info( "Take snapshot message: %s" % data )
        except:
            pass

        if 1 == type_id:
            self.append_to_take_snapshot_log( '[E] ' + message, 1 )
        else:
            self.append_to_take_snapshot_log( '[I] '  + message, 3 )

        try:
            profile_id =self.config.get_current_profile() 
            profile_name = self.config.get_profile_name( profile_id )
            self.config.PLUGIN_MANAGER.on_message( profile_id, profile_name, type_id, message, timeout )
        except:
            pass

    def check_snapshot_alive(self):
        pid_file = self.config.get_take_snapshot_instance_file()
        if os.path.exists(pid_file):
            with open(pid_file, 'rt') as fd_pid:
                try:
                    return tools.is_process_alive(int(fd_pid.read()) )
                except:
                    pass
        return False

    def _filter_take_snapshot_log( self, log, mode , decode = None):
        decode_msg = _( '''### This log has been decoded with automatic search pattern
### If some paths are not decoded you can manually decode them with:\n''')
        decode_msg += '### \'backintime --quiet'
        profile_id = self.config.get_current_profile()
        if int(profile_id) > 1:
            decode_msg += ' --profile %s' % self.config.get_profile_name(profile_id)
        decode_msg += ' --decode <path>\'\n\n'
        if 0 == mode:
            if not decode is None:
                ret = decode_msg
                for line in log.split('\n'):
                    line = decode.log(line)
                    ret += line + '\n'
                return ret
            return log

        lines = log.split( '\n' )
        log = ''
        if not decode is None:
            log = decode_msg

        for line in lines:
            if line.startswith( '[' ):
                if mode == 1 and line[1] != 'E':
                    continue
                elif mode == 2 and line[1] != 'C':
                    continue
                elif mode == 3 and line[1] != 'I':
                    continue

            if not decode is None:
                line = decode.log(line)
            log = log + line + '\n'

        return log

    def get_snapshot_log( self, snapshot_id, mode = 0, profile_id = None , **kwargs ):
        try:
            with bz2.BZ2File( self.get_snapshot_log_path( snapshot_id ), 'r' ) as file:
                data = file.read().decode()
            return self._filter_take_snapshot_log( data, mode, **kwargs )
        except:
            return ''

    def get_take_snapshot_log( self, mode = 0, profile_id = None, **kwargs ):
        try:
            with open( self.config.get_take_snapshot_log_file( profile_id ), 'rt' ) as file:
                data = file.read()
            return self._filter_take_snapshot_log( data, mode, **kwargs )
        except:
            return ''

    def new_take_snapshot_log( self, date ):
        os.system( "rm \"%s\"" % self.config.get_take_snapshot_log_file() )
        self.append_to_take_snapshot_log( "========== Take snapshot (profile %s): %s ==========\n" % ( self.config.get_current_profile(), date.strftime( '%c' ) ), 1 )

    def append_to_take_snapshot_log( self, message, level ):
        if level > self.config.log_level():
            return

        try:
            with open( self.config.get_take_snapshot_log_file(), 'at' ) as file:
                file.write( message + '\n' )
        except:
            pass

    def is_busy( self ):
        instance = applicationinstance.ApplicationInstance( self.config.get_take_snapshot_instance_file(), False )
        return not instance.check()

    def load_fileinfo_dict( self, snapshot_id, version = None ):
        if version is None:
            info_file = configfile.ConfigFile()
            info_file.load( self.get_snapshot_info_path( snapshot_id ) )
            version = info_file.get_int_value( 'snapshot_version' )
            info_file = None

        dict = {}

        if 0 == version:
            return dict

        fileinfo_path = self.get_snapshot_fileinfo_path( snapshot_id )
        if not os.path.exists( fileinfo_path ):
            return dict

        with bz2.BZ2File( fileinfo_path, 'r' ) as fileinfo:
            for line in fileinfo:
                line = line.decode()
                if len( line ) <= 0:
                    break

                line = line[ : -1 ]
                if len( line ) <= 0:
                    continue
            
                index = line.find( '/' )
                if index < 0:
                    continue

                file = line[ index: ]
                if len( file ) <= 0:
                    continue

                info = line[ : index ].strip()
                info = info.split( ' ' )

                if len( info ) == 3:
                    dict[ file ] = [ int( info[0] ), info[1], info[2] ] #perms, user, group

        return dict

    def clear_uid_gid_names_cache(self):
        self.user_cache = {}
        self.group_cache = {}

    def clear_uid_gid_cache(self):
        self.uid_cache = {}
        self.gid_cache = {}

    def get_uid( self, name ):
        try:
            return self.uid_cache[name]
        except:
            uid = -1
            try:
                uid = pwd.getpwnam(name).pw_uid
            except:
                pass

            self.uid_cache[name] = uid
            return uid
            
    def get_gid( self, name ):
        try:
            return self.gid_cache[name]
        except:
            gid = -1
            try:
                gid = grp.getgrnam(name).gr_gid
            except:
                pass

            self.gid_cache[name] = gid
            return gid

    def get_user_name( self, uid ):
        try:
            return self.user_cache[uid]
        except:
            name = '-'
            try:
                name = pwd.getpwuid(uid).pw_name
            except:
                pass

            self.user_cache[uid] = name
            return name
            
    def get_group_name( self, gid ):
        try:
            return self.group_cache[gid]
        except:
            name = '-'
            try:
                name = grp.getgrgid(gid).gr_name
            except:
                pass

            self.group_cache[gid] = name
            return name

    def restore_callback( self, callback, ok, msg ):
        if not callback is None:
            if not ok:
                msg = msg + " : " + _("FAILED")
            callback( msg )
    
    def _restore_path_info( self, key_path, path, dict, callback = None ):
        #print "restore infos - key: %s ; path: %s" % ( key_path, path )

        if key_path not in dict:
            return
        info = dict[key_path]

        #restore uid/gid
        uid = self.get_uid(info[1])
        gid = self.get_gid(info[2])
        
        if uid != -1 or gid != -1:
            ok = False
            try:
                os.chown( path, uid, gid )
                ok = True
            except:
                pass
            self.restore_callback( callback, ok, "chown %s %s : %s" % ( path, uid, gid ) )
            
            #if restore uid/gid failed try to restore at least gid
            if not ok:
                try:
                    os.chown( path, -1, gid )
                    ok = True
                except:
                    pass
                self.restore_callback( callback, ok, "chgrp %s %s" % ( path, gid ) )
                
        #restore perms
        ok = False
        try:
            os.chmod( path, info[0] )
            ok = True
        except:
            pass
        self.restore_callback( callback, ok, "chmod %s %04o" % ( path, info[0] ) )

    def restore( self, snapshot_id, path, callback = None, restore_to = '' ):
        if restore_to.endswith('/'):
            restore_to = restore_to[ : -1 ]

        #full rsync
        full_rsync = self.config.full_rsync()

        logger.info( "Restore: %s to: %s" % (path, restore_to) )

        info_file = configfile.ConfigFile()
        info_file.load( self.get_snapshot_info_path( snapshot_id ) )

        backup_suffix = '.backup.' + datetime.date.today().strftime( '%Y%m%d' )
        #cmd = "rsync -avR --copy-unsafe-links --whole-file --backup --suffix=%s --chmod=+w %s/.%s %s" % ( backup_suffix, self.get_snapshot_path_to( snapshot_id ), path, '/' )
        cmd = tools.get_rsync_prefix( self.config, not full_rsync, use_modes = ['ssh'] )
        cmd = cmd + '-R -v '
        if not full_rsync:
            # During the rsync operation, directories must be rwx by the current
            # user. Files should be r and x (if executable) by the current user.
            cmd += '--chmod=Du=rwx,Fu=rX,go= '
        if self.config.is_backup_on_restore_enabled():
            cmd = cmd + "--backup --suffix=%s " % backup_suffix
        src_base = self.get_snapshot_path_to( snapshot_id, use_mode = ['ssh'] )

        src_path = path
        src_delta = 0
        if len(restore_to) > 0:
            aux = src_path
            if aux.startswith('/'):
                aux = aux[1:]
            items = os.path.split(src_path)
            aux = items[0]
            if aux.startswith('/'):
                aux = aux[1:]
            if len(aux) > 0: #bugfix: restore system root ended in <src_base>//.<src_path>
                src_base = os.path.join(src_base, aux) + '/'
            src_path = '/' + items[1]
            if items[0] == '/':
                src_delta = 0
            else:
                src_delta = len(items[0])
    
        #print "src_base: %s" % src_base
        #print "src_path: %s" % src_path
        #print "src_delta: %s" % src_delta
        #print "snapshot_id: %s" % snapshot_id 
    
        cmd += self.rsync_remote_path('%s.%s' %(src_base, src_path), use_modes = ['ssh'])
        cmd += ' "%s/"' % restore_to
        self.restore_callback( callback, True, cmd )
        self._execute( cmd, callback )

        if full_rsync and not self.config.get_snapshots_mode() in ['ssh', 'ssh_encfs']:
            return

        #restore permissions
        logger.info( 'Restore permissions' )
        self.restore_callback( callback, True, '' )
        self.restore_callback( callback, True, _("Restore permissions:") )
        file_info_dict = self.load_fileinfo_dict( snapshot_id, info_file.get_int_value( 'snapshot_version' ) )
        if len( file_info_dict ) > 0:
            #explore items
            snapshot_path_to = self.get_snapshot_path_to( snapshot_id, path ).rstrip( '/' )
            root_snapshot_path_to = self.get_snapshot_path_to( snapshot_id ).rstrip( '/' )
            all_dirs = [] #restore dir permissions after all files are done

            if len(restore_to) == 0:
                path_items = path.strip( '/' ).split( '/' )
                curr_path = '/'
                for path_item in path_items:
                    curr_path = os.path.join( curr_path, path_item )
                    all_dirs.append( curr_path )
            else:
                    all_dirs.append(path)

            #print "snapshot_path_to: %s" % snapshot_path_to
            if os.path.isdir( snapshot_path_to ) and not os.path.islink( snapshot_path_to ):
                for explore_path, dirs, files in os.walk( snapshot_path_to ):
                    for item in dirs:
                        item_path = os.path.join( explore_path, item )[ len( root_snapshot_path_to ) : ]
                        all_dirs.append( item_path )

                    for item in files:
                        item_path = os.path.join( explore_path, item )[ len( root_snapshot_path_to ) : ]
                        real_path = restore_to + item_path[src_delta:]
                        self._restore_path_info( item_path, real_path, file_info_dict, callback )
            #else:
            #	item_path = snapshot_path_to[ len( root_snapshot_path_to ) : ]
            #	real_path = restore_to + item_path[src_delta:]
            #	self._restore_path_info( item_path, real_path, file_info_dict, callback )

            all_dirs.reverse()
            for item_path in all_dirs:
                real_path = restore_to + item_path[src_delta:]
                self._restore_path_info( item_path, real_path, file_info_dict, callback )

    def get_snapshots_list( self, sort_reverse = True, profile_id = None, version = None ):
        '''Returns a list with the snapshot_ids of all snapshots in the snapshots folder'''
        biglist = []

        if profile_id is None:
            profile_id = self.config.get_current_profile()

        snapshots_path = self.config.get_snapshots_full_path( profile_id, version )
        
        try:
            biglist = os.listdir( snapshots_path )
        except:
            pass

        _list = []

        for item in biglist:
            if len( item ) != 15 and len( item ) != 19:
                continue
            if os.path.isdir( os.path.join( snapshots_path, item, 'backup' ) ):
                _list.append( item )

        _list.sort( reverse = sort_reverse )

        return _list
        
    def get_snapshots_and_other_list( self, sort_reverse = True ):
        '''Returns a list with the snapshot_ids, and paths, of all snapshots in the snapshots_folder and the other_folders'''

        biglist = []
        profile_id = self.config.get_current_profile()
        snapshots_path = self.config.get_snapshots_full_path( profile_id )
        snapshots_other_paths = self.config.get_other_folders_paths()
        
        try:
            biglist = os.listdir( snapshots_path )
        except:
            pass
            
        _list = []

        for item in biglist:
            if len( item ) != 15 and len( item ) != 19:
                continue
            if os.path.isdir( os.path.join( snapshots_path, item, 'backup' ) ):
                #a = ( item, snapshots_path )
                _list.append( item )

                
        if len( snapshots_other_paths ) > 0:	
            for folder in snapshots_other_paths:
                folderlist = []
                try:
                    folderlist = os.listdir( folder )
                except:
                    pass
                
                for member in folderlist:
                    if len( member ) != 15 and len( member ) != 19:
                        continue
                    if os.path.isdir( os.path.join( folder, member,  'backup' ) ):
                        #a = ( member, folder )
                        _list.append( member )
        
        _list.sort( reverse = sort_reverse )
        return _list

    def remove_snapshot( self, snapshot_id ):
        if len( snapshot_id ) <= 1:
            return
        path = self.get_snapshot_path( snapshot_id, use_mode = ['ssh', 'ssh_encfs'] )
        #cmd = "chmod -R u+rwx \"%s\"" %  path
        cmd = self.cmd_ssh( 'find \"%s\" -type d -exec chmod u+wx \"{}\" %s' % (path, self.config.find_suffix()), quote = True ) #Debian patch
        self._execute( cmd )
        cmd = self.cmd_ssh( "rm -rf \"%s\"" % path )
        self._execute( cmd )

    def copy_snapshot( self, snapshot_id, new_folder ):
        '''Copies a known snapshot to a new location'''
        current.path = self.get_snapshot_path( snapshot_id )
        #need to implement hardlinking to existing folder -> cp newest snapshot folder, rsync -aEAXHv --delete to this folder
        self._execute( "find \"%s\" -type d -exec chmod u+wx {} %s" % (snapshot_current_path, self.config.find_suffix()) )
        cmd = "cp -dRl \"%s\"* \"%s\"" % ( current_path, new_folder )
        logger.info( '%s is copied to folder %s' %( snapshot_id, new_folder ) )
        self._execute( cmd )
        self._execute( "find \"%s\" \"%s\" -type d -exec chmod u-w {} %s" % ( snapshot_current_path, new_folder, self.config.find_suffix() ) )

    #def _get_last_snapshot_info( self ):
    #	lines = ''
    #	dict = {}

    #	try:
    #		if os.path.exists( self.config.get_last_snapshot_info_file() ):
    #			file = open( self.config.get_last_snapshot_info_file(), 'rt' )
    #			lines = file.read()
    #			file.close()
    #	except:
    #		pass

    #	lines = lines.split( '\n' )
    #	for line in lines:
    #		line = line.strip()
    #		if len( line ) <= 0:
    #			continue
    #		fields = line.split( ':' )
    #		if len( fields ) < 6:
    #			continue

    #		dict[ fields[0] ] = datetime.datetime( int(fields[1]), int(fields[2]), int(fields[3]), int(fields[4]), int(fields[5]) )

    #	return dict

    #def _set_last_snapshot_info( self, dict ):
    #	lines = []

    #	for key, value in dict.items():
    #		lines.append( "%s:%s:%s:%s:%s:%s" % ( key, value.year, value.month, value.day, value.hour, value.minute ) )

    #	try:
    #		file = open( self.config.get_last_snapshot_info_file(), 'wt' )
    #		file.write( '\n'.join( lines ) )
    #		file.close()
    #	except:
    #		pass

    #def call_user_callback( self, args ):
    #	cmd = self.config.get_take_snapshot_user_callback()
    #	if os.path.isfile( cmd ):
    #		self._execute( 'sh ' + cmd + ' ' + args )

    def update_snapshots_location( self ):
        '''Updates to location: backintime/machine/user/profile_id'''
        if self.has_old_snapshots():
            logger.info( 'Snapshot location update flag detected' )
            logger.warning( 'Snapshot location needs update' ) 
            profiles = self.config.get_profiles()

            answer_change = self.config.question_handler( _('Back In Time changed its backup format.\n\nYour old snapshots can be moved according to this new format. OK?') )
            #print answer_change
            if answer_change == True:
                logger.info( 'Update snapshot locations' )
                #print len( profiles )
                
                if len( profiles ) == 1:
                    logger.info( 'Only 1 profile found' )
                    answer_same = True
                elif len( profiles ) > 1:
                    answer_same = self.config.question_handler( _('%s profiles found. \n\nThe new backup format supports storage of different users and profiles on the same location. Do you want the same location for both profiles? \n\n(The program will still be able to discriminate between them)') % len( profiles ) )
                else:
                    logger.warning( 'No profiles are found!' )
                    self.config.notify_error( _( 'No profiles are found. Will have to update to profiles first, please restart Back In Time' ) )
                    logger.info( 'Config version is %s' % str( self.get_int_value( 'config.version', 1 ) ) )
                    
                    if self.config.get_int_value( 'config.version', 1 ) > 1:
                        self.config.set_int_value( 'config.version', 2 )
                        logger.info( 'Config version set to 2' )
                        return False
                    
                # Moving old snapshots per profile_id
                #print answer_same
                profile_id = profiles[0]
                #print profile_id
                #old_folder = self.get_snapshots_path( profile_id )
                #print old_folder
                main_folder = self.config.get_snapshots_path( profile_id )
                old_snapshots_paths=[]
                counter = 0
                success = []
                
                for profile_id in profiles:
                    #print counter
                    old_snapshots_paths.append( self.config.get_snapshots_path( profile_id ) )
                    #print old_snapshots_paths
                    old_folder = os.path.join( self.config.get_snapshots_path( profile_id ), 'backintime' )
                    #print old_folder
                    if profile_id != "1" and answer_same == True:
                        #print 'profile_id != 1, answer = True'
                        self.config.set_snapshots_path( main_folder, profile_id )
                        logger.info( 'Folder of profile %s is set to %s' %( profile_id, main_folder ) )
                    else:
                        self.config.set_snapshots_path( self.config.get_snapshots_path( profile_id ), profile_id )
                        logger.info( 'Folder of profile %s is set to %s' %( profile_id, main_folder ) )
                    new_folder = self.config.get_snapshots_full_path( profile_id )
                    #print new_folder
                    #snapshots_to_move = tools.get_snapshots_list_in_folder( old_folder )
                    #print snapshots_to_move

                    output = tools.move_snapshots_folder( old_folder, new_folder )

                    snapshots_left = tools.get_snapshots_list_in_folder( old_folder )
                    if output == True:
                        success.append( True )
                        if len( snapshots_left ) == 0:
                            logger.info( 'Update was successful. Snapshots of profile %s are moved to their new location' % profile_id )
                        else:
                            logger.warning( 'Not all snapshots are removed from the original folder!' )
                            logger.info( 'The following snapshots are still present: %s' % snapshots_left )
                            logger.info( 'You could move them manually or leave them where they are now' )
                    else:
                        logger.warning( '%s: are not moved to their new location!' %snapshots_left )
                        
                        answer_unsuccessful = self.config.question_handler( _('%(snapshots_left)s\nof profile %(profile_id)s are not moved to their new location\nDo you want to proceed?\n(Back In Time will be able to continue taking snapshots, however the remaining snapshots will not be considered for automatic removal)\n\nIf not Back In Time will restore former settings for this profile, however cannot continue taking snapshots' %{ 'snapshots_left' : snapshots_left, 'profile_id' : profile_id } ) )
                        if answer_unsuccessful == True:
                            success.append( True )
                        else:
                            success.append( False )
                            # restore
                            logger.info( 'Restore former settings' )
                            self.config.set_snapshots_path( old_snapshots_paths[counter], profile_id )
                            #print self.get_snapshots_path( profile_id )
                            self.config.error_handler( _('Former settings of profile %s are restored.\nBack In Time cannot continue taking new snapshots.\n\nYou can manually move the snapshots, \nif you are done restart Back In Time to proceed' %profile_id ) )
                    
                    counter = counter + 1
                
                #print success
                overall_success = True
                for item in success:
                    if item == False:
                        overall_success = False	
                if overall_success == True:
                    #self.set_update_other_folders( False )
                    #print self.get_update_other_folders()
                    logger.info( 'Back In Time will be able to make new snapshots again!' )
                    self.config.error_handler( _('Update was successful!\n\nBack In Time will continue taking snapshots again as scheduled' ) )

            elif answer_change == False:
                logger.info( 'Move refused by user' )
                logger.warning( 'Old snapshots are not taken into account by smart-remove' )
                answer_continue = self.config.question_handler( _('Are you sure you do not want to move your old snapshots?\n\n\nIf you do, you will not see these questions again next time, Back In Time will continue making snapshots again, but smart-remove cannot take your old snapshots into account any longer!\n\nIf you do not, you will be asked again next time you start Back In Time.') )
                if answer_continue == True:
                    #self.set_update_other_folders( False )
                    for profile_id in profiles:
                        old_folder = self.config.get_snapshots_path( profile_id )
                        self.config.set_snapshots_path( old_folder, profile_id )
                        logger.info( 'Folder of profile %s is set to %s' %( profile_id, self.get_snapshots_path( profile_id ) ) )
                    
                    logger.info( 'Back In Time will be able to make new snapshots again!' )
                    self.config.error_handler( _('Back In Time will continue taking snapshots again as scheduled' ) )
                else: 
                    self.config.error_handler( _( 'Back In Time still cannot continue taking new snapshots.\nRestart Back In Time to see the questions again' ) )
            else:
                return False
        
    def has_old_snapshots( self ):
        return len( self.get_snapshots_list( False, None, 3 ) ) > 0

    def take_snapshot( self, force = False ):
        ret_val = False
        sleep = True

        self.config.PLUGIN_MANAGER.load_plugins( self )

        if not self.config.is_configured():
            logger.warning( 'Not configured' )
            self.config.PLUGIN_MANAGER.on_error( 1 ) #not configured
        elif self.config.is_no_on_battery_enabled() and tools.on_battery():
            logger.info( 'Deferring backup while on battery' )
            logger.warning( 'Backup not performed' )
        #elif self.config.get_update_other_folders() == True:
        elif self.has_old_snapshots():
            logger.info( 'The application needs to change the backup format. Start the GUI to proceed. (As long as you do not you will not be able to make new snapshots!)' )
            logger.warning( 'Backup not performed' )
        else:
            instance = applicationinstance.ApplicationInstance( self.config.get_take_snapshot_instance_file(), False )
            if not instance.check():
                logger.warning( 'A backup is already running' )
                self.config.PLUGIN_MANAGER.on_error( 2 ) #a backup is already running
            else:
                ret_error = False

                if self.config.is_no_on_battery_enabled () and not tools.power_status_available():
                    logger.warning( 'Backups disabled on battery but power status is not available' )
                                
                instance.start_application()
                logger.info( 'Lock' )

                #if not self.config.get_per_directory_schedule():
                #	force = True

                now = datetime.datetime.today()
                #if not force:
                #	now = now.replace( second = 0 )

                #mount
                try:
                    hash_id = mount.Mount(cfg = self.config).mount()
                except mount.MountException as ex:
                    logger.error(str(ex))
                    instance.exit_application()
                    logger.info( 'Unlock' )
                    os.system( 'sleep 2' )
                    return False
                else:
                    self.config.set_current_hash_id(hash_id)

                #include_folders, ignore_folders, dict = self._get_backup_folders( now, force )
                include_folders = self.config.get_include()

                if len( include_folders ) <= 0:
                    logger.info( 'Nothing to do' )
                elif not self.config.PLUGIN_MANAGER.on_process_begins():
                    logger.info( 'A plugin prevented the backup' )
                else:
                    #take snapshot process begin
                    logger.info( "on process begins" )
                    self.set_take_snapshot_message( 0, '...' )
                    self.new_take_snapshot_log( now )
                    profile_id = self.config.get_current_profile()
                    logger.info( "Profile_id: %s" % profile_id )
                    
                    if not self.config.can_backup( profile_id ):
                        if self.config.PLUGIN_MANAGER.has_gui_plugins() and self.config.is_notify_enabled():
                            self.set_take_snapshot_message( 1, 
                                    _('Can\'t find snapshots folder.\nIf it is on a removable drive please plug it.' ) +
                                    '\n' +
                                    gettext.ngettext( 'Waiting %s second.', 'Waiting %s seconds.', 30 ) % 30,
                                    30 )
<<<<<<< HEAD
                            for counter in range( 30, 0, -1 ):
                                os.system( 'sleep 1' )
                                if self.config.can_backup():
                                    break
=======
                        for counter in xrange( 30, 0, -1 ):
                            os.system( 'sleep 1' )
                            if self.config.can_backup():
                                break
>>>>>>> e8d2f598

                    if not self.config.can_backup( profile_id ):
                        logger.warning( 'Can\'t find snapshots folder !' )
                        self.config.PLUGIN_MANAGER.on_error( 3 ) #Can't find snapshots directory (is it on a removable drive ?)
                    else:
                        snapshot_id = self.get_snapshot_id( now )
                        snapshot_path = self.get_snapshot_path( snapshot_id )
                        
                        if os.path.exists( snapshot_path ):
                            logger.warning( "Snapshot path \"%s\" already exists" % snapshot_path )
                            self.config.PLUGIN_MANAGER.on_error( 4, snapshot_id ) #This snapshots already exists
                        else:
                            #ret_val = self._take_snapshot( snapshot_id, now, include_folders, ignore_folders, dict, force )
                            ret_val, ret_error = self._take_snapshot( snapshot_id, now, include_folders )

                        if not ret_val:
                            self._execute( "rm -rf \"%s\"" % snapshot_path )

                            if ret_error:
                                logger.error( 'Failed to take snapshot !!!' )
                                self.set_take_snapshot_message( 1, _('Failed to take snapshot %s !!!') % now.strftime( '%x %H:%M:%S' ) )
                                os.system( 'sleep 2' )
                            else:
                                logger.warning( "No new snapshot" )
                        else:
                            ret_error = False
                    
                        if not ret_error:
                            self._free_space( now )
                            self.set_take_snapshot_message( 0, _('Finalizing') )

                    os.system( 'sleep 2' )
                    sleep = False

                    if ret_val:
                        self.config.PLUGIN_MANAGER.on_new_snapshot( snapshot_id, snapshot_path ) #new snapshot

                    self.config.PLUGIN_MANAGER.on_process_ends() #take snapshot process end

                if sleep:
                    os.system( 'sleep 2' )
                    sleep = False

                if not ret_error:
                    self.clear_take_snapshot_message()

                #unmount
                try:
                    mount.Mount(cfg = self.config).umount(self.config.current_hash_id)
                except mount.MountException as ex:
                    logger.error(str(ex))

                instance.exit_application()
                logger.info( 'Unlock' )

        if sleep:
            os.system( 'sleep 2' ) #max 1 backup / second

        return ret_val

    def _exec_rsync_callback( self, line, params ):
        if len(line) == 0:
            return

        m = self.reRsyncProgress.match(line)
        if m:
            pg = progress.ProgressFile(self.config)
            pg.set_int_value('status', pg.RSYNC)
            pg.set_str_value('sent', m.group(1) )
            pg.set_int_value('percent', int(m.group(2)) )
            pg.set_str_value('speed', m.group(3) )
            pg.set_str_value('eta', m.group(4) )
            pg.save()
            pg = None
            #print('sent %s percent %s speed %s eta %s' %(sent, percent, speed, eta))
            return

        self.set_take_snapshot_message( 0, _('Take snapshot') + " (rsync: %s)" % line )

        if line.endswith( ')' ):
            if line.startswith( 'rsync:' ):
                if not line.startswith( 'rsync: chgrp ' ) and not line.startswith( 'rsync: chown ' ):
                    params[0] = True
                    self.set_take_snapshot_message( 1, 'Error: ' + line )

        if len(line) >= 13:
            if line.startswith( 'BACKINTIME: ' ):
                if line[12] != '.' and line[12:14] != 'cd':
                    params[1] = True
                    self.append_to_take_snapshot_log( '[C] ' + line[ 12 : ], 2 )

    def _exec_rsync_compare_callback( self, line, params ):
        #self.set_take_snapshot_message( 0, _('Compare with snapshot %s') % params[0] )

        if len(line) >= 13:
            if line.startswith( 'BACKINTIME: ' ):
                if line[12] != '.':
                    params[1] = True
                    self.append_to_take_snapshot_log( '[C] ' + line[ 12 : ], 2 )

    def _append_item_to_list( self, item, _list ):
        for list_item in _list:
            if item == list_item:
                return
        _list.append( item )

    def _is_auto_backup_needed( self, now, last, mode ):
        #print "now: %s, last: %s, mode: %s" % ( now, last, mode )

        if self.config.NONE == mode:
            return False

        if now <= last:
            return False

        if now.year > last.year: #year changed
            return True

        if self.config.MONTH == mode: #month changed
            return now.month > last.month
        
        if self.config.WEEK == mode: #weekly
            if now.date() <= last.date():
                return False
            return now.isoweekday() == 7 #Sunday

        if now.date() > last.date(): #day changed
            return True

        if self.config.DAY == mode:
            return False

        if now.hour > last.hour: #hour changed
            return True
        
        if self.config.HOUR == mode:
            return False

        if self.config._10_MIN == mode: #every 10 minutes
            return ( int( now.minute / 10 ) ) > ( int( last.minute / 10 ) )

        if self.config._5_MIN == mode: #every 5 minutes
            return ( int( now.minute / 5 ) ) > ( int( last.minute / 5 ) )

        return False

    #def _get_backup_folders( self, now, force ):
    #	include_folders = []
    #	ignore_folders = []
    #	dict = self._get_last_snapshot_info()
    #	dict2 = {}

    #	all_include_folders = self.config.get_include()
    #	
    #	for item in all_include_folders:
    #		path = item[0]
    #		path = os.path.expanduser( path )
    #		path = os.path.abspath( path )

    #		if path in dict:
    #			dict2[ path ] = dict[ path ]

    #		if not os.path.isdir( path ):
    #			continue

    #		if not force and path in dict:
    #			if not self._is_auto_backup_needed( now, dict[path], item[1] ):
    #				ignore_folders.append( path )
    #				continue

    #		include_folders.append( path )

    #	logger.info( "Include folders: %s" % include_folders )
    #	logger.info( "Ignore folders: %s" % ignore_folders )
    #	logger.info( "Last snapshots: %s" % dict2 )

    #	return ( include_folders, ignore_folders, dict2 )

    def _create_directory( self, folder ):
        tools.make_dirs( folder )

        if not os.path.exists( folder ):
            logger.error( "Can't create folder: %s" % folder )
            self.set_take_snapshot_message( 1, _('Can\'t create folder: %s') % folder )
            os.system( 'sleep 2' ) #max 1 backup / second
            return False

        return True
    
    def _save_path_info_line( self, fileinfo, path, info ):
        s = "{} {} {} {}\n".format(info[0], info[1], info[2], path)
        fileinfo.write(s.encode())

    def _save_path_info( self, fileinfo, path ):
        try:
            info = os.stat( path )
            user = self.get_user_name(info.st_uid)
            group = self.get_group_name(info.st_gid)
            self._save_path_info_line( fileinfo, path, [ info.st_mode, user, group ] )
        except:
            pass

    def _take_snapshot( self, snapshot_id, now, include_folders ): # ignore_folders, dict, force ):
        self.set_take_snapshot_message( 0, _('...') )

        new_snapshot_id = 'new_snapshot'

        def snapshot_path(**kwargs):
            return self.get_snapshot_path( snapshot_id, **kwargs )

        def new_snapshot_path(**kwargs):
            return self.get_snapshot_path( new_snapshot_id, **kwargs )

        def new_snapshot_path_to(**kwargs):
            return self.get_snapshot_path_to( new_snapshot_id, **kwargs )

        def prev_snapshot_path_to(**kwargs):
            return self.get_snapshot_path_to( prev_snapshot_id, **kwargs )

        #find
        find_suffix = self.config.find_suffix()
        
        if os.path.exists( new_snapshot_path() ):
            #self._execute( "find \"%s\" -type d -exec chmod +w {} \;" % new_snapshot_path )
            #self._execute( "chmod -R u+rwx \"%s\"" %  new_snapshot_path )
            self._execute( "find \"%s\" -type d -exec chmod u+wx {} %s" % (new_snapshot_path(), find_suffix) ) #Debian patch
            self._execute( "rm -rf \"%s\"" % new_snapshot_path() )
        
            if os.path.exists( new_snapshot_path() ):
                logger.error( "Can't remove folder: %s" % new_snapshot_path() )
                self.set_take_snapshot_message( 1, _('Can\'t remove folder: %s') % new_snapshot_path() )
                os.system( 'sleep 2' ) #max 1 backup / second
                return [ False, True ]
        
        #create exclude patterns string
        items = []
        encode = self.config.ENCODE
        for exclude in self.config.get_exclude():
            exclude = encode.exclude(exclude)
            if exclude is None:
                continue
            self._append_item_to_list( "--exclude=\"%s\"" % exclude, items )
        #for folder in ignore_folders:
        #	self._append_item_to_list( "--exclude=\"%s\"" % folder, items )
        rsync_exclude = ' '.join( items )

        #create include patterns list
        items = []
        items2 = []
        for include_folder in include_folders:
            folder = include_folder[0]

            if folder == "/":	# If / is selected as included folder it should be changed to ""
                #folder = ""	# because an extra / is added below. Patch thanks to Martin Hoefling
                self._append_item_to_list( "--include=\"/\"" , items2 )
                self._append_item_to_list( "--include=\"/**\"" , items2 )
                continue

            folder = encode.include(folder)
            if include_folder[1] == 0:
                self._append_item_to_list( "--include=\"%s/**\"" % folder, items2 )
            else:
                self._append_item_to_list( "--include=\"%s\"" % folder, items2 )
                folder = os.path.split( folder )[0]

            while True:
                self._append_item_to_list( "--include=\"%s/\"" % folder, items )
                folder = os.path.split( folder )[0]
                if len( folder) <= 1:
                    break

        rsync_include = ' '.join( items )
        rsync_include2 = ' '.join( items2 )

        #check previous backup
        #should only contain the personal snapshots
        check_for_changes = self.config.check_for_changes()

        #full rsync
        full_rsync = self.config.full_rsync()
        
        #rsync prefix & suffix
        rsync_prefix = tools.get_rsync_prefix( self.config, not full_rsync ) # 'rsync -aEAXH '
        rsync_exclude_backup_directory = " --exclude=\"%s\" --exclude=\"%s\" --exclude=\"%s\" " % \
                ( encode.exclude( self.config.get_snapshots_path() ), \
                  encode.exclude( self.config._LOCAL_DATA_FOLDER ) ,  \
                  encode.exclude( self.config.MOUNT_ROOT ) )
        #rsync_suffix = ' --chmod=Fa-w,Da-w --delete ' + rsync_exclude_backup_directory  + rsync_include + ' ' + rsync_exclude + ' ' + rsync_include2 + ' --exclude=\"*\" / '
        rsync_suffix = ' --chmod=Du+wx ' + rsync_exclude_backup_directory
        rsync_suffix += rsync_include + ' ' + rsync_exclude + ' ' + rsync_include2
        rsync_suffix += ' --exclude=\"*\" ' + encode.chroot + ' '

        #update dict
        #if not force:
        #	for folder in include_folders:
        #		dict[ folder ] = now
        #
        #	self._set_last_snapshot_info( dict )

        prev_snapshot_id = ''
        snapshots = self.get_snapshots_list()
        if len( snapshots ) == 0:
            snapshots = self.get_snapshots_and_other_list()

        # When there is no snapshots it takes the last snapshot from the other folders
        # It should delete the excluded folders then
        rsync_prefix = rsync_prefix + ' --delete --delete-excluded '
        
        if len( snapshots ) > 0:
            prev_snapshot_id = snapshots[0]

            if not full_rsync:
                changed = True
                if check_for_changes:
                    prev_snapshot_name = self.get_snapshot_display_id( prev_snapshot_id )
                    self.set_take_snapshot_message( 0, _('Compare with snapshot %s') % prev_snapshot_name )
                    logger.info( "Compare with old snapshot: %s" % prev_snapshot_id )
                    
                    cmd  = rsync_prefix + ' -i --dry-run --out-format="BACKINTIME: %i %n%L"' + rsync_suffix 
                    cmd += self.rsync_remote_path( prev_snapshot_path_to(use_mode = ['ssh', 'ssh_encfs']) )
                    params = [ prev_snapshot_path_to(), False ]
                    #try_cmd = self._execute_output( cmd, self._exec_rsync_compare_callback, prev_snapshot_name )
                    self.append_to_take_snapshot_log( '[I] ' + cmd, 3 )
                    self._execute( cmd, self._exec_rsync_compare_callback, params )
                    changed = params[1]

                    #changed = False

                    #for line in try_cmd.split( '\n' ):
                    #	if len( line ) < 1:
                    #		continue

                    #	if line[0] != '.':
                    #		changed = True
                    #		break

                    if not changed:
                        logger.info( "Nothing changed, no back needed" )
                        self.set_snapshot_last_check(prev_snapshot_id)
                        return [ False, False ]

            if not self._create_directory( new_snapshot_path_to() ):
                return [ False, True ]
            
            if not full_rsync:
                self.set_take_snapshot_message( 0, _('Create hard-links') )
                logger.info( "Create hard-links" )
                
                # When schedule per included folders is enabled this did not work (cp -alb iso cp -al?)
                # This resulted in a complete rsync for the whole snapshot consuming time and space
                # The ignored folders were copied afterwards. To solve this, the whole last snapshot is now hardlinked
                # and rsync is called only for the folders that should be synced (without --delete-excluded).  
                #if force or len( ignore_folders ) == 0:

                #make source snapshot folders rw to allow cp -al
                self._execute( self.cmd_ssh('find \"%s\" -type d -exec chmod u+wx \"{}\" %s' % (prev_snapshot_path_to(use_mode = ['ssh', 'ssh_encfs']), find_suffix), quote = True) ) #Debian patch

                #clone snapshot
                cmd = self.cmd_ssh( "cp -aRl \"%s\"* \"%s\"" % ( prev_snapshot_path_to(use_mode = ['ssh', 'ssh_encfs']), new_snapshot_path_to(use_mode = ['ssh', 'ssh_encfs']) ) )
                self.append_to_take_snapshot_log( '[I] ' + cmd, 3 )
                cmd_ret_val = self._execute( cmd )
                self.append_to_take_snapshot_log( "[I] returns: %s" % cmd_ret_val, 3 )

                #make source snapshot folders read-only
                self._execute( self.cmd_ssh( 'find \"%s\" -type d -exec chmod a-w \"{}\" %s' % (prev_snapshot_path_to(use_mode = ['ssh', 'ssh_encfs']), find_suffix), quote = True) ) #Debian patch

                #make snapshot items rw to allow xopy xattr
                self._execute( self.cmd_ssh( "chmod -R a+w \"%s\"" % new_snapshot_path(use_mode = ['ssh', 'ssh_encfs']) ) )

                #else:
                #	for folder in include_folders:
                #		prev_path = self.get_snapshot_path_to( prev_snapshot_id, folder )
                #		new_path = self.get_snapshot_path_to( new_snapshot_id, folder )
                #		tools.make_dirs( new_path )
                #		cmd = "cp -alb \"%s\"* \"%s\"" % ( prev_path, new_path )
                #		self._execute( cmd )
        else:
            if not self._create_directory( new_snapshot_path_to() ):
                return [ False, True ]

        #sync changed folders
        logger.info( "Call rsync to take the snapshot" )
        cmd = rsync_prefix + ' -v ' + rsync_suffix 
        cmd += self.rsync_remote_path( new_snapshot_path_to(use_mode = ['ssh', 'ssh_encfs']) )

        self.set_take_snapshot_message( 0, _('Take snapshot') )

        if full_rsync:
            if len( prev_snapshot_id ) > 0:
                #prev_snapshot_folder = self.get_snapshot_path_to( prev_snapshot_id )
                #prev_snapshot_folder_ssh = self.get_snapshot_path_to_ssh( prev_snapshot_id )
                #if ssh:
                #	cmd = cmd + " --link-dest=\"%s\"" % prev_snapshot_folder_ssh
                #else:
                #	cmd = cmd + " --link-dest=\"%s\"" % prev_snapshot_folder
                link_dest = encode.path( os.path.join(prev_snapshot_id, 'backup') )
                link_dest = os.path.join('..', '..', link_dest)
                cmd = cmd + " --link-dest=\"%s\"" % link_dest

            cmd = cmd + ' -i --out-format="BACKINTIME: %i %n%L"'

        params = [False, False]
        self.append_to_take_snapshot_log( '[I] ' + cmd, 3 )
        self._execute( cmd + ' 2>&1', self._exec_rsync_callback, params )
        try:
            os.remove(self.config.get_take_snapshot_progress_file())
        except:
            pass

        has_errors = False
        if params[0]:
            if not self.config.continue_on_errors():
                self._execute( self.cmd_ssh( 'find \"%s\" -type d -exec chmod u+wx \"{}\" %s' % (new_snapshot_path(use_mode = ['ssh', 'ssh_encfs']), find_suffix), quote = True) ) #Debian patch
                self._execute( self.cmd_ssh( "rm -rf \"%s\"" % new_snapshot_path(use_mode = ['ssh', 'ssh_encfs']) ) )

                if not full_rsync:
                    #fix previous snapshot: make read-only again
                    if len( prev_snapshot_id ) > 0:
                        self._execute( self.cmd_ssh("chmod -R a-w \"%s\"" % prev_snapshot_path_to(use_mode = ['ssh', 'ssh_encfs']) ) )

                return [ False, True ]

            has_errors = True
            self._execute( "touch \"%s\"" % self.get_snapshot_failed_path( new_snapshot_id ) )

        if full_rsync:
            if not params[1]:
                self._execute( self.cmd_ssh( 'find \"%s\" -type d -exec chmod u+wx \"{}\" %s' % (new_snapshot_path(use_mode = ['ssh', 'ssh_encfs']), find_suffix), quote = True) ) #Debian patch
                self._execute( self.cmd_ssh( "rm -rf \"%s\"" % new_snapshot_path(use_mode = ['ssh', 'ssh_encfs']) ) )

                logger.info( "Nothing changed, no back needed" )
                self.set_snapshot_last_check(prev_snapshot_id)
                return [ False, False ]
                

        #backup config file
        logger.info( 'Save config file' )
        self.set_take_snapshot_message( 0, _('Save config file ...') )
        self._execute( 'cp %s %s' % (self.config._LOCAL_CONFIG_PATH, new_snapshot_path_to() + '..') )
        
        if not full_rsync or self.config.get_snapshots_mode() in ['ssh', 'ssh_encfs']:
            #save permissions for sync folders
            logger.info( 'Save permissions' )
            self.set_take_snapshot_message( 0, _('Save permission ...') )

            with bz2.BZ2File( self.get_snapshot_fileinfo_path( new_snapshot_id ), 'wb' ) as fileinfo:
                path_to_explore = self.get_snapshot_path_to( new_snapshot_id ).rstrip( '/' )
                fileinfo_dict = {}

                permission_done = False
                if self.config.get_snapshots_mode() in ['ssh', 'ssh_encfs']:
                    path_to_explore_ssh = new_snapshot_path_to(use_mode = ['ssh', 'ssh_encfs']).rstrip( '/' )
                    cmd = self.cmd_ssh(['find', path_to_explore_ssh, '-name', '\*', '-print'])
                    
                    find = subprocess.Popen(cmd, stdout = subprocess.PIPE,
                                            stderr = subprocess.PIPE,
                                            universal_newlines = True)
                    output = find.communicate()[0]
                    if find.returncode:
                        logger.warning('Save permission over ssh failed. Retry normal methode')
                    else:
                        if self.config.get_snapshots_mode() == 'ssh_encfs':
                            decode = encfstools.Decode(self.config)
                            path_to_explore_ssh = decode.remote(path_to_explore_ssh)
                        else:
                            decode = encfstools.Bounce()
                        for line in output.split('\n'):
                            if not len(line) == 0:
                                line = decode.remote(line)
                                item_path = line[ len( path_to_explore_ssh ) : ]
                                fileinfo_dict[item_path] = 1
                                self._save_path_info( fileinfo, item_path )
                        permission_done = True
                        
                if not permission_done:
                    for path, dirs, files in os.walk( path_to_explore ):
                        dirs.extend( files )
                        for item in dirs:
                            item_path = os.path.join( path, item )[ len( path_to_explore ) : ]
                            fileinfo_dict[item_path] = 1
                            self._save_path_info( fileinfo, item_path )

        #create info file 
        logger.info( "Create info file" ) 
        machine = socket.gethostname()
        user = self.config.get_user()
        profile_id = self.config.get_current_profile()
        tag = self.config.get_tag( profile_id )
        info_file = configfile.ConfigFile()
        info_file.set_int_value( 'snapshot_version', self.SNAPSHOT_VERSION )
        info_file.set_str_value( 'snapshot_date', snapshot_id[0:15] )
        info_file.set_str_value( 'snapshot_machine', machine )
        info_file.set_str_value( 'snapshot_user', user )
        info_file.set_int_value( 'snapshot_profile_id', profile_id )
        info_file.set_int_value( 'snapshot_tag', tag )
        info_file.save( self.get_snapshot_info_path( new_snapshot_id ) )
        info_file = None
        
        #copy take snapshot log
        try:
            with open( self.config.get_take_snapshot_log_file(), 'rb' ) as logfile:
                with bz2.BZ2File( self.get_snapshot_log_path( new_snapshot_id ), 'wb' ) as logfile_bz2:
                    for line in logfile:
                        logfile_bz2.write(line)
        except:
            pass

        #rename snapshot
        os.system( self.cmd_ssh( "mv \"%s\" \"%s\"" % ( new_snapshot_path(use_mode = ['ssh', 'ssh_encfs']), snapshot_path(use_mode = ['ssh', 'ssh_encfs']) ) ) )

        if not os.path.exists( snapshot_path() ):
            logger.error( "Can't rename %s to %s" % ( new_snapshot_path(), snapshot_path() ) )
            self.set_take_snapshot_message( 1, _('Can\'t rename %(new_path)s to %(path)s') % { 'new_path' : new_snapshot_path(), 'path' : snapshot_path() } )
            os.system( 'sleep 2' ) #max 1 backup / second
            return [ False, True ]

        if not full_rsync:
            #make new snapshot read-only
            self._execute( self.cmd_ssh( "chmod -R a-w \"%s\"" % snapshot_path(use_mode = ['ssh', 'ssh_encfs']) ) )

        #create last_snapshot symlink
        self.create_last_snapshot_symlink(snapshot_id)

        return [ True, has_errors ]

    def _smart_remove_keep_all_( self, snapshots, keep_snapshots, min_date, max_date ):
        min_id = self.get_snapshot_id( min_date )
        max_id = self.get_snapshot_id( max_date )

        logger.info( "[smart remove] keep all >= %s and < %s" % ( min_id, max_id ) )

        for snapshot_id in snapshots:
            if snapshot_id >= min_id and snapshot_id < max_id:
                if snapshot_id not in keep_snapshots:
                    keep_snapshots.append( snapshot_id )

        return keep_snapshots

    def _smart_remove_keep_first_( self, snapshots, keep_snapshots, min_date, max_date ):
        min_id = self.get_snapshot_id( min_date )
        max_id = self.get_snapshot_id( max_date )

        logger.info( "[smart remove] keep first >= %s and < %s" % ( min_id, max_id ) )

        for snapshot_id in snapshots:
            if snapshot_id >= min_id and snapshot_id < max_id:
                if snapshot_id not in keep_snapshots:
                    keep_snapshots.append( snapshot_id )
                break

        return keep_snapshots

    def inc_month( self, date ):
        y = date.year
        m = date.month + 1
        if m > 12:
            m = 1
            y = y + 1
        return datetime.date( y, m, 1 )

    def dec_month( self, date ):
        y = date.year
        m = date.month - 1
        if m < 1:
            m = 12
            y = y - 1
        return datetime.date( y, m, 1 )

    def smart_remove( self, now_full, keep_all, keep_one_per_day, keep_one_per_week, keep_one_per_month ):
        snapshots = self.get_snapshots_list()
        logger.info( "[smart remove] considered: %s" % snapshots )
        if len( snapshots ) <= 1:
            logger.info( "[smart remove] There is only one snapshots, so keep it" )
            return

        if now_full is None:
            now_full = datetime.datetime.today()

        now = now_full.date() 

        #keep the last snapshot
        keep_snapshots = [ snapshots[0] ]

        #keep all for the last keep_all days
        if keep_all > 0:
            keep_snapshots = self._smart_remove_keep_all_( snapshots, keep_snapshots, now - datetime.timedelta( days=keep_all-1), now + datetime.timedelta(days=1) )

        #keep one per days for the last keep_one_per_day days
        if keep_one_per_day > 0:
            d = now
            for i in range( 0, keep_one_per_day ):
                keep_snapshots = self._smart_remove_keep_first_( snapshots, keep_snapshots, d, d + datetime.timedelta(days=1) )
                d = d - datetime.timedelta(days=1)

        #keep one per week for the last keep_one_per_week weeks
        if keep_one_per_week > 0:
            d = now - datetime.timedelta( days = now.weekday() + 1 )
            for i in range( 0, keep_one_per_week ):
                keep_snapshots = self._smart_remove_keep_first_( snapshots, keep_snapshots, d, d + datetime.timedelta(days=8) )
                d = d - datetime.timedelta(days=7)

        #keep one per month for the last keep_one_per_month months
        if keep_one_per_month > 0:
            d1 = datetime.date( now.year, now.month, 1 )
            d2 = self.inc_month( d1 )
            for i in range( 0, keep_one_per_month ):
                keep_snapshots = self._smart_remove_keep_first_( snapshots, keep_snapshots, d1, d2 )
                d2 = d1
                d1 = self.dec_month(d1)

        #keep one per year for all years
        first_year = int(snapshots[-1][ : 4])
        for i in range( first_year, now.year+1 ):
            keep_snapshots = self._smart_remove_keep_first_( snapshots, keep_snapshots, datetime.date(i,1,1), datetime.date(i+1,1,1) )

        logger.info( "[smart remove] keep snapshots: %s" % keep_snapshots )

        del_snapshots = []
        for snapshot_id in snapshots:
            if snapshot_id in keep_snapshots:
                continue

            if self.config.get_dont_remove_named_snapshots():
                if len( self.get_snapshot_name( snapshot_id ) ) > 0:
                    logger.info( "[smart remove] keep snapshot: %s, it has a name" % snapshot_id )
                    continue

            del_snapshots.append(snapshot_id)

        for i, snapshot_id in enumerate(del_snapshots, 1):
            self.set_take_snapshot_message( 0, _('Smart remove') + ' %s/%s' %(i, len(del_snapshots)) )
            logger.info( "[smart remove] remove snapshot: %s" % snapshot_id )
            self.remove_snapshot( snapshot_id )

    def _free_space( self, now ):
        #remove old backups
        if self.config.is_remove_old_snapshots_enabled():
            self.set_take_snapshot_message( 0, _('Remove old snapshots') )
            snapshots = self.get_snapshots_list( False )

            old_backup_id = self.get_snapshot_id( self.config.get_remove_old_snapshots_date() )
            logger.info( "Remove backups older than: %s" % old_backup_id[0:15] )

            while True:
                if len( snapshots ) <= 1:
                    break

                if snapshots[0] >= old_backup_id:
                    break

                if self.config.get_dont_remove_named_snapshots():
                    if len( self.get_snapshot_name( snapshots[0] ) ) > 0:
                        del snapshots[0]
                        continue

                self.remove_snapshot( snapshots[0] )
                del snapshots[0]

        #smart remove
        smart_remove, keep_all, keep_one_per_day, keep_one_per_week, keep_one_per_month = self.config.get_smart_remove()
        if smart_remove:
            self.set_take_snapshot_message( 0, _('Smart remove') )
            self.smart_remove( now, keep_all, keep_one_per_day, keep_one_per_week, keep_one_per_month )

        #try to keep min free space
        if self.config.is_min_free_space_enabled():
            self.set_take_snapshot_message( 0, _('Try to keep min free space') )

            min_free_space = self.config.get_min_free_space_in_mb()

            logger.info( "Keep min free disk space: %s Mb" % min_free_space )

            snapshots = self.get_snapshots_list( False )

            while True:
                if len( snapshots ) <= 1:
                    break

                info = os.statvfs( self.config.get_snapshots_path() )
                free_space = info.f_frsize * info.f_bavail // ( 1024 * 1024 )

                if free_space >= min_free_space:
                    break

                if self.config.get_dont_remove_named_snapshots():
                    if len( self.get_snapshot_name( snapshots[0] ) ) > 0:
                        del snapshots[0]
                        continue

                logger.info( "free disk space: %s Mb" % free_space )
                self.remove_snapshot( snapshots[0] )
                del snapshots[0]

        #try to keep free inodes
        if self.config.min_free_inodes_enabled():
            min_free_inodes = self.config.min_free_inodes()
            self.set_take_snapshot_message( 0, _('Try to keep min %d%% free inodes') % min_free_inodes )
            logger.info( "Keep min %d%% free inodes" % min_free_inodes )

            snapshots = self.get_snapshots_list( False )

            while True:
                if len( snapshots ) <= 1:
                    break

                info = os.statvfs( self.config.get_snapshots_path() )
                free_inodes = info.f_favail
                max_inodes  = info.f_files

                if free_inodes >= max_inodes * (min_free_inodes / 100.0):
                    break

                if self.config.get_dont_remove_named_snapshots():
                    if len( self.get_snapshot_name( snapshots[0] ) ) > 0:
                        del snapshots[0]
                        continue

                logger.info( "free inodes: %.2f%%" % (100.0 / max_inodes * free_inodes) )
                self.remove_snapshot( snapshots[0] )
                del snapshots[0]

    def _execute( self, cmd, callback = None, user_data = None ):
        ret_val = 0

        if callback is None:
            ret_val = os.system( cmd )
        else:
            pipe = os.popen( cmd, 'r' )

            while True:
                line = tools.temp_failure_retry( pipe.readline )
                if len( line ) == 0:
                    break
                callback( line.strip(), user_data )

            ret_val = pipe.close()
            if ret_val is None:
                ret_val = 0

        if ret_val != 0:
            logger.warning( "Command \"%s\" returns %s" % ( cmd, ret_val ) )
        else:
            logger.info( "Command \"%s\" returns %s" % ( cmd, ret_val ) )

        return ret_val

    #def _execute_output( self, cmd, callback = None, user_data = None ):
    #	output = ''

    #	pipe = os.popen( cmd, 'r' )
    #	
    #	while True:
    #		line = tools.temp_failure_retry( pipe.readline )
    #		if len( line ) == 0:
    #			break
    #		output = output + line
    #		if not callback is None:
    #			callback( line.strip(), user_data )

    #	ret_val = pipe.close()
    #	if ret_val is None:
    #		ret_val = 0

    #	if ret_val != 0:
    #		logger.warning( "Command \"%s\" returns %s" % ( cmd, ret_val ) )
    #	else:
    #		logger.info( "Command \"%s\" returns %s" % ( cmd, ret_val ) )

    #	return output
    
    def filter_for(self, base_snapshot_id, base_path, snapshots_list, list_diff_only  = False, flag_deep_check = False, list_equal_to = False):
        "return a list of available snapshots (including 'now'), eventually filtered for uniqueness"
        snapshots_filtered = []

        base_full_path = self.get_snapshot_path_to( base_snapshot_id, base_path )
        if not os.path.lexists( base_full_path ):
            return []

        all_snapshots_list = [ '/' ]
        all_snapshots_list.extend( snapshots_list )

        #links
        if os.path.islink( base_full_path ):
            targets = []

            for snapshot_id in all_snapshots_list:
                path = self.get_snapshot_path_to( snapshot_id, base_path )

                if os.path.lexists( path ) and os.path.islink( path ):
                    if list_diff_only:
                        target = os.readlink( path )
                        if target in targets:
                            continue
                        targets.append( target )
                    snapshots_filtered.append(snapshot_id)

            return snapshots_filtered

        #directories
        if os.path.isdir( base_full_path ):
            for snapshot_id in all_snapshots_list:
                path = self.get_snapshot_path_to( snapshot_id, base_path )

                if os.path.exists( path ) and not os.path.islink( path ) and os.path.isdir( path ):
                    snapshots_filtered.append(snapshot_id)

            return snapshots_filtered

        #files
        if not list_diff_only and not list_equal_to:
            for snapshot_id in all_snapshots_list:
                path = self.get_snapshot_path_to( snapshot_id, base_path )

                if os.path.exists( path ) and not os.path.islink( path ) and os.path.isfile( path ):
                    snapshots_filtered.append(snapshot_id)

            return snapshots_filtered

        # check for duplicates
        uniqueness = tools.UniquenessSet(flag_deep_check, follow_symlink = False, list_equal_to = list_equal_to)
        for snapshot_id in all_snapshots_list:
            path = self.get_snapshot_path_to( snapshot_id, base_path )
            if os.path.exists( path ) and not os.path.islink( path ) and os.path.isfile( path ) and uniqueness.check_for(path):  
                snapshots_filtered.append(snapshot_id)

        return snapshots_filtered

    def cmd_ssh(self, cmd, quote = False, use_modes = ['ssh', 'ssh_encfs'] ):
        mode = self.config.get_snapshots_mode()
        if mode in ['ssh', 'ssh_encfs'] and mode in use_modes:
            (ssh_host, ssh_port, ssh_user, ssh_path, ssh_cipher) = self.config.get_ssh_host_port_user_path_cipher()
            if isinstance(cmd, str):
                if ssh_cipher == 'default':
                    ssh_cipher_suffix = ''
                else:
                    ssh_cipher_suffix = '-c %s' % ssh_cipher
                
                if self.config.is_run_ionice_on_remote_enabled():
                    cmd = 'ionice -c2 -n7 ' + cmd
                
                if self.config.is_run_nice_on_remote_enabled():
                    cmd = 'nice -n 19 ' + cmd
                
                if quote:
                    cmd = '\'%s\'' % cmd
                    
                return 'ssh -p %s -o ServerAliveInterval=240 %s %s@%s %s' \
                        % ( str(ssh_port), ssh_cipher_suffix, ssh_user, ssh_host, cmd )

            if isinstance(cmd, tuple):
                cmd = list(cmd)

            if isinstance(cmd, list):
                suffix = ['ssh', '-p', str(ssh_port)]
                suffix += ['-o', 'ServerAliveInterval=240']
                if not ssh_cipher == 'default':
                    suffix += ['-c', ssh_cipher]
                suffix += ['%s@%s' % (ssh_user, ssh_host)]
                
                if self.config.is_run_ionice_on_remote_enabled():
                    cmd = ['ionice', '-c2', '-n7'] + cmd
                
                if self.config.is_run_nice_on_remote_enabled():
                    cmd = ['nice', '-n 19'] + cmd
                
                if quote:
                    cmd = ['\''] + cmd + ['\'']
                return suffix + cmd
                
        else:
            return cmd

    def rsync_remote_path(self, path, use_modes = ['ssh', 'ssh_encfs'] ):
        mode = self.config.get_snapshots_mode()
        if mode in ['ssh', 'ssh_encfs'] and mode in use_modes:
            user = self.config.get_ssh_user()
            host = self.config.get_ssh_host()
            return '\'%s@%s:"%s"\'' % (user, host, path)
        else:
            return '"%s"' % path

    def delete_path(self, snapshot_id, path):
        def handle_error(fn, path, excinfo):
            dir = os.path.dirname(path)
            if not os.access(dir, os.W_OK):
                st = os.stat(dir)
                os.chmod(dir, st.st_mode | stat.S_IWUSR)
            st = os.stat(path)
            os.chmod(path, st.st_mode | stat.S_IWUSR)
            fn(path)
            
        full_path = self.get_snapshot_path_to(snapshot_id, path)
        dirname = os.path.dirname(full_path)
        dir_st = os.stat(dirname)
        os.chmod(dirname, dir_st.st_mode | stat.S_IWUSR)
        if os.path.isdir(full_path) and not os.path.islink(full_path):
            shutil.rmtree(full_path, onerror = handle_error)
        else:
            st = os.stat(full_path)
            os.chmod(full_path, st.st_mode | stat.S_IWUSR)
            os.remove(full_path)
        os.chmod(dirname, dir_st.st_mode)

    def create_last_snapshot_symlink(self, snapshot_id):
        symlink = self.config.get_last_snapshot_symlink()
        try:
            if os.path.islink(symlink):
                os.remove(symlink)
            if os.path.exists(symlink):
                return False
            os.symlink(snapshot_id, symlink)
        except:
            return False

if __name__ == "__main__":
    config = config.Config()
    snapshots = Snapshots( config )
    snapshots.take_snapshot()
<|MERGE_RESOLUTION|>--- conflicted
+++ resolved
@@ -942,17 +942,10 @@
                                     '\n' +
                                     gettext.ngettext( 'Waiting %s second.', 'Waiting %s seconds.', 30 ) % 30,
                                     30 )
-<<<<<<< HEAD
-                            for counter in range( 30, 0, -1 ):
-                                os.system( 'sleep 1' )
-                                if self.config.can_backup():
-                                    break
-=======
-                        for counter in xrange( 30, 0, -1 ):
+                        for counter in range( 30, 0, -1 ):
                             os.system( 'sleep 1' )
                             if self.config.can_backup():
                                 break
->>>>>>> e8d2f598
 
                     if not self.config.can_backup( profile_id ):
                         logger.warning( 'Can\'t find snapshots folder !' )
