#!/usr/bin/env python3
# -*- coding: utf-8 -*-
#
# BackInTime documentation build configuration file, created by
# sphinx-quickstart on Sat Jan  9 00:04:35 2016.
#
# This file is execfile()d with the current directory set to its
# containing dir.
#
# Note that not all possible configuration values are present in this
# autogenerated file.
#
# All configuration values have a default; values that are commented out
# serve to show the default.

import sys
import os

# If extensions (or modules to document with autodoc) are in another directory,
# add these directories to sys.path here. If the directory is relative to the
# documentation root, use os.path.abspath to make it absolute, like shown here.
#sys.path.insert(0, os.path.abspath('.'))

sys.path.insert(0, os.path.abspath(os.path.join(os.pardir)))
sys.path.insert(0, os.path.abspath(os.path.join(os.pardir, "plugins")))

#import config to solve race conditions between config an mount
import config

# -- General configuration ------------------------------------------------

# If your documentation needs a minimal Sphinx version, state it here.
#needs_sphinx = '1.0'

# Add any Sphinx extension module names here, as strings. They can be
# extensions coming with Sphinx (named 'sphinx.ext.*') or your custom
# ones.
extensions = [
    'sphinx.ext.autodoc',
    'sphinx.ext.napoleon',
    'sphinx.ext.intersphinx',
    'sphinx.ext.viewcode',
    'sphinx_rtd_theme'
]

# Add any paths that contain templates here, relative to this directory.
templates_path = ['_templates']

# The suffix of source filenames.
source_suffix = '.rst'

# The encoding of source files.
#source_encoding = 'utf-8-sig'

# The master toctree document.
master_doc = 'index'

# General information about the project.
project = 'BackInTime'
copyright = '2016, Germar Reitze'
author = 'Germar Reitze'

# The version info for the project you're documenting, acts as replacement for
# |version| and |release|, also used in various other places throughout the
# built documents.
#
# The short X.Y version.
version = '1.3.4-dev'
# The full version, including alpha/beta/rc tags.
release = version  # '1.3.3-dev'

# The language for content autogenerated by Sphinx. Refer to documentation
# for a list of supported languages.
#language = None

# There are two options for replacing |today|: either, you set today to some
# non-false value, then it is used:
#today = ''
# Else, today_fmt is used as the format for a strftime call.
#today_fmt = '%B %d, %Y'

# List of patterns, relative to source directory, that match files and
# directories to ignore when looking for source files.
exclude_patterns = ['_build']

# The reST default role (used for this markup: `text`) to use for all
# documents.
#default_role = None

# If true, '()' will be appended to :func: etc. cross-reference text.
#add_function_parentheses = True

# If true, the current module name will be prepended to all description
# unit titles (such as .. function::).
#add_module_names = True

# If true, sectionauthor and moduleauthor directives will be shown in the
# output. They are ignored by default.
#show_authors = False

# The name of the Pygments (syntax highlighting) style to use.
pygments_style = 'sphinx'

# A list of ignored prefixes for module index sorting.
#modindex_common_prefix = []

# If true, keep warnings as "system message" paragraphs in the built documents.
#keep_warnings = False

# -- Intersphinx options --------------------------------------------------

intersphinx_mapping = {
    'python': ('https://docs.python.org', None),
<<<<<<< HEAD
}
=======
    #'python': ('https://docs.python.org/3', 'objects.inv'),
}

>>>>>>> d953780a

# -- Napoleon include private members which have docstrings ---------------

napoleon_include_private_with_doc = True

# -- Options for HTML output ----------------------------------------------

# The theme to use for HTML and HTML Help pages.  See the documentation for
# a list of builtin themes.
# html_theme = 'classic'
html_theme = 'sphinx_rtd_theme'

# Theme options are theme-specific and customize the look and feel of a theme
# further.  For a list of options available for each theme, see the
# documentation.
#html_theme_options = {}

# Add any paths that contain custom themes here, relative to this directory.
#html_theme_path = []

# The name for this set of Sphinx documents.  If None, it defaults to
# "<project> v<release> documentation".
#html_title = None

# A shorter title for the navigation bar.  Default is the same as html_title.
#html_short_title = None

# The name of an image file (relative to this directory) to place at the top
# of the sidebar.
#html_logo = None

# The name of an image file (within the static path) to use as favicon of the
# docs.  This file should be a Windows icon file (.ico) being 16x16 or 32x32
# pixels large.
#html_favicon = None

# Add any paths that contain custom static files (such as style sheets) here,
# relative to this directory. They are copied after the builtin static files,
# so a file named "default.css" will overwrite the builtin "default.css".
html_static_path = ['_static']

# Add any extra paths that contain custom files (such as robots.txt or
# .htaccess) here, relative to this directory. These files are copied
# directly to the root of the documentation.
#html_extra_path = []

# If not '', a 'Last updated on:' timestamp is inserted at every page bottom,
# using the given strftime format.
#html_last_updated_fmt = '%b %d, %Y'

# If true, SmartyPants will be used to convert quotes and dashes to
# typographically correct entities.
#html_use_smartypants = True

# Custom sidebar templates, maps document names to template names.
#html_sidebars = {}

# Additional templates that should be rendered to pages, maps page names to
# template names.
#html_additional_pages = {}

# If false, no module index is generated.
#html_domain_indices = True

# If false, no index is generated.
#html_use_index = True

# If true, the index is split into individual pages for each letter.
#html_split_index = False

# If true, links to the reST sources are added to the pages.
#html_show_sourcelink = True

# If true, "Created using Sphinx" is shown in the HTML footer. Default is True.
#html_show_sphinx = True

# If true, "(C) Copyright ..." is shown in the HTML footer. Default is True.
#html_show_copyright = True

# If true, an OpenSearch description file will be output, and all pages will
# contain a <link> tag referring to it.  The value of this option must be the
# base URL from which the finished HTML is served.
#html_use_opensearch = ''

# This is the file name suffix for HTML files (e.g. ".xhtml").
#html_file_suffix = None

# Output file base name for HTML help builder.
htmlhelp_basename = 'BackInTimeDevDoc'


# -- Options for LaTeX output ---------------------------------------------

latex_elements = {
# The paper size ('letterpaper' or 'a4paper').
#'papersize': 'letterpaper',

# The font size ('10pt', '11pt' or '12pt').
#'pointsize': '10pt',

# Additional stuff for the LaTeX preamble.
#'preamble': '',
}

# Grouping the document tree into LaTeX files. List of tuples
# (source start file, target name, title,
#  author, documentclass [howto, manual, or own class]).
latex_documents = [
  ('index', 'BackInTime.tex', 'Back In Time Development Documentation',
   'Germar Reitze', 'manual'),
]

# The name of an image file (relative to this directory) to place at the top of
# the title page.
#latex_logo = None

# For "manual" documents, if this is true, then toplevel headings are parts,
# not chapters.
#latex_use_parts = False

# If true, show page references after internal links.
#latex_show_pagerefs = False

# If true, show URL addresses after external links.
#latex_show_urls = False

# Documents to append as an appendix to all manuals.
#latex_appendices = []

# If false, no module index is generated.
#latex_domain_indices = True


# -- Options for manual page output ---------------------------------------

# One entry per manual page. List of tuples
# (source start file, name, description, authors, manual section).
man_pages = [
    ('index', 'backintime', 'Back In Time Development Documentation',
     ['Germar Reitze'], 1)
]

# If true, show URL addresses after external links.
#man_show_urls = False


# -- Options for Texinfo output -------------------------------------------

# Grouping the document tree into Texinfo files. List of tuples
# (source start file, target name, title, author,
#  dir menu entry, description, category)
texinfo_documents = [
  ('index', 'BackInTime', 'Back In Time Development Documentation',
   'Germar Reitze', 'BackInTime', 'One line description of project.',
   'Miscellaneous'),
]

# Documents to append as an appendix to all manuals.
#texinfo_appendices = []

# If false, no module index is generated.
#texinfo_domain_indices = True

# How to display URL addresses: 'footnote', 'no', or 'inline'.
#texinfo_show_urls = 'footnote'

# If true, do not generate a @detailmenu in the "Top" node's menu.
#texinfo_no_detailmenu = False<|MERGE_RESOLUTION|>--- conflicted
+++ resolved
@@ -111,13 +111,7 @@
 
 intersphinx_mapping = {
     'python': ('https://docs.python.org', None),
-<<<<<<< HEAD
 }
-=======
-    #'python': ('https://docs.python.org/3', 'objects.inv'),
-}
-
->>>>>>> d953780a
 
 # -- Napoleon include private members which have docstrings ---------------
 
