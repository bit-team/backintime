--- conflicted
+++ resolved
@@ -794,12 +794,7 @@
                 out, err = proc.communicate()
 
                 if err or proc.returncode:
-<<<<<<< HEAD
                     logger.debug('rsync command returned error: %s' % err, self)
-=======
-                    logger.debug(
-                        'rsync command returned error: %s' % err, self)
->>>>>>> f801b14a
 
                     raise MountException(_(
                         'Remote host %(host)s doesn\'t support'
