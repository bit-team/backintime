--- conflicted
+++ resolved
@@ -81,7 +81,6 @@
 
 
 def print_help( cfg ):
-<<<<<<< HEAD
     print('Options')
     print('--profile <profile name>')
     print('\tSelect profile (use it before other options)')
@@ -122,55 +121,6 @@
     print('-h | --help')
     print('\tShow this help (and exit)')
     print('')
-=======
-    print 'OPTIONS (use these before other actions):'
-    print '--profile <profile name>'
-    print '\tSelect profile by name'
-    print '--profile-id <profile id>'
-    print '\tSelect profile by id'
-    print '--keep-mount'
-    print '\tDon\'t unmount on exit. Only valid with'
-    print '\t--snapshots-list-path and --last-snapshot-path.'
-    print '--quiet'
-    print '\tBe quiet. Suppress messages on stdout.'
-    print '--config PATH'
-    print '\tread config from PATH.'
-    print ''
-    print 'ACTIONS:'
-    print '-b | --backup'
-    print '\tTake a snapshot (and exit)'
-    print '--backup-job'
-    print '\tUsed for cron job: take a snapshot (and exit)'
-    print '--snapshots-path'
-    print '\tShow the path where is saves the snapshots (and exit)'
-    print '--snapshots-list'
-    print '\tShow the list of snapshots IDs (and exit)'
-    print '--snapshots-list-path'
-    print '\tShow the paths to snapshots (and exit)'
-    print '--last-snapshot'
-    print '\tShow the ID of the last snapshot (and exit)'
-    print '--last-snapshot-path'
-    print '\tShow the path to the last snapshot (and exit)'
-    print '--unmount'
-    print '\tUnmount the profile.'
-    print '--benchmark-cipher [file-size]'
-    print '\tShow a benchmark of all ciphers for ssh transfer (and exit)'
-    print '--pw-cache [start|stop|restart|reload|status]'
-    print '\tControl Password Cache for non-interactive cronjobs'
-    print '--decode [encoded_PATH]'
-    print '\tDecode PATH. If no PATH is specified on command line'
-    print '\ta list of filenames will be read from stdin.'
-    print '--restore [WHAT [WHERE [SNAPSHOT_ID]]]'
-    print '\tRestore file WHAT to path WHERE from snapshot SNAPSHOT_ID.'
-    print '\tIf arguments are missing they will be prompted.'
-    print '-v | --version'
-    print '\tShow version (and exit)'
-    print '--license'
-    print '\tShow license (and exit)'
-    print '-h | --help'
-    print '\tShow this help (and exit)'
-    print ''
->>>>>>> d74a8b35
 
 
 def start_app( app_name = 'backintime', extra_args = [] ):
