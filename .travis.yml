--- conflicted
+++ resolved
@@ -78,11 +78,7 @@
   - ./configure --python=python3
   - make
   # PyQt is not installed on "ppc64le"
-<<<<<<< HEAD
-  - if [ "$TRAVIS_ARCH" != "ppc64le" ] ; then pytest; fi
-=======
   - if [ "$TRAVIS_ARCH" != "ppc64le" ] ; then pytest ; else echo -e "\033[1;35mOn ppc64le no Qt testing because PyQt is impossible to install.\033[0m" ; fi
->>>>>>> 2ad871f1
 
 after_success:
   - coverage combine
