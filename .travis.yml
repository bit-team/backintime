# TravisCI (https://travis-ci.org) configuration file
# https://docs.travis-ci.com/user/languages/python

language: python
os: linux
arch :
 - amd64
 - ppc64le

# ensures that we have UUID filesystem mounts for proper testing
sudo: true
dist: focal

addons:
  # add localhost to known_hosts to prevent ssh unknown host prompt during unit tests
  ssh_known_hosts: localhost

python:
  - "3.8"
  - "3.9"
  - "3.10"
  - "3.11"
  - "3.12"

before_install:
  # disable mongodb as we don't need it and it sometimes temporary fails
  # https://github.com/travis-ci/travis-ci/issues/4937#issuecomment-149289729
  - sudo rm -f /etc/apt/sources.list.d/mongodb.list
  - sudo apt-get -qq update
  # screen and util-linux (provides flock) for test_sshtools
  # libdbus-glib* is dependency for PyPi package "dbus-python"
  - sudo apt-get install -y sshfs screen util-linux libdbus-glib*
jobs:
  exclude:
    - python: "3.9"
    - python: "3.10"
    - python: "3.11"

install:
<<<<<<< HEAD
  # "dbus-python" needs "libdbus-glib*" via "apt"
  - pip install coveralls pyfakefs dbus-python
=======
  - pip install pylint coveralls pyfakefs
>>>>>>> 9618d035
  # add ssh public / private key pair to ensure user can start ssh session to localhost for tests
  - ssh-keygen -b 2048 -t rsa -f /home/travis/.ssh/id_rsa -N ""
  - cat ~/.ssh/id_rsa.pub >> ~/.ssh/authorized_keys
  # start ssh-agent so that we can add private keys
  - eval `ssh-agent -s`

script:
  # compile all files - ensure that syntax is correct
  - python -m compileall common common/test common/plugins qt qt/test qt/plugins
  # run unit tests - ensure that functionality is correct
  - cd common && ./configure && make unittest-v
  - cd ..
  - cd qt && pytest

after_success:
  - coverage combine
  - coveralls<|MERGE_RESOLUTION|>--- conflicted
+++ resolved
@@ -37,12 +37,8 @@
     - python: "3.11"
 
 install:
-<<<<<<< HEAD
   # "dbus-python" needs "libdbus-glib*" via "apt"
-  - pip install coveralls pyfakefs dbus-python
-=======
-  - pip install pylint coveralls pyfakefs
->>>>>>> 9618d035
+  - pip install pylint coveralls pyfakefs dbus-python
   # add ssh public / private key pair to ensure user can start ssh session to localhost for tests
   - ssh-keygen -b 2048 -t rsa -f /home/travis/.ssh/id_rsa -N ""
   - cat ~/.ssh/id_rsa.pub >> ~/.ssh/authorized_keys
