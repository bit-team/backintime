<?xml version="1.0"?>
<interface>
  <requires lib="gtk+" version="2.16"/>
  <!-- interface-naming-policy toplevel-contextual -->
  <object class="GtkDialog" id="SettingsDialog">
    <property name="border_width">5</property>
    <property name="title" translatable="yes">Settings</property>
    <property name="modal">True</property>
    <property name="window_position">center-on-parent</property>
    <property name="destroy_with_parent">True</property>
    <property name="icon_name">gtk-preferences</property>
    <property name="type_hint">dialog</property>
    <property name="has_separator">False</property>
    <child internal-child="vbox">
      <object class="GtkVBox" id="dialog-vbox2">
        <property name="visible">True</property>
        <property name="spacing">2</property>
        <child>
          <object class="GtkHBox" id="hbox5">
            <property name="visible">True</property>
            <property name="spacing">5</property>
            <child>
              <object class="GtkLabel" id="label2">
                <property name="visible">True</property>
                <property name="label" translatable="yes">Profile:</property>
              </object>
              <packing>
                <property name="expand">False</property>
                <property name="position">0</property>
              </packing>
            </child>
            <child>
              <object class="GtkComboBox" id="combo_profiles">
                <property name="visible">True</property>
                <signal name="changed" handler="on_combo_profiles_changed"/>
              </object>
              <packing>
                <property name="position">1</property>
              </packing>
            </child>
            <child>
              <object class="GtkHBox" id="hbox6">
                <property name="visible">True</property>
                <property name="spacing">5</property>
                <property name="homogeneous">True</property>
                <child>
                  <object class="GtkButton" id="btn_edit_profile">
                    <property name="label" translatable="yes">gtk-edit</property>
                    <property name="visible">True</property>
                    <property name="can_focus">True</property>
                    <property name="receives_default">True</property>
                    <property name="use_stock">True</property>
                    <signal name="clicked" handler="on_btn_edit_profile_clicked"/>
                  </object>
                  <packing>
                    <property name="expand">False</property>
                    <property name="position">0</property>
                  </packing>
                </child>
                <child>
                  <object class="GtkButton" id="btn_add_profile">
                    <property name="label" translatable="yes">gtk-new</property>
                    <property name="visible">True</property>
                    <property name="can_focus">True</property>
                    <property name="receives_default">True</property>
                    <property name="use_stock">True</property>
                    <signal name="clicked" handler="on_btn_add_profile_clicked"/>
                  </object>
                  <packing>
                    <property name="expand">False</property>
                    <property name="position">1</property>
                  </packing>
                </child>
                <child>
                  <object class="GtkButton" id="btn_remove_profile">
                    <property name="label" translatable="yes">gtk-delete</property>
                    <property name="visible">True</property>
                    <property name="can_focus">True</property>
                    <property name="receives_default">True</property>
                    <property name="use_stock">True</property>
                    <signal name="clicked" handler="on_btn_remove_profile_clicked"/>
                  </object>
                  <packing>
                    <property name="expand">False</property>
                    <property name="position">2</property>
                  </packing>
                </child>
              </object>
              <packing>
                <property name="expand">False</property>
                <property name="position">2</property>
              </packing>
            </child>
          </object>
          <packing>
            <property name="expand">False</property>
            <property name="position">1</property>
          </packing>
        </child>
        <child>
          <object class="GtkHSeparator" id="hseparator1">
            <property name="visible">True</property>
          </object>
          <packing>
            <property name="expand">False</property>
            <property name="position">2</property>
          </packing>
        </child>
        <child>
          <object class="GtkNotebook" id="notebook1">
            <property name="visible">True</property>
            <property name="can_focus">True</property>
            <child>
              <object class="GtkVBox" id="vbox2">
                <property name="visible">True</property>
                <property name="border_width">5</property>
                <property name="spacing">5</property>
                <child>
                  <object class="GtkFrame" id="frame1">
                    <property name="visible">True</property>
                    <property name="label_xalign">0</property>
                    <property name="shadow_type">none</property>
                    <child>
                      <object class="GtkAlignment" id="alignment1">
                        <property name="visible">True</property>
                        <property name="left_padding">12</property>
                        <child>
                          <object class="GtkHBox" id="hbox4">
                            <property name="visible">True</property>
                            <child>
                              <object class="GtkEntry" id="edit_where">
                                <property name="visible">True</property>
                                <property name="can_focus">True</property>
                                <property name="editable">False</property>
                                <property name="invisible_char">&#x25CF;</property>
                              </object>
                              <packing>
                                <property name="position">0</property>
                              </packing>
                            </child>
                            <child>
                              <object class="GtkButton" id="btn_where">
                                <property name="visible">True</property>
                                <property name="can_focus">True</property>
                                <property name="receives_default">True</property>
                                <signal name="clicked" handler="on_btn_where_clicked"/>
                                <child>
                                  <object class="GtkImage" id="image1">
                                    <property name="visible">True</property>
                                    <property name="stock">gtk-directory</property>
                                  </object>
                                </child>
                              </object>
                              <packing>
                                <property name="expand">False</property>
                                <property name="position">1</property>
                              </packing>
                            </child>
                          </object>
                        </child>
                      </object>
                    </child>
                    <child type="label">
                      <object class="GtkLabel" id="label4">
                        <property name="visible">True</property>
                        <property name="label" translatable="yes">&lt;b&gt;Where to save snapshots&lt;/b&gt;</property>
                        <property name="use_markup">True</property>
                      </object>
                    </child>
                  </object>
                  <packing>
                    <property name="expand">False</property>
                    <property name="position">0</property>
                  </packing>
                </child>
                <child>
                  <object class="GtkFrame" id="frame2">
                    <property name="visible">True</property>
                    <property name="label_xalign">0</property>
                    <property name="shadow_type">none</property>
                    <child>
                      <object class="GtkAlignment" id="alignment2">
                        <property name="visible">True</property>
                        <property name="left_padding">12</property>
                        <child>
                          <object class="GtkComboBox" id="cb_backup_mode">
                            <property name="visible">True</property>
                          </object>
                        </child>
                      </object>
                    </child>
                    <child type="label">
                      <object class="GtkLabel" id="lbl_schedule">
                        <property name="visible">True</property>
                        <property name="label" translatable="yes">&lt;b&gt;Schedule&lt;/b&gt;</property>
                        <property name="use_markup">True</property>
                      </object>
                    </child>
                  </object>
                  <packing>
                    <property name="expand">False</property>
                    <property name="position">1</property>
                  </packing>
                </child>
                <child>
                  <object class="GtkHBox" id="hbox1">
                    <property name="visible">True</property>
                    <child>
                      <object class="GtkLabel" id="label3">
                        <property name="visible">True</property>
                        <property name="xalign">0</property>
                        <property name="yalign">0.49000000953674316</property>
                      </object>
                      <packing>
                        <property name="expand">False</property>
                        <property name="position">0</property>
                      </packing>
                    </child>
                    <child>
                      <placeholder/>
                    </child>
                  </object>
                  <packing>
                    <property name="position">2</property>
                  </packing>
                </child>
              </object>
            </child>
            <child type="tab">
              <object class="GtkLabel" id="label11">
                <property name="visible">True</property>
                <property name="label" translatable="yes">General</property>
              </object>
              <packing>
                <property name="tab_fill">False</property>
              </packing>
            </child>
            <child>
              <object class="GtkVBox" id="vbox7">
                <property name="visible">True</property>
                <property name="border_width">5</property>
                <property name="spacing">5</property>
                <child>
                  <object class="GtkScrolledWindow" id="scrolledwindow4">
                    <property name="width_request">300</property>
                    <property name="height_request">250</property>
                    <property name="visible">True</property>
                    <property name="can_focus">True</property>
                    <property name="hscrollbar_policy">automatic</property>
                    <property name="vscrollbar_policy">automatic</property>
                    <property name="shadow_type">in</property>
                    <child>
                      <object class="GtkTreeView" id="list_include">
                        <property name="visible">True</property>
                        <property name="can_focus">True</property>
                      </object>
                    </child>
                  </object>
                  <packing>
                    <property name="position">0</property>
                  </packing>
                </child>
                <child>
                  <object class="GtkHBox" id="hbox2">
                    <property name="visible">True</property>
                    <property name="spacing">5</property>
                    <property name="homogeneous">True</property>
                    <child>
                      <object class="GtkButton" id="btn_add_include">
                        <property name="label" translatable="yes">gtk-add</property>
                        <property name="visible">True</property>
                        <property name="can_focus">True</property>
                        <property name="receives_default">True</property>
                        <property name="use_stock">True</property>
                        <signal name="clicked" handler="on_btn_add_include_clicked"/>
                      </object>
                      <packing>
                        <property name="expand">False</property>
                        <property name="position">0</property>
                      </packing>
                    </child>
                    <child>
                      <object class="GtkButton" id="btn_remove_include">
                        <property name="label" translatable="yes">gtk-remove</property>
                        <property name="visible">True</property>
                        <property name="can_focus">True</property>
                        <property name="receives_default">True</property>
                        <property name="use_stock">True</property>
                        <signal name="clicked" handler="on_btn_remove_include_clicked"/>
                      </object>
                      <packing>
                        <property name="expand">False</property>
                        <property name="position">1</property>
                      </packing>
                    </child>
                  </object>
                  <packing>
                    <property name="expand">False</property>
                    <property name="position">1</property>
                  </packing>
                </child>
              </object>
              <packing>
                <property name="position">1</property>
              </packing>
            </child>
            <child type="tab">
              <object class="GtkLabel" id="label12">
                <property name="visible">True</property>
                <property name="label" translatable="yes">Include</property>
              </object>
              <packing>
                <property name="position">1</property>
                <property name="tab_fill">False</property>
              </packing>
            </child>
            <child>
              <object class="GtkVBox" id="vbox8">
                <property name="visible">True</property>
                <property name="border_width">5</property>
                <property name="spacing">5</property>
                <child>
                  <object class="GtkScrolledWindow" id="scrolledwindow5">
                    <property name="width_request">180</property>
                    <property name="height_request">120</property>
                    <property name="visible">True</property>
                    <property name="can_focus">True</property>
                    <property name="hscrollbar_policy">automatic</property>
                    <property name="vscrollbar_policy">automatic</property>
                    <property name="shadow_type">in</property>
                    <child>
                      <object class="GtkTreeView" id="list_exclude">
                        <property name="visible">True</property>
                        <property name="can_focus">True</property>
                      </object>
                    </child>
                  </object>
                  <packing>
                    <property name="position">0</property>
                  </packing>
                </child>
                <child>
                  <object class="GtkHBox" id="hbox3">
                    <property name="visible">True</property>
                    <property name="spacing">5</property>
                    <property name="homogeneous">True</property>
                    <child>
                      <object class="GtkButton" id="btn_add_exclude">
                        <property name="label" translatable="yes">gtk-add</property>
                        <property name="visible">True</property>
                        <property name="can_focus">True</property>
                        <property name="receives_default">True</property>
                        <property name="use_stock">True</property>
                        <signal name="clicked" handler="on_btn_add_exclude_clicked"/>
                      </object>
                      <packing>
                        <property name="expand">False</property>
                        <property name="position">0</property>
                      </packing>
                    </child>
                    <child>
                      <object class="GtkButton" id="btn_add_exclude_file">
                        <property name="label" translatable="yes">Add file</property>
                        <property name="visible">True</property>
                        <property name="can_focus">True</property>
                        <property name="receives_default">True</property>
                        <signal name="clicked" handler="on_btn_add_exclude_file_clicked"/>
                      </object>
                      <packing>
                        <property name="position">1</property>
                      </packing>
                    </child>
                    <child>
                      <object class="GtkButton" id="btn_add_exclude_folder">
                        <property name="label" translatable="yes">Add folder</property>
                        <property name="visible">True</property>
                        <property name="can_focus">True</property>
                        <property name="receives_default">True</property>
                        <signal name="clicked" handler="on_btn_add_exclude_folder_clicked"/>
                      </object>
                      <packing>
                        <property name="position">2</property>
                      </packing>
                    </child>
                    <child>
                      <object class="GtkButton" id="btn_remove_exclude">
                        <property name="label" translatable="yes">gtk-remove</property>
                        <property name="visible">True</property>
                        <property name="can_focus">True</property>
                        <property name="receives_default">True</property>
                        <property name="use_stock">True</property>
                        <signal name="clicked" handler="on_btn_remove_exclude_clicked"/>
                      </object>
                      <packing>
                        <property name="expand">False</property>
                        <property name="position">3</property>
                      </packing>
                    </child>
                  </object>
                  <packing>
                    <property name="expand">False</property>
                    <property name="position">1</property>
                  </packing>
                </child>
              </object>
              <packing>
                <property name="position">2</property>
              </packing>
            </child>
            <child type="tab">
              <object class="GtkLabel" id="label13">
                <property name="visible">True</property>
                <property name="label" translatable="yes">Exclude</property>
              </object>
              <packing>
                <property name="position">2</property>
                <property name="tab_fill">False</property>
              </packing>
            </child>
            <child>
              <object class="GtkTable" id="table2">
                <property name="visible">True</property>
                <property name="border_width">5</property>
                <property name="n_rows">5</property>
                <property name="n_columns">3</property>
                <property name="column_spacing">5</property>
                <property name="row_spacing">5</property>
                <child>
                  <object class="GtkCheckButton" id="cb_dont_remove_named_snapshots">
                    <property name="label" translatable="yes">Don't remove named snapshots</property>
                    <property name="visible">True</property>
                    <property name="can_focus">True</property>
                    <property name="receives_default">False</property>
                    <property name="draw_indicator">True</property>
                  </object>
                  <packing>
                    <property name="right_attach">3</property>
                    <property name="top_attach">4</property>
                    <property name="bottom_attach">5</property>
                    <property name="y_options">GTK_FILL</property>
                  </packing>
                </child>
                <child>
                  <object class="GtkComboBox" id="cb_min_free_space_unit">
                    <property name="visible">True</property>
                  </object>
                  <packing>
                    <property name="left_attach">2</property>
                    <property name="right_attach">3</property>
                    <property name="top_attach">1</property>
                    <property name="bottom_attach">2</property>
                    <property name="y_options">GTK_FILL</property>
                  </packing>
                </child>
                <child>
                  <object class="GtkComboBox" id="cb_remove_old_backup_unit">
                    <property name="visible">True</property>
                  </object>
                  <packing>
                    <property name="left_attach">2</property>
                    <property name="right_attach">3</property>
                    <property name="y_options">GTK_FILL</property>
                  </packing>
                </child>
                <child>
                  <object class="GtkSpinButton" id="edit_remove_old_backup_value">
                    <property name="visible">True</property>
                    <property name="can_focus">True</property>
                    <property name="adjustment">adjustment2</property>
                    <property name="numeric">True</property>
                  </object>
                  <packing>
                    <property name="left_attach">1</property>
                    <property name="right_attach">2</property>
                    <property name="y_options">GTK_FILL</property>
                  </packing>
                </child>
                <child>
                  <object class="GtkSpinButton" id="edit_min_free_space_value">
                    <property name="visible">True</property>
                    <property name="can_focus">True</property>
                    <property name="adjustment">adjustment1</property>
                    <property name="numeric">True</property>
                  </object>
                  <packing>
                    <property name="left_attach">1</property>
                    <property name="right_attach">2</property>
                    <property name="top_attach">1</property>
                    <property name="bottom_attach">2</property>
                    <property name="y_options">GTK_FILL</property>
                  </packing>
                </child>
                <child>
                  <object class="GtkCheckButton" id="cb_remove_old_backup">
                    <property name="label" translatable="yes">Older than:</property>
                    <property name="visible">True</property>
                    <property name="can_focus">True</property>
                    <property name="receives_default">False</property>
                    <property name="draw_indicator">True</property>
                    <signal name="toggled" handler="on_cb_remove_old_backup_toggled"/>
                  </object>
                  <packing>
                    <property name="y_options">GTK_FILL</property>
                  </packing>
                </child>
                <child>
                  <object class="GtkCheckButton" id="cb_min_free_space">
                    <property name="label" translatable="yes">If free space is less than:</property>
                    <property name="visible">True</property>
                    <property name="can_focus">True</property>
                    <property name="receives_default">False</property>
                    <property name="draw_indicator">True</property>
                    <signal name="toggled" handler="on_cb_min_free_space_toggled"/>
                  </object>
                  <packing>
                    <property name="top_attach">1</property>
                    <property name="bottom_attach">2</property>
                    <property name="y_options">GTK_FILL</property>
                  </packing>
                </child>
                <child>
                  <object class="GtkCheckButton" id="cb_smart_remove">
                    <property name="label" translatable="yes">Smart remove</property>
                    <property name="visible">True</property>
                    <property name="can_focus">True</property>
                    <property name="receives_default">False</property>
                    <property name="draw_indicator">True</property>
                  </object>
                  <packing>
                    <property name="right_attach">3</property>
                    <property name="top_attach">2</property>
                    <property name="bottom_attach">3</property>
                    <property name="y_options">GTK_FILL</property>
                  </packing>
                </child>
                <child>
                  <object class="GtkLabel" id="label10">
                    <property name="visible">True</property>
                    <property name="xalign">0</property>
                    <property name="label" translatable="yes">- keep all snapshots from today and yesterday
- keep one snapshot for the last week and one for two weeks ago
- keep one snapshot per month for all previous months of this year
- keep one snapshot per year for all previous years</property>
                  </object>
                  <packing>
                    <property name="right_attach">3</property>
                    <property name="top_attach">3</property>
                    <property name="bottom_attach">4</property>
                    <property name="y_options">GTK_FILL</property>
                    <property name="x_padding">20</property>
                  </packing>
                </child>
              </object>
              <packing>
                <property name="position">3</property>
              </packing>
            </child>
            <child type="tab">
              <object class="GtkLabel" id="label14">
                <property name="visible">True</property>
                <property name="label" translatable="yes">Auto-remove</property>
              </object>
              <packing>
                <property name="position">3</property>
                <property name="tab_fill">False</property>
              </packing>
            </child>
            <child>
              <object class="GtkVBox" id="vbox5">
                <property name="visible">True</property>
                <property name="border_width">5</property>
                <property name="spacing">5</property>
                <child>
                  <object class="GtkCheckButton" id="cb_enable_notifications">
                    <property name="label" translatable="yes">Enable notifications</property>
                    <property name="visible">True</property>
                    <property name="can_focus">True</property>
                    <property name="receives_default">False</property>
                    <property name="draw_indicator">True</property>
                  </object>
                  <packing>
                    <property name="expand">False</property>
                    <property name="position">0</property>
                  </packing>
                </child>
                <child>
                  <placeholder/>
                </child>
              </object>
              <packing>
                <property name="position">4</property>
              </packing>
            </child>
            <child type="tab">
              <object class="GtkLabel" id="label1">
                <property name="visible">True</property>
                <property name="label" translatable="yes">Options</property>
              </object>
              <packing>
                <property name="position">4</property>
                <property name="tab_fill">False</property>
              </packing>
            </child>
            <child>
              <object class="GtkVBox" id="vbox9">
                <property name="visible">True</property>
                <property name="border_width">5</property>
                <property name="spacing">5</property>
                <child>
                  <object class="GtkLabel" id="label15">
                    <property name="visible">True</property>
                    <property name="label" translatable="yes">&lt;b&gt;Change this options only if you really know what you are doing !&lt;/b&gt;</property>
                    <property name="use_markup">True</property>
                  </object>
                  <packing>
                    <property name="expand">False</property>
                    <property name="padding">10</property>
                    <property name="position">0</property>
                  </packing>
                </child>
                <child>
                  <object class="GtkCheckButton" id="cb_per_directory_schedule">
                    <property name="label" translatable="yes">Enable schedule per included folder (see Include tab; default: disabled)</property>
                    <property name="visible">True</property>
                    <property name="can_focus">True</property>
                    <property name="receives_default">False</property>
                    <property name="draw_indicator">True</property>
                    <signal name="toggled" handler="on_cb_per_directory_schedule_toggled"/>
                  </object>
                  <packing>
                    <property name="expand">False</property>
                    <property name="position">1</property>
                  </packing>
                </child>
                <child>
                  <object class="GtkCheckButton" id="cb_run_nice_from_cron">
                    <property name="label" translatable="yes">Run 'nice' as cron job (default: enabled)</property>
                    <property name="visible">True</property>
                    <property name="can_focus">True</property>
                    <property name="receives_default">False</property>
                    <property name="draw_indicator">True</property>
                  </object>
                  <packing>
                    <property name="expand">False</property>
                    <property name="position">2</property>
                  </packing>
                </child>
                <child>
<<<<<<< HEAD
                  <widget class="GtkCheckButton" id="cb_no_on_battery">
                    <property name="label" translatable="yes">Disable snapshots when on battery</property>
                    <property name="visible">True</property>
                    <property name="can_focus">True</property>
                    <property name="receives_default">False</property>
                    <property name="has_tooltip">True</property>
                    <property name="draw_indicator">True</property>
                  </widget>
=======
                  <object class="GtkLabel" id="label16">
                    <property name="visible">True</property>
                  </object>
>>>>>>> b6c8ff1c
                  <packing>
                    <property name="expand">False</property>
                    <property name="position">3</property>
                  </packing>
                </child>
<<<<<<< HEAD
                <child>
                  <widget class="GtkLabel" id="label16">
                    <property name="visible">True</property>
                  </widget>
                  <packing>
                    <property name="position">4</property>
                  </packing>
                </child>
              </widget>
=======
              </object>
>>>>>>> b6c8ff1c
              <packing>
                <property name="position">5</property>
              </packing>
            </child>
            <child type="tab">
              <object class="GtkLabel" id="label6">
                <property name="visible">True</property>
                <property name="label" translatable="yes">Expert Options</property>
              </object>
              <packing>
                <property name="position">5</property>
                <property name="tab_fill">False</property>
              </packing>
            </child>
          </object>
          <packing>
            <property name="position">3</property>
          </packing>
        </child>
        <child internal-child="action_area">
          <object class="GtkHButtonBox" id="dialog-action_area2">
            <property name="layout_style">end</property>
            <child>
              <object class="GtkButton" id="btn_cancel">
                <property name="label" translatable="yes">gtk-cancel</property>
                <property name="visible">True</property>
                <property name="can_focus">True</property>
                <property name="receives_default">True</property>
                <property name="use_stock">True</property>
              </object>
              <packing>
                <property name="expand">False</property>
                <property name="fill">False</property>
                <property name="position">0</property>
              </packing>
            </child>
            <child>
              <object class="GtkButton" id="btn_ok">
                <property name="label" translatable="yes">gtk-ok</property>
                <property name="visible">True</property>
                <property name="can_focus">True</property>
                <property name="receives_default">True</property>
                <property name="use_stock">True</property>
              </object>
              <packing>
                <property name="expand">False</property>
                <property name="fill">False</property>
                <property name="position">1</property>
              </packing>
            </child>
          </object>
          <packing>
            <property name="expand">False</property>
            <property name="pack_type">end</property>
            <property name="position">0</property>
          </packing>
        </child>
      </object>
    </child>
    <action-widgets>
      <action-widget response="-6">btn_cancel</action-widget>
      <action-widget response="-5">btn_ok</action-widget>
    </action-widgets>
  </object>
  <object class="GtkAdjustment" id="adjustment1">
    <property name="value">1</property>
    <property name="lower">1</property>
    <property name="upper">1000</property>
    <property name="step_increment">1</property>
  </object>
  <object class="GtkAdjustment" id="adjustment2">
    <property name="value">1</property>
    <property name="lower">1</property>
    <property name="upper">1000</property>
    <property name="step_increment">1</property>
  </object>
</interface><|MERGE_RESOLUTION|>--- conflicted
+++ resolved
@@ -646,38 +646,14 @@
                   </packing>
                 </child>
                 <child>
-<<<<<<< HEAD
-                  <widget class="GtkCheckButton" id="cb_no_on_battery">
-                    <property name="label" translatable="yes">Disable snapshots when on battery</property>
-                    <property name="visible">True</property>
-                    <property name="can_focus">True</property>
-                    <property name="receives_default">False</property>
-                    <property name="has_tooltip">True</property>
-                    <property name="draw_indicator">True</property>
-                  </widget>
-=======
                   <object class="GtkLabel" id="label16">
                     <property name="visible">True</property>
                   </object>
->>>>>>> b6c8ff1c
-                  <packing>
-                    <property name="expand">False</property>
+                  <packing>
                     <property name="position">3</property>
                   </packing>
                 </child>
-<<<<<<< HEAD
-                <child>
-                  <widget class="GtkLabel" id="label16">
-                    <property name="visible">True</property>
-                  </widget>
-                  <packing>
-                    <property name="position">4</property>
-                  </packing>
-                </child>
-              </widget>
-=======
-              </object>
->>>>>>> b6c8ff1c
+              </object>
               <packing>
                 <property name="position">5</property>
               </packing>
