# Back In Time
# Copyright (C) 2008-2022 Oprea Dan, Bart de Koning, Richard Bailey,
# Germar Reitze
#
# This program is free software; you can redistribute it and/or modify
# it under the terms of the GNU General Public License as published by
# the Free Software Foundation; either version 2 of the License, or
# (at your option) any later version.
#
# This program is distributed in the hope that it will be useful,
# but WITHOUT ANY WARRANTY; without even the implied warranty of
# MERCHANTABILITY or FITNESS FOR A PARTICULAR PURPOSE.  See the
# GNU General Public License for more details.
#
# You should have received a copy of the GNU General Public License along
# with this program; if not, write to the Free Software Foundation, Inc.,
# 51 Franklin Street, Fifth Floor, Boston, MA 02110-1301 USA.
import os
import sys

if not os.getenv('DISPLAY', ''):
    os.putenv('DISPLAY', ':0.0')

import re
import subprocess
import shutil
import signal
from contextlib import contextmanager
from tempfile import TemporaryDirectory

# We need to import common/tools.py
import qttools_path
qttools_path.registerBackintimePath('common')

# Workaround until the codebase is rectified/equalized.
import tools
tools.initiate_translation(None)

import qttools

import backintime
import tools
import logger
import snapshots
import guiapplicationinstance
import mount
import progress
from exceptions import MountException

from PyQt5.QtGui import QDesktopServices, QColor, QIcon
from PyQt5.QtWidgets import (QWidget,
                             QAction,
                             QFrame,
                             QMainWindow,
                             QToolButton,
                             QLabel,
                             QLineEdit,
                             QCheckBox,
                             QListWidget,
                             QTreeView,
                             QTreeWidget,
                             QTreeWidgetItem,
                             QAbstractItemView,
                             QStyledItemDelegate,
                             QVBoxLayout,
                             QHBoxLayout,
                             QStackedLayout,
                             QSplitter,
                             QGroupBox,
                             QMenu,
                             QToolBar,
                             QProgressBar,
                             QMessageBox,
                             QInputDialog,
                             QDialog,
                             QDialogButtonBox,
                             QShortcut,
                             QFileSystemModel,
                             )
from PyQt5.QtCore import (Qt,
                          QObject,
                          QPoint,
                          pyqtSlot,
                          pyqtSignal,
                          QTimer,
                          QThread,
                          QEvent,
                          QSortFilterProxyModel,
                          QDir,
                          QSize,
                          QUrl,
                          pyqtRemoveInputHook,
                          )
import settingsdialog
import snapshotsdialog
import logviewdialog
from restoredialog import RestoreDialog
import languagedialog
import messagebox


class MainWindow(QMainWindow):
    def __init__(self, config, appInstance, qapp):
        QMainWindow.__init__(self)

        self.config = config
        self.appInstance = appInstance
        self.qapp = qapp
        self.snapshots = snapshots.Snapshots(config)

        self.lastTakeSnapshotMessage = None
        self.tmpDirs = []
        self.firstUpdateAll = True
        self.disableProfileChanged = False

        # "Magic" object handling shutdown procedure in different desktop
        # environments.
        self.shutdown = tools.ShutDown()

        # Import on module level not possible because of Qt restrictions.
        import icon
        globals()['icon'] = icon

        # window icon
        self.qapp.setWindowIcon(icon.BIT_LOGO)

        # shortcuts without buttons
        self._create_shortcuts_without_actions()

        self._create_actions()
        self._create_menubar()
        self._create_main_toolbar()

        # timeline (left widget)
        self.timeLine = qttools.TimeLine(self)
        self.timeLine.updateFilesView.connect(self.updateFilesView)

        # right widget
        self.filesWidget = QGroupBox(self)
        filesLayout = QVBoxLayout(self.filesWidget)
        left, top, right, bottom = filesLayout.getContentsMargins()
        filesLayout.setContentsMargins(0, 0, right, 0)

        # main splitter
        self.mainSplitter = QSplitter(Qt.Horizontal, self)
        self.mainSplitter.addWidget(self.timeLine)
        self.mainSplitter.addWidget(self.filesWidget)

        # FilesView toolbar
        self.toolbar_filesview = self._create_and_get_filesview_toolbar()
        filesLayout.addWidget(self.toolbar_filesview)

        # mouse button navigation
        self.mouseButtonEventFilter = ExtraMouseButtonEventFilter(self)
        self.setMouseButtonNavigation()

        # second splitter:
        # part of files-layout
        self.secondSplitter = QSplitter(self)
        self.secondSplitter.setOrientation(Qt.Horizontal)
        self.secondSplitter.setContentsMargins(0, 0, 0, 0)
        filesLayout.addWidget(self.secondSplitter)

        # places
        self.places = QTreeWidget(self)
        self.places.setRootIsDecorated(False)
        self.places.setEditTriggers(QAbstractItemView.NoEditTriggers)
        self.places.setHeaderLabel(_('Shortcuts'))
        self.places.header().setSectionsClickable(True)
        self.places.header().setSortIndicatorShown(True)
        self.places.header().setSectionHidden(1, True)
        self.places.header().setSortIndicator(
            int(self.config.profileIntValue('qt.places.SortColumn', 1)),
            int(self.config.profileIntValue(
                'qt.places.SortOrder', Qt.AscendingOrder))
        )
        self.placesSortLoop = {self.config.currentProfile(): False}
        self.secondSplitter.addWidget(self.places)
        self.places.header().sortIndicatorChanged.connect(self.sortPlaces)

        # files view stacked layout
        widget = QWidget(self)
        self.stackFilesView = QStackedLayout(widget)
        self.secondSplitter.addWidget(widget)

        # folder don't exist label
        self.lblFolderDontExists = QLabel(
            _("This folder doesn't exist\nin the current selected snapshot."),
            self)
        qttools.setFontBold(self.lblFolderDontExists)
        self.lblFolderDontExists.setFrameShadow(QFrame.Sunken)
        self.lblFolderDontExists.setFrameShape(QFrame.Panel)
        self.lblFolderDontExists.setAlignment(Qt.AlignHCenter | Qt.AlignVCenter)
        self.stackFilesView.addWidget(self.lblFolderDontExists)

        # list files view
        self.filesView = QTreeView(self)
        self.stackFilesView.addWidget(self.filesView)
        self.filesView.setRootIsDecorated(False)
        self.filesView.setAlternatingRowColors(True)
        self.filesView.setEditTriggers(QAbstractItemView.NoEditTriggers)
        self.filesView.setItemsExpandable(False)
        self.filesView.setDragEnabled(False)
        self.filesView.setSelectionMode(QAbstractItemView.ExtendedSelection)

        self.filesView.header().setSectionsClickable(True)
        self.filesView.header().setSectionsMovable(False)
        self.filesView.header().setSortIndicatorShown(True)

        self.filesViewModel = QFileSystemModel(self)
        self.filesViewModel.setRootPath(QDir().rootPath())
        self.filesViewModel.setReadOnly(True)
        self.filesViewModel.setFilter(
            QDir.AllDirs | QDir.AllEntries | QDir.NoDotAndDotDot | QDir.Hidden)

        self.filesViewProxyModel = QSortFilterProxyModel(self)
        self.filesViewProxyModel.setDynamicSortFilter(True)
        self.filesViewProxyModel.setSourceModel(self.filesViewModel)

        self.filesView.setModel(self.filesViewProxyModel)

        self.filesViewDelegate = QStyledItemDelegate(self)
        self.filesView.setItemDelegate(self.filesViewDelegate)

        sortColumn = self.config.intValue(
            'qt.main_window.files_view.sort.column', 0)
        sortOrder = self.config.boolValue(
            'qt.main_window.files_view.sort.ascending', True)
        sortOrder = Qt.AscendingOrder if sortOrder else Qt.DescendingOrder

        self.filesView.header().setSortIndicator(sortColumn, sortOrder)
        self.filesViewModel.sort(
            self.filesView.header().sortIndicatorSection(),
            self.filesView.header().sortIndicatorOrder())
        self.filesView.header() \
                      .sortIndicatorChanged.connect(self.filesViewModel.sort)

        self.stackFilesView.setCurrentWidget(self.filesView)

        #
        self.setCentralWidget(self.mainSplitter)

        # context menu for Files View
        self.filesView.setContextMenuPolicy(Qt.CustomContextMenu)
        self.filesView.customContextMenuRequested \
                      .connect(self.contextMenuClicked)
        self.contextMenu = QMenu(self)
        self.contextMenu.addAction(self.act_restore)
        self.contextMenu.addAction(self.act_restore_to)
        self.contextMenu.addAction(self.act_snapshots_dialog)
        self.contextMenu.addSeparator()
        self.btnAddInclude = self.contextMenu.addAction(
            icon.ADD, _('Add to Include'))
        self.btnAddExclude = self.contextMenu.addAction(
            icon.ADD, _('Add to Exclude'))
        self.btnAddInclude.triggered.connect(self.btnAddIncludeClicked)
        self.btnAddExclude.triggered.connect(self.btnAddExcludeClicked)
        self.contextMenu.addSeparator()
        self.contextMenu.addAction(self.act_show_hidden)

        # ProgressBar
        layoutWidget = QWidget()
        layout = QVBoxLayout(layoutWidget)
        layout.setContentsMargins(0, 0, 0, 0)
        layoutWidget.setContentsMargins(0, 0, 0, 0)
        layoutWidget.setLayout(layout)
        self.progressBar = QProgressBar(self)
        self.progressBar.setMinimum(0)
        self.progressBar.setMaximum(100)
        self.progressBar.setValue(0)
        self.progressBar.setTextVisible(False)
        self.progressBar.setContentsMargins(0, 0, 0, 0)
        self.progressBar.setFixedHeight(5)
        self.progressBar.setVisible(False)

        self.progressBarDummy = QWidget()
        self.progressBarDummy.setContentsMargins(0, 0, 0, 0)
        self.progressBarDummy.setFixedHeight(5)

        self.status = QLabel(self)
        self.status.setContentsMargins(0, 0, 0, 0)

        layout.addWidget(self.status)
        layout.addWidget(self.progressBar)
        layout.addWidget(self.progressBarDummy)

        self.statusBar().addWidget(layoutWidget, 100)
        self.status.setText(_('Done'))

        self.snapshotsList = []
        self.sid = snapshots.RootSnapshot(self.config)
        self.path = self.config.profileStrValue(
            'qt.last_path',
            self.config.strValue('qt.last_path', '/')
        )
        self.widget_current_path.setText(self.path)
        self.path_history = tools.PathHistory(self.path)

        # restore size and position
        x = self.config.intValue('qt.main_window.x', -1)
        y = self.config.intValue('qt.main_window.y', -1)
        if x >= 0 and y >= 0:
            self.move(x, y)

        w = self.config.intValue('qt.main_window.width', 800)
        h = self.config.intValue('qt.main_window.height', 500)
        self.resize(w, h)

        mainSplitterLeftWidth = self.config.intValue(
            'qt.main_window.main_splitter_left_w', 150)
        mainSplitterRightWidth = self.config.intValue(
            'qt.main_window.main_splitter_right_w', 450)
        sizes = [mainSplitterLeftWidth, mainSplitterRightWidth]
        self.mainSplitter.setSizes(sizes)

        secondSplitterLeftWidth = self.config.intValue(
            'qt.main_window.second_splitter_left_w', 150)
        secondSplitterRightWidth = self.config.intValue(
            'qt.main_window.second_splitter_right_w', 300)
        sizes = [secondSplitterLeftWidth, secondSplitterRightWidth]
        self.secondSplitter.setSizes(sizes)

        filesViewColumnNameWidth = self.config.intValue(
            'qt.main_window.files_view.name_width', -1)
        filesViewColumnSizeWidth = self.config.intValue(
            'qt.main_window.files_view.size_width', -1)
        filesViewColumnDateWidth = self.config.intValue(
            'qt.main_window.files_view.date_width', -1)

        if (filesViewColumnNameWidth > 0
                and filesViewColumnSizeWidth > 0
                and filesViewColumnDateWidth > 0):
            self.filesView.header().resizeSection(0, filesViewColumnNameWidth)
            self.filesView.header().resizeSection(1, filesViewColumnSizeWidth)
            self.filesView.header().resizeSection(2, filesViewColumnDateWidth)

        # force settingdialog if it is not configured
        if not config.isConfigured():
            message = _(
                '{appName} is not configured. Would you like '
                'to restore a previous configuration?') \
                .format(appName=self.config.APP_NAME)

            if QMessageBox.Yes == messagebox.warningYesNo(self, message):
                settingsdialog.RestoreConfigDialog(self).exec_()

            settingsdialog.SettingsDialog(self).exec_()

        if not config.isConfigured():
            return

        profile_id = config.currentProfile()

        # mount
        try:
            mnt = mount.Mount(cfg=self.config,
                              profile_id=profile_id,
                              parent=self)
            hash_id = mnt.mount()

        except MountException as ex:
            messagebox.critical(self, str(ex))

        else:
            self.config.setCurrentHashId(hash_id)

        if not config.canBackup(profile_id):
            messagebox.critical(self, _(
                "Can't find snapshots folder.\nIf it is on a removable "
                "drive please plug it in and then press OK."))

        self.filesViewProxyModel.layoutChanged.connect(self.dirListerCompleted)

        # populate lists
        self.updateProfiles()
        self.comboProfiles.currentIndexChanged \
                          .connect(self.comboProfileChanged)

        self.filesView.setFocus()

        self.updateSnapshotActions()

        # signals
        self.timeLine.itemSelectionChanged.connect(self.timeLineChanged)
        self.places.currentItemChanged.connect(self.placesChanged)
        self.filesView.activated.connect(self.filesViewItemActivated)

        self.forceWaitLockCounter = 0

        self.timerRaiseApplication = QTimer(self)
        self.timerRaiseApplication.setInterval(1000)
        self.timerRaiseApplication.setSingleShot(False)
        self.timerRaiseApplication.timeout.connect(self.raiseApplication)
        self.timerRaiseApplication.start()

        self.timerUpdateTakeSnapshot = QTimer(self)
        self.timerUpdateTakeSnapshot.setInterval(1000)
        self.timerUpdateTakeSnapshot.setSingleShot(False)
        self.timerUpdateTakeSnapshot.timeout.connect(self.updateTakeSnapshot)
        self.timerUpdateTakeSnapshot.start()

        SetupCron(self).start()

        # Finished countdown of manual GUI starts
        if 0 == self.config.manual_starts_countdown():

            # Do nothing if English is the current used language
            if self.config.language_used != 'en':

                # Show the message only if the current used language is
                # translated equal or less then 97%
                self._open_approach_translator_dialog(cutoff=97)

        # BIT counts down how often the GUI was started. Until the end of that
        # countdown a dialog with a text about contributing to translating
        # BIT is presented to the users.
        self.config.decrement_manual_starts_countdown()

    @property
    def showHiddenFiles(self):
        return self.config.boolValue('qt.show_hidden_files', False)

    # TODO The qt.show_hidden_files key should be a constant instead of a duplicated string
    @showHiddenFiles.setter
    def showHiddenFiles(self, value):
        self.config.setBoolValue('qt.show_hidden_files', value)

    def _create_actions(self):
        """Create all action objects used by this main window.

        All actions are stored as instance attributes to ``self`` and their
        names begin with ``act_``. The actions can be added to GUI elements
        (menu entries, buttons) in later steps.

        Note:
            All actions used in the main window and its child widgets should
            be created in this function.

        Note:
            Shortcuts need to be strings in a list even if it is only one
            entry. It is done this way to spare one ``if...else`` statement
            deciding between `QAction.setShortcuts()` and
            `QAction.setShortcut()` (singular; without ``s`` at the end).
        """

        action_dict = {
<<<<<<< HEAD
            # pylint: disable=undefined-variable
=======
            # because of "icon"
            # pylint: disable=undefined-variable

>>>>>>> 6c2c13ab
            # 'Name of action attribute in "self"': (
            #     ICON, Label text,
            #     trigger_handler_function,
            #     keyboard shortcuts (type list[str])
            #     tooltip
            # ),
            'act_take_snapshot': (
                icon.TAKE_SNAPSHOT, _('Take a snapshot'),
                self.btnTakeSnapshotClicked, ['Ctrl+S'],
                _('Use modification time & size for file change detection.')),

            'act_take_snapshot_checksum': (
                icon.TAKE_SNAPSHOT, _('Take a snapshot (checksum mode)'),
                self.btnTakeSnapshotChecksumClicked, ['Ctrl+Shift+S'],
                _('Use checksums for file change detection.')),

            'act_pause_take_snapshot': (
                icon.PAUSE, _('Pause snapshot process'),
                lambda: os.kill(self.snapshots.pid(), signal.SIGSTOP), None,
                None),

            'act_resume_take_snapshot': (
                icon.RESUME, _('Resume snapshot process'),
                lambda: os.kill(self.snapshots.pid(), signal.SIGCONT), None,
                None),
            'act_stop_take_snapshot': (
                icon.STOP, _('Stop snapshot process'),
                self.btnStopTakeSnapshotClicked, None,
                None),
            'act_update_snapshots': (
                icon.REFRESH_SNAPSHOT, _('Refresh snapshot list'),
                self.btnUpdateSnapshotsClicked, ['F5', 'Ctrl+R'],
                None),
            'act_name_snapshot': (
                icon.SNAPSHOT_NAME, _('Name snapshot'),
                self.btnNameSnapshotClicked, ['F2'],
                None),
            'act_remove_snapshot': (
                icon.REMOVE_SNAPSHOT, _('Remove snapshot'),
                self.btnRemoveSnapshotClicked, ['Delete'],
                None),
            'act_snapshot_logview': (
                icon.VIEW_SNAPSHOT_LOG, _('View snapshot log'),
                self.btnSnapshotLogViewClicked, None,
                None),
            'act_last_logview': (
                icon.VIEW_LAST_LOG, _('View last log'),
                self.btnLastLogViewClicked, None,
                None),
            'act_settings': (
                icon.SETTINGS, _('Manage profiles…'),
                self.btnSettingsClicked, ['Ctrl+Shift+P'],
                None),
            'act_shutdown': (
                icon.SHUTDOWN, _('Shutdown'),
                None, None,
                _('Shut down system after snapshot has finished.')),
            'act_setup_language': (
                None, _('Setup language…'),
                self.slot_setup_language, None,
                None),
            'act_quit': (
                icon.EXIT, _('Exit'),
                self.close, ['Ctrl+Q'],
                None),
            'act_help_help': (
                icon.HELP, _('Help'),
                self.btnHelpClicked, ['F1'],
                None),
            'act_help_configfile': (
                icon.HELP, _('Profiles config file'),
                self.btnHelpConfigClicked, None, None),
            'act_help_website': (
                icon.WEBSITE, _('Website'),
                self.btnWebsiteClicked, None, None),
            'act_help_changelog': (
                icon.CHANGELOG, _('Changelog'),
                self.btnChangelogClicked, None, None),
            'act_help_faq': (
                icon.FAQ, _('FAQ'),
                self.btnFaqClicked, None, None),
            'act_help_question': (
                icon.QUESTION, _('Ask a question'),
                self.btnAskQuestionClicked, None, None),
            'act_help_bugreport': (
                icon.BUG, _('Report a bug'),
                self.btnReportBugClicked, None, None),
            'act_help_translation': (
                None, _('Translation'),
                self.slot_help_translation, None, None),
            'act_help_about': (
                icon.ABOUT, _('About'),
                self.btnAboutClicked, None, None),
            'act_restore': (
                icon.RESTORE, _('Restore'),
                self.restoreThis, None,
                _('Restore the selected files or folders to the '
                  'original destination.')),
            'act_restore_to': (
                icon.RESTORE_TO, _('Restore to …'),
                self.restoreThisTo, None,
                _('Restore the selected files or folders to a '
                  'new destination.')),
            'act_restore_parent': (
                icon.RESTORE, 'RESTORE PARENT (DEBUG)',
                self.restoreParent, None,
                _('Restore the currently shown folder and all its contents '
                  'to the original destination.')),
            'act_restore_parent_to': (
                icon.RESTORE_TO, 'RESTORE PARENT TO (DEBUG)',
                self.restoreParentTo, None,
                _('Restore the currently shown folder and all its contents '
                  'to a new destination.')),
            'act_folder_up': (
                icon.UP, _('Up'),
                self.btnFolderUpClicked, ['Alt+Up', 'Backspace'], None),
            'act_show_hidden': (
                icon.SHOW_HIDDEN, _('Show hidden files'),
                None, ['Ctrl+H'], None),
            'act_snapshots_dialog': (
                icon.SNAPSHOTS, _('Compare snapshots…'),
                self.btnSnapshotsClicked, None, None),
        }

        for attr in action_dict:
            ico, txt, slot, keys, tip = action_dict[attr]

            # Create action (with icon)
            action = QAction(ico, txt, self) if ico else \
                QAction(txt, self)

            # Connect handler function
            if slot:
                action.triggered.connect(slot)

            # Add keyboardshortcuts
            if keys:
                action.setShortcuts(keys)

            # Tooltip
            if tip:
                action.setToolTip(tip)

            # populate the action to "self"
            setattr(self, attr, action)

        # Fine tuning
        self.act_shutdown.toggled.connect(self.btnShutdownToggled)
        self.act_shutdown.setCheckable(True)
        self.act_shutdown.setEnabled(self.shutdown.canShutdown())
        self.act_pause_take_snapshot.setVisible(False)
        self.act_resume_take_snapshot.setVisible(False)
        self.act_stop_take_snapshot.setVisible(False)
        self.act_show_hidden.setCheckable(True)
        self.act_show_hidden.setChecked(self.showHiddenFiles)
        self.act_show_hidden.toggled.connect(self.btnShowHiddenFilesToggled)

    def _create_shortcuts_without_actions(self):
        """Create shortcuts that are not related to a visual element in the
        GUI and don't have an QAction instance because of that.
        """

        shortcut_list = (
            ('Alt+Left', self.btnFolderHistoryPreviousClicked),
            ('Alt+Right', self.btnFolderHistoryNextClicked),
            ('Alt+Down', self.btnOpenCurrentItemClicked),
        )

        for keys, slot in shortcut_list:
            shortcut = QShortcut(keys, self)
            shortcut.activated.connect(slot)

    def _create_menubar(self):
        """Create the menubar and connect it to actions."""

        menu_dict = {
            'Back In &Time': (
                self.act_setup_language,
                self.act_shutdown,
                self.act_quit,
            ),
            _('&Backup'): (
                self.act_take_snapshot,
                self.act_take_snapshot_checksum,
                self.act_settings,
                self.act_snapshots_dialog,
                self.act_name_snapshot,
                self.act_remove_snapshot,
                self.act_snapshot_logview,
                self.act_last_logview,
                self.act_update_snapshots,
            ),
            _('&Restore'): (
                self.act_restore,
                self.act_restore_to,
                self.act_restore_parent,
                self.act_restore_parent_to,
            ),
            _('&Help'): (
                self.act_help_help,
                self.act_help_configfile,
                self.act_help_website,
                self.act_help_changelog,
                self.act_help_faq,
                self.act_help_question,
                self.act_help_bugreport,
                self.act_help_translation,
                self.act_help_about,
            )
        }

        for key in menu_dict:
            menu = self.menuBar().addMenu(key)
            menu.addActions(menu_dict[key])
            menu.setToolTipsVisible(True)

        # The action of the restore menu. It is used by the menuBar and by the
        # files toolbar.
        # It is populated to "self" because it's state to be altered.
        # See "self._enable_restore_ui_elements()" for details.
        self.act_restore_menu = self.menuBar().actions()[2]

        # fine tuning.
        # Attention: Take care of the actions() index here when modifying the
        # main menu!
        backup = self.menuBar().actions()[1].menu()
        backup.insertSeparator(self.act_settings)
        backup.insertSeparator(self.act_snapshot_logview)
        help = self.menuBar().actions()[-1].menu()
        help.insertSeparator(self.act_help_website)
        help.insertSeparator(self.act_help_about)
        restore = self.act_restore_menu.menu()
        restore.insertSeparator(self.act_restore_parent)
        restore.setToolTipsVisible(True)

    def _create_main_toolbar(self):
        """Create the main toolbar and connect it to actions."""

        toolbar = self.addToolBar('main')
        toolbar.setFloatable(False)

        # Drop-Down: Profiles
        self.comboProfiles = qttools.ProfileCombo(self)
        self.comboProfilesAction = toolbar.addWidget(self.comboProfiles)

        actions_for_toolbar = [
            self.act_take_snapshot,
            self.act_pause_take_snapshot,
            self.act_resume_take_snapshot,
            self.act_stop_take_snapshot,
            self.act_update_snapshots,
            self.act_name_snapshot,
            self.act_remove_snapshot,
            self.act_snapshot_logview,
            self.act_last_logview,
            self.act_settings,
            self.act_shutdown,
        ]

        # toolbar sub menu: take snapshot
        submenu_take_snapshot = QMenu(self)
        submenu_take_snapshot.addAction(self.act_take_snapshot)
        submenu_take_snapshot.addAction(self.act_take_snapshot_checksum)
        submenu_take_snapshot.setToolTipsVisible(True)
        # Add actions to toolbar and get the toolbar buttons widget...
        for act in actions_for_toolbar:
            toolbar.addActions(actions_for_toolbar)
            print(f'{act=} {act.toolTip()=} {act.text()=}')
            # If action has both tip and text, then change the format for the button tip
            if act.toolTip() and act.text():
                button_tip = f'{act.text()}: {act.toolTip()}'
            button_take_snapshot = toolbar.widgetForAction(act)
            button_take_snapshot.setToolTip(button_tip)
        # ...and add the menu to it
        button_take_snapshot.setMenu(submenu_take_snapshot)
        button_take_snapshot.setPopupMode(QToolButton.MenuButtonPopup)

        # separators and stretchers
        toolbar.insertSeparator(self.act_settings)
        toolbar.insertSeparator(self.act_shutdown)

    def _create_and_get_filesview_toolbar(self):
        """Create the filesview toolbar object, connect it to actions and
        return it for later use.

        Returns:
            The toolbar object."""

        toolbar = QToolBar(self)
        toolbar.setFloatable(False)

        actions_for_toolbar = [
            self.act_folder_up,
            self.act_show_hidden,
            self.act_restore,
            self.act_snapshots_dialog,
        ]

        # LineEdit widget to display the current path
        self.widget_current_path = QLineEdit(self)
        self.widget_current_path.setReadOnly(True)
        toolbar.insertWidget(self.act_show_hidden, self.widget_current_path)
        # Restore sub menu
        restore_sub_menu = self.act_restore_menu.menu()
        # Add actions to toolbar and get the toolbar buttons widget...
        for act in actions_for_toolbar:
            toolbar.addActions(actions_for_toolbar)
            print(f'{act=} {act.toolTip()=} {act.text()=}')
            # If action has both tip and text, then change the format for the button tip
            if act.toolTip() and act.text():
                button_tip = f'{act.text()}: {act.toolTip()}'
            button_restore = toollbar.widgetForAction(act)
            button_restore.setToolTip(button_tip)
        # ...and add the menu to it
        button_restore.setMenu(restore_sub_menu)
        button_restore.setPopupMode(QToolButton.MenuButtonPopup)

        # Fine tuning
        toolbar.insertSeparator(self.act_restore)

        return toolbar

    def closeEvent(self, event):
        if self.shutdown.askBeforeQuit():
            msg = _('If you close this window Back In Time will not be able '
                    'to shut down your system when the snapshot has finished.'
                    '\nDo you really want to close?')
            if QMessageBox.Yes != messagebox.warningYesNo(self, msg):
                return event.ignore()

        self.config.setStrValue('qt.last_path', self.path)
        self.config.setProfileStrValue('qt.last_path', self.path)

        self.config.setProfileIntValue(
            'qt.places.SortColumn',
            self.places.header().sortIndicatorSection())
        self.config.setProfileIntValue(
            'qt.places.SortOrder',
            self.places.header().sortIndicatorOrder())

        self.config.setIntValue('qt.main_window.x', self.x())
        self.config.setIntValue('qt.main_window.y', self.y())
        self.config.setIntValue('qt.main_window.width', self.width())
        self.config.setIntValue('qt.main_window.height', self.height())

        sizes = self.mainSplitter.sizes()
        self.config.setIntValue('qt.main_window.main_splitter_left_w', sizes[0])
        self.config.setIntValue('qt.main_window.main_splitter_right_w', sizes[1])

        sizes = self.secondSplitter.sizes()
        self.config.setIntValue('qt.main_window.second_splitter_left_w', sizes[0])
        self.config.setIntValue('qt.main_window.second_splitter_right_w', sizes[1])

        self.config.setIntValue('qt.main_window.files_view.name_width', self.filesView.header().sectionSize(0))
        self.config.setIntValue('qt.main_window.files_view.size_width', self.filesView.header().sectionSize(1))
        self.config.setIntValue('qt.main_window.files_view.date_width', self.filesView.header().sectionSize(2))

        self.config.setIntValue('qt.main_window.files_view.sort.column', self.filesView.header().sortIndicatorSection())
        self.config.setBoolValue('qt.main_window.files_view.sort.ascending', self.filesView.header().sortIndicatorOrder() == Qt.AscendingOrder)

        self.filesViewModel.deleteLater()

        #umount
        try:
            mnt = mount.Mount(cfg = self.config, parent = self)
            mnt.umount(self.config.current_hash_id)
        except MountException as ex:
            messagebox.critical(self, str(ex))

        self.config.save()

        # cleanup temporary local copies of files which were opened in GUI
        for d in self.tmpDirs:
            d.cleanup()

        event.accept()

    def updateProfiles(self):
        if self.disableProfileChanged:
            return

        self.disableProfileChanged = True

        self.comboProfiles.clear()

        profiles = self.config.profilesSortedByName()

        for profile_id in profiles:
            self.comboProfiles.addProfileID(profile_id)
            if profile_id == self.config.currentProfile():
                self.comboProfiles.setCurrentProfileID(profile_id)

        self.comboProfilesAction.setVisible(len(profiles) > 1)

        self.updateProfile()

        self.disableProfileChanged = False

    def updateProfile(self):
        self.updateTimeLine()
        self.updatePlaces()
        self.updateFilesView(0)

    def comboProfileChanged(self, index):
        if self.disableProfileChanged:
            return

        profile_id = self.comboProfiles.currentProfileID()
        if not profile_id:
            return
        old_profile_id = self.config.currentProfile()
        if profile_id != old_profile_id:
            self.remount(profile_id, old_profile_id)
            self.config.setCurrentProfile(profile_id)

            self.config.setProfileIntValue('qt.places.SortColumn',
                                              self.places.header().sortIndicatorSection(),
                                              old_profile_id)
            self.config.setProfileIntValue('qt.places.SortOrder',
                                              self.places.header().sortIndicatorOrder(),
                                              old_profile_id)
            self.placesSortLoop[old_profile_id] = False
            self.places.header().setSortIndicator(int(self.config.profileIntValue('qt.places.SortColumn', 1, profile_id)),
                                                       int(self.config.profileIntValue('qt.places.SortOrder', Qt.AscendingOrder, profile_id)))

            self.config.setProfileStrValue('qt.last_path', self.path, old_profile_id)
            path = self.config.profileStrValue('qt.last_path', self.path, profile_id)
            if not path == self.path:
                self.path = path
                self.path_history.reset(self.path)
                self.widget_current_path.setText(self.path)

            self.updateProfile()

    def remount(self, new_profile_id, old_profile_id):
        try:
            mnt = mount.Mount(cfg = self.config, profile_id = old_profile_id, parent = self)
            hash_id = mnt.remount(new_profile_id)
        except MountException as ex:
            messagebox.critical(self, str(ex))
        else:
            self.config.setCurrentHashId(hash_id)

    def raiseApplication(self):
        raiseCmd = self.appInstance.raiseCommand()
        if raiseCmd is None:
            return

        logger.debug("Raise cmd: %s" %raiseCmd, self)
        self.qapp.alert(self)

    def updateTakeSnapshot(self, force_wait_lock = False):
        if force_wait_lock:
            self.forceWaitLockCounter = 10

        busy = self.snapshots.busy()

        if busy:
            self.forceWaitLockCounter = 0
            paused = tools.processPaused(self.snapshots.pid())
        else:
            paused = False

        if self.forceWaitLockCounter > 0:
            self.forceWaitLockCounter = self.forceWaitLockCounter - 1

        fake_busy = busy or self.forceWaitLockCounter > 0

        message = _('Working:')
        takeSnapshotMessage = self.snapshots.takeSnapshotMessage()

        if fake_busy:
            if takeSnapshotMessage is None:
                takeSnapshotMessage = (0, '…')

        elif takeSnapshotMessage is None:
            takeSnapshotMessage = self.lastTakeSnapshotMessage
            if takeSnapshotMessage is None:
                takeSnapshotMessage = (0, _('Done'))

        force_update = False

        if fake_busy:  # What is this?
            if self.act_take_snapshot.isEnabled():
                self.act_take_snapshot.setEnabled(False)

            if not self.act_stop_take_snapshot.isVisible():
                for action in (self.act_pause_take_snapshot,
                            self.act_resume_take_snapshot,
                            self.act_stop_take_snapshot):
                    action.setEnabled(True)
            self.act_take_snapshot.setVisible(False)
            self.act_pause_take_snapshot.setVisible(not paused)
            self.act_resume_take_snapshot.setVisible(paused)
            self.act_stop_take_snapshot.setVisible(True)

        elif not self.act_take_snapshot.isEnabled():
            force_update = True

            self.act_take_snapshot.setEnabled(True)
            self.act_take_snapshot.setVisible(True)
            for action in (self.act_pause_take_snapshot,
                           self.act_resume_take_snapshot,
                           self.act_stop_take_snapshot):
                action.setVisible(False)

            # TODO: check if there is a more elegant way than always get a
            # new snapshot list which is very expensive (time)
            snapshotsList = snapshots.listSnapshots(self.config)

            if snapshotsList != self.snapshotsList:
                self.snapshotsList = snapshotsList
                self.updateTimeLine(False)
                takeSnapshotMessage = (0, _('Done'))
            else:
                if takeSnapshotMessage[0] == 0:
                    takeSnapshotMessage = (0, _('Done, no backup needed'))

            self.shutdown.shutdown()

        if takeSnapshotMessage != self.lastTakeSnapshotMessage or force_update:
            self.lastTakeSnapshotMessage = takeSnapshotMessage

            if fake_busy:
                message = '{}: {}'.format(
                    _('Working'),
                    self.lastTakeSnapshotMessage[1].replace('\n', ' ')
                )

            elif takeSnapshotMessage[0] == 0:
                message = self.lastTakeSnapshotMessage[1].replace('\n', ' ')

            else:
                message = '{}: {}'.format(
                    _('Error'),
                    self.lastTakeSnapshotMessage[1].replace('\n', ' ')
                )

            self.status.setText(message)

        pg = progress.ProgressFile(self.config)
        if pg.fileReadable():
            self.progressBar.setVisible(True)
            self.progressBarDummy.setVisible(False)
            pg.load()
            self.progressBar.setValue(pg.intValue('percent'))
            message = ' | '.join(self.getProgressBarFormat(pg, message))
            self.status.setText(message)
        else:
            self.progressBar.setVisible(False)
            self.progressBarDummy.setVisible(True)

        #if not fake_busy:
        #	self.lastTakeSnapshotMessage = None

    def getProgressBarFormat(self, pg, message):
        d = (
            ('sent', '{}:'.format(_('Sent'))),
            ('speed', '{}:'.format(_('Speed'))),
            ('eta', '{}:'.format(_('ETA')))
        )
        yield '{}%'.format(pg.intValue('percent'))

        for key, txt in d:
            value = pg.strValue(key, '')

            if not value:
                continue

            yield txt + ' ' + value

        yield message

    def placesChanged(self, item, previous):
        if item is None:
            return

        path = str(item.data(0, Qt.UserRole))
        if not path:
            return

        if path == self.path:
            return

        self.path = path
        self.path_history.append(path)
        self.updateFilesView(3)

    def addPlace(self, name, path, icon):
        item = QTreeWidgetItem()

        item.setText(0, name)

        if icon:
            item.setIcon(0, QIcon.fromTheme(icon))

        item.setData(0, Qt.UserRole, path)

        if not path:
            item.setFont(0, qttools.fontBold(item.font(0)))
            item.setFlags(Qt.ItemIsEnabled)
            item.setBackground(0, QColor(196, 196, 196))
            item.setForeground(0, QColor(60, 60, 60))

        self.places.addTopLevelItem(item)

        if path == self.path:
            self.places.setCurrentItem(item)

        return item

    def updatePlaces(self):
        self.places.clear()
        self.addPlace(_('Global'), '', '')
        self.addPlace(_('Root'), '/', 'computer')
        self.addPlace(_('Home'), os.path.expanduser('~'), 'user-home')

        #add backup folders
        include_folders = self.config.include()
        if include_folders:
            folders = []
            for item in include_folders:
                if item[1] == 0:
                    folders.append(item[0])

            if folders:
                sortColumn = self.places.header().sortIndicatorSection()
                sortOrder  = self.places.header().sortIndicatorOrder()
                if not sortColumn:
                    folders.sort(key = lambda v: (v.upper(), v[0].islower()), reverse = sortOrder)
                self.addPlace(_('Backup folders'), '', '')
                for folder in folders:
                    self.addPlace(folder, folder, 'document-save')

    def sortPlaces(self, newColumn, newOrder, force = False):
        profile_id = self.config.currentProfile()
        if newColumn == 0 and newOrder == Qt.AscendingOrder:
            if profile_id in self.placesSortLoop and self.placesSortLoop[profile_id]:
                newColumn, newOrder = 1, Qt.AscendingOrder
                self.places.header().setSortIndicator(newColumn, newOrder)
                self.placesSortLoop[profile_id] = False
            else:
                self.placesSortLoop[profile_id] = True
        self.updatePlaces()

    def updateSnapshotActions(self, item = None):
        enabled = False

        if item is None:
            item = self.timeLine.currentItem()

        if not item is None:
            if not item.snapshotID().isRoot:
                enabled = True

        # update remove/name snapshot buttons
        self.act_name_snapshot.setEnabled(enabled)
        self.act_remove_snapshot.setEnabled(enabled)
        self.act_snapshot_logview.setEnabled(enabled)

    def timeLineChanged(self):
        item = self.timeLine.currentItem()
        self.updateSnapshotActions(item)

        if item is None:
            return

        sid = item.snapshotID()
        if not sid or sid == self.sid:
            return

        self.sid = sid
        self.updateFilesView(2)

    def updateTimeLine(self, refreshSnapshotsList = True):
        self.timeLine.clear()
        self.timeLine.addRoot(snapshots.RootSnapshot(self.config))
        if refreshSnapshotsList:
            self.snapshotsList = []
            thread = FillTimeLineThread(self)
            thread.addSnapshot.connect(self.timeLine.addSnapshot)
            thread.finished.connect(self.timeLine.checkSelection)
            thread.start()
        else:
            for sid in self.snapshotsList:
                item = self.timeLine.addSnapshot(sid)
            self.timeLine.checkSelection()

    def btnTakeSnapshotClicked(self):
        backintime.takeSnapshotAsync(self.config)
        self.updateTakeSnapshot(True)

    def btnTakeSnapshotChecksumClicked(self):
        backintime.takeSnapshotAsync(self.config, checksum = True)
        self.updateTakeSnapshot(True)

    def btnStopTakeSnapshotClicked(self):
        os.kill(self.snapshots.pid(), signal.SIGKILL)
        self.act_stop_take_snapshot.setEnabled(False)
        self.act_pause_take_snapshot.setEnabled(False)
        self.act_resume_take_snapshot.setEnabled(False)
        self.snapshots.setTakeSnapshotMessage(0, 'Snapshot terminated')

    def btnUpdateSnapshotsClicked(self):
        self.updateTimeLine()
        self.updateFilesView(2)

    def btnNameSnapshotClicked(self):
        item = self.timeLine.currentItem()
        if item is None:
            return

        sid = item.snapshotID()
        if sid.isRoot:
            return

        name = sid.name

        new_name, accept = QInputDialog.getText(self, _('Snapshot Name'), '', text = name)
        if not accept:
            return

        new_name = new_name.strip()
        if name == new_name:
            return

        sid.name = new_name
        item.updateText()

    def btnLastLogViewClicked (self):
        with self.suspendMouseButtonNavigation():
            logviewdialog.LogViewDialog(self).show()  # no SID argument in constructor means "show last log"

    def btnSnapshotLogViewClicked (self):
        item = self.timeLine.currentItem()
        if item is None:
            return

        sid = item.snapshotID()
        if sid.isRoot:
            return

        with self.suspendMouseButtonNavigation():
            dlg = logviewdialog.LogViewDialog(self, sid)
            dlg.show()
            if sid != dlg.sid:
                self.timeLine.setCurrentSnapshotID(dlg.sid)

    def btnRemoveSnapshotClicked (self):
        def hideItem(item):
            try:
                item.setHidden(True)
            except RuntimeError:
                #item has been deleted
                #probably because user pressed refresh
                pass

        # try to use filter(..)
        items = [item for item in self.timeLine.selectedItems() if not isinstance(item, snapshots.RootSnapshot)]

        if not items:
            return

        question_msg = '{}\n{}'.format(
            ngettext(
                'Are you sure you want to remove this snapshot?',
                'Are you sure you want to remove these snapshots?',
                len(items)
            ),
            '\n'.join([item.snapshotID().displayName for item in items]))

        if QMessageBox.Yes != messagebox.warningYesNo(self, question_msg):
            return

        for item in items:

            item.setDisabled(True)

            if item is self.timeLine.currentItem():
                self.timeLine.selectRootItem()

        thread = RemoveSnapshotThread(self, items)
        thread.refreshSnapshotList.connect(self.updateTimeLine)
        thread.hideTimelineItem.connect(hideItem)
        thread.start()

    def btnSettingsClicked(self):
        with self.suspendMouseButtonNavigation():
            settingsdialog.SettingsDialog(self).show()

    def btnShutdownToggled(self, checked):
        self.shutdown.activate_shutdown = checked

    def contextMenuClicked(self, point):
        self.contextMenu.exec_(self.filesView.mapToGlobal(point))

    def btnAboutClicked(self):
        with self.suspendMouseButtonNavigation():
            dlg = About(self)
            dlg.exec_()

    def btnHelpClicked(self):
        self.openManPage('backintime')

    def btnHelpConfigClicked(self):
        self.openManPage('backintime-config')

    def btnWebsiteClicked(self):
        self.openUrl('https://github.com/bit-team/backintime')

    def btnChangelogClicked(self):
        def aHref(m):
            if m.group(0).count('@'):
                return '<a href="mailto:%(url)s">%(url)s</a>' % {'url': m.group(0)}
            else:
                return '<a href="%(url)s">%(url)s</a>' % {'url': m.group(0)}

        def aHref_lp(m):
            return '<a href="https://bugs.launchpad.net/backintime/+bug/%(id)s">%(txt)s</a>' % {'txt': m.group(0), 'id': m.group(1)}

        msg = self.config.changelog()
        msg = re.sub(r'https?://[^) \n]*', aHref, msg)
        msg = re.sub(r'(?:LP:|bug) ?#?(\d+)', aHref_lp, msg)
        msg = re.sub(r'\n', '<br>', msg)
        messagebox.showInfo(self, _('Changelog'), msg)

    def btnFaqClicked(self):
        self.openUrl('https://github.com/bit-team/backintime/blob/-/FAQ.md')

    def btnAskQuestionClicked(self):
        self.openUrl('https://github.com/bit-team/backintime/issues')

    def btnReportBugClicked(self):
        self.openUrl('https://github.com/bit-team/backintime/issues/new')

    def openUrl(self, url):
        return QDesktopServices.openUrl(QUrl(url))

    def openManPage(self, man_page):
        if not tools.checkCommand('man'):
            messagebox.critical(self, "Couldn't find 'man' to show the help page. Please install 'man'")
            return
        env = os.environ
        env['MANWIDTH'] = '80'
        proc = subprocess.Popen(['man', man_page],
                                stdout = subprocess.PIPE,
                                universal_newlines = True,
                                env = env)
        out, err = proc.communicate()
        messagebox.showInfo(self, 'Manual Page {}'.format(man_page), out)

    def btnShowHiddenFilesToggled(self, checked):
        self.showHiddenFiles = checked
        self.updateFilesView(1)

    def backupOnRestore(self):
        cb = QCheckBox(_(
            'Create backup copies with trailing {suffix}\n'
            'before overwriting or removing local elements.').format(
                suffix=self.snapshots.backupSuffix()))

        cb.setChecked(self.config.backupOnRestore())
        cb.setToolTip(_(
            "Newer versions of files will be renamed with trailing "
            "{suffix} before restoring.\n"
            "If you don't need them anymore you can remove them with {cmd}")
            .format(suffix=self.snapshots.backupSuffix(),
                    cmd='find ./ -name "*{suffix}" -delete'
                        .format(suffix=self.snapshots.backupSuffix()))
        )
        return {
            'widget': cb,
            'retFunc': cb.isChecked,
            'id': 'backup'
        }

    def restoreOnlyNew(self):
        cb = QCheckBox(_('Only restore elements which do not exist or\n'
                         'are newer than those in destination.\n'
                         'Using "rsync --update" option.'))
        cb.setToolTip("""From 'man rsync':

This forces rsync to skip any files which exist on the
destination and have a modified time that is newer than
the source file. (If an existing destination file has a
modification time equal to the source file’s, it will be
updated if the sizes are different.)

Note that this does not affect the copying of dirs,
symlinks, or other special files. Also, a difference of
file format between the sender and receiver is always
considered to be important enough for an update, no
matter what date is on the objects. In other words, if
the source has a directory where the destination has a
file, the transfer would occur regardless of the
timestamps.

This option is a transfer rule, not an exclude, so it
doesn’t affect the data that goes into the file-lists,
and thus it doesn’t affect deletions. It just limits the
files that the receiver requests to be transferred.""")
        return {'widget': cb, 'retFunc': cb.isChecked, 'id': 'only_new'}

    def listRestorePaths(self, paths):
        fileList = QListWidget()
        fileList.addItems(paths)
        fileList.setSelectionMode(QAbstractItemView.NoSelection)
        return {'widget': fileList, 'retFunc': None}

    def deleteOnRestore(self):
        cb = QCheckBox(_('Remove newer elements in original folder.'))
        cb.setToolTip(_('Restore selected files or folders '
                        'to the original destination and\n'
                        'delete files or folders which are '
                        'not in the snapshot.\n'
                        'Be extremely careful because this will\n'
                        'delete files and folders which were\n'
                        'excluded during taking the snapshot.'))
        return {'widget': cb, 'retFunc': cb.isChecked, 'id': 'delete'}

    def confirmRestore(self, paths, restoreTo = None):
        if restoreTo:
            msg = ngettext(
                # singular
                'Do you really want to restore this element into the '
                'new folder\n{path}?',
                # plural
                'Do you really want to restore these elements into the '
                'new folder\n{path}?',
                len(paths)).format(path=restoreTo)
        else:
            msg = ngettext(
                # singular
                'Do you really want to restore this element?',
                # plural
                'Do you really want to restore these elements?',
                len(paths))

        confirm, opt = messagebox.warningYesNoOptions(self,
                                                      msg,
                                                      (self.listRestorePaths(paths),
                                                       self.backupOnRestore(),
                                                       self.restoreOnlyNew(),
                                                       self.deleteOnRestore()))
        return (confirm, opt)

    def confirmDelete(self, warnRoot = False, restoreTo = None):
        if restoreTo:
            msg = _('Are you sure you want to remove all newer files '
                    'in {path}?').format(path=restoreTo)
        else:
            msg = _('Are you sure you want to remove all newer files in your '
                    'original folder?')
        if warnRoot:
            msg = '{}\n\n{}'.format(
                msg,
                _('WARNING: Deleting files in filesystem root could break '
                  'your whole system!'))

        return QMessageBox.Yes == messagebox.warningYesNo(self, msg)

    def restoreThis(self):
        if self.sid.isRoot:
            return

        paths = [f for f, idx in self.multiFileSelected(fullPath = True)]

        with self.suspendMouseButtonNavigation():
            confirm, opt = self.confirmRestore(paths)
            if not confirm:
                return
            if opt['delete'] and not self.confirmDelete(warnRoot = '/' in paths):
                return

        rd = RestoreDialog(self, self.sid, paths, **opt)
        rd.exec()

    def restoreThisTo(self):
        if self.sid.isRoot:
            return

        paths = [f for f, idx in self.multiFileSelected(fullPath = True)]

        with self.suspendMouseButtonNavigation():
            restoreTo = qttools.getExistingDirectory(self, _('Restore to …'))
            if not restoreTo:
                return
            restoreTo = self.config.preparePath(restoreTo)
            confirm, opt = self.confirmRestore(paths, restoreTo)
            if not confirm:
                return
            if opt['delete'] and not self.confirmDelete(warnRoot = '/' in paths, restoreTo = restoreTo):
                return

        rd = RestoreDialog(self, self.sid, paths, restoreTo, **opt)
        rd.exec()

    def restoreParent(self):
        if self.sid.isRoot:
            return

        with self.suspendMouseButtonNavigation():
            confirm, opt = self.confirmRestore((self.path,))
            if not confirm:
                return
            if opt['delete'] and not self.confirmDelete(warnRoot = self.path == '/'):
                return

        rd = RestoreDialog(self, self.sid, self.path, **opt)
        rd.exec()

    def restoreParentTo(self):
        if self.sid.isRoot:
            return

        with self.suspendMouseButtonNavigation():
            restoreTo = qttools.getExistingDirectory(self, _('Restore to …'))
            if not restoreTo:
                return
            restoreTo = self.config.preparePath(restoreTo)
            confirm, opt = self.confirmRestore((self.path,), restoreTo)
            if not confirm:
                return
            if opt['delete'] and not self.confirmDelete(warnRoot = self.path == '/', restoreTo = restoreTo):
                return

        rd = RestoreDialog(self, self.sid, self.path, restoreTo, **opt)
        rd.exec()

    def btnSnapshotsClicked(self):
        path, idx = self.fileSelected(fullPath = True)

        with self.suspendMouseButtonNavigation():
            dlg = snapshotsdialog.SnapshotsDialog(self, self.sid, path)

            if QDialog.Accepted == dlg.exec_():

                if dlg.sid != self.sid:
                    self.timeLine.setCurrentSnapshotID(dlg.sid)

    def btnFolderUpClicked(self):

        if len(self.path) <= 1:
            return

        path = os.path.dirname(self.path)

        if self.path == path:
            return

        self.path = path
        self.path_history.append(self.path)
        self.updateFilesView(0)

    def btnFolderHistoryPreviousClicked(self):
        path = self.path_history.previous()
        full_path = self.sid.pathBackup(path)

        if os.path.isdir(full_path) and self.sid.canOpenPath(path):
            self.path = path
            self.updateFilesView(0)

    def btnFolderHistoryNextClicked(self):
        path = self.path_history.next()
        full_path = self.sid.pathBackup(path)

        if os.path.isdir(full_path) and self.sid.canOpenPath(path):
            self.path = path
            self.updateFilesView(0)

    def btnOpenCurrentItemClicked(self):
        path, idx = self.fileSelected()

        if not path:
            return

        self.openPath(path)

    def btnAddIncludeClicked(self):
        paths = [f for f, idx in self.multiFileSelected(fullPath = True)]
        include = self.config.include()
        updatePlaces = False

        for item in paths:

            if os.path.isdir(item):
                include.append((item, 0))
                updatePlaces = True
            else:
                include.append((item, 1))

        self.config.setInclude(include)

        if updatePlaces:
            self.updatePlaces()

    def btnAddExcludeClicked(self):
        paths = [f for f, idx in self.multiFileSelected(fullPath = True)]
        exclude = self.config.exclude()
        exclude.extend(paths)
        self.config.setExclude(exclude)

    def filesViewItemActivated(self, model_index):
        if self.qapp.keyboardModifiers() and Qt.ControlModifier:
            return

        if model_index is None:
            return

        rel_path = str(self.filesViewProxyModel.data(model_index))

        if not rel_path:
            return

        self.openPath(rel_path)

    def tmpCopy(self, full_path, sid = None):
        """
        Create a temporary local copy of the file ``full_path`` and add the
        temp folder to ``self.tmpDirs`` which will remove them on exit.

        Args:
            full_path (str):        path to original file
            sid (snapshots.SID):    snapshot ID used as temp folder suffix

        Returns:
            str:                    temporary path to file
        """
        if sid:
            sid = '_' + sid.sid

        d = TemporaryDirectory(suffix = sid)
        tmp_file = os.path.join(d.name, os.path.basename(full_path))

        if os.path.isdir(full_path):
            shutil.copytree(full_path, tmp_file)
        else:
            shutil.copy(full_path, d.name)

        self.tmpDirs.append(d)

        return tmp_file

    def openPath(self, rel_path):
        rel_path = os.path.join(self.path, rel_path)
        full_path = self.sid.pathBackup(rel_path)

        if os.path.exists(full_path) and self.sid.canOpenPath(rel_path):

            if os.path.isdir(full_path):
                self.path = rel_path
                self.path_history.append(rel_path)
                self.updateFilesView(0)

            else:
                # prevent backup data from being accidentally overwritten
                # by create a temporary local copy and only open that one
                if not isinstance(self.sid, snapshots.RootSnapshot):
                    full_path = self.tmpCopy(full_path, self.sid)

                file_url = QUrl('file://' + full_path)
                self.run = QDesktopServices.openUrl(file_url)

    @pyqtSlot(int)
    def updateFilesView(self, changed_from, selected_file = None, show_snapshots = False): #0 - files view change directory, 1 - files view, 2 - time_line, 3 - places
        if 0 == changed_from or 3 == changed_from:
            selected_file = ''

        if 0 == changed_from:
            # update places
            self.places.setCurrentItem(None)
            for place_index in range(self.places.topLevelItemCount()):
                item = self.places.topLevelItem(place_index)
                if self.path == str(item.data(0, Qt.UserRole)):
                    self.places.setCurrentItem(item)
                    break

        text = ''
        if self.sid.isRoot:
            text = _('Now')
        else:
            name = self.sid.displayName
            # buhtz (2023-07)3 blanks at the end of that string as a
            # workaround to a visual issue where the last character was
            # cutoff. Not sure if this is DE and/or theme related.
            # Wasn't able to reproduc in an MWE. Remove after refactoring.
            text = '{}: {}   '.format(_('Snapshot'), name)

        self.filesWidget.setTitle(text)

        # try to keep old selected file
        if selected_file is None:
            selected_file, idx = self.fileSelected()

        self.selected_file = selected_file

        # update files view
        full_path = self.sid.pathBackup(self.path)

        if os.path.isdir(full_path):
            if self.showHiddenFiles:
                self.filesViewProxyModel.setFilterRegExp(r'')
            else:
                self.filesViewProxyModel.setFilterRegExp(r'^[^\.]')

            model_index = self.filesViewModel.setRootPath(full_path)
            proxy_model_index = self.filesViewProxyModel.mapFromSource(model_index)
            self.filesView.setRootIndex(proxy_model_index)

            self.toolbar_filesview.setEnabled(False)
            self.stackFilesView.setCurrentWidget(self.filesView)

            # TODO: find a signal for this
            self.dirListerCompleted()

        else:
            self._enable_restore_ui_elements(False)
            self.act_snapshots_dialog.setEnabled(False)
            self.stackFilesView.setCurrentWidget(self.lblFolderDontExists)

        # show current path
        self.widget_current_path.setText(self.path)
        self.act_restore_parent.setText(
            _('Restore {path}').format(path=self.path))
        self.act_restore_parent_to.setText(
            _('Restore {path} to …').format(path=self.path))

        # update folder_up button state
        self.act_folder_up.setEnabled(len(self.path) > 1)

    def _enable_restore_ui_elements(self, enable):
        """Enable or disable all buttons and menu entries related to the
        restore feature.

        Args:
            enable(bool): Enable or disable.

        If a specific snapshot is selected in the timeline widget then all
        restore UI elements are enabled. If "Now" (the first/root) is selected
        in the timeline all UI elements related to restoring should be
        disabled.
        """

        # The whole sub-menu incl. its button/entry. The related UI elements
        # are the "Restore" entry in the main-menu and the toolbar button in
        # the files-view toolbar.
        self.act_restore_menu.setEnabled(enable)

        # This two entries do appear, independent from the sub-menu above, in
        # the context menu of the files view.
        self.act_restore.setEnabled(enable)
        self.act_restore_to.setEnabled(enable)

    def dirListerCompleted(self):
        has_files = (self.filesViewProxyModel.rowCount(self.filesView.rootIndex()) > 0)

        # update restore button state
        enable = not self.sid.isRoot and has_files
        # TODO(buhtz) self.btnRestoreMenu.setEnabled(enable)
        self._enable_restore_ui_elements(enable)

        # update snapshots button state
        self.act_snapshots_dialog.setEnabled(has_files)

        # enable files toolbar
        self.toolbar_filesview.setEnabled(True)

        # select selected_file
        found = False

        if self.selected_file:
            index = self.filesView.indexAt(QPoint(0,0))

            if not index.isValid():
                return

            while index.isValid():
                file_name = (str(self.filesViewProxyModel.data(index)))

                if file_name == self.selected_file:
                    # TODO: doesn't work reliable
                    self.filesView.setCurrentIndex(index)
                    found = True
                    break

                index = self.filesView.indexBelow(index)

            self.selected_file = ''

        if not found and has_files:
            self.filesView.setCurrentIndex(self.filesViewProxyModel.index(0, 0))

    def fileSelected(self, fullPath=False):
        """Return path and index of the currently in Files View highlighted
        (selected) file.

        Args:
            fullPath(bool): Resolve relative to a full path.

        Returns:
            (tuple): Path as a string and the index.
        """
        idx = qttools.indexFirstColumn(self.filesView.currentIndex())
        selected_file = str(self.filesViewProxyModel.data(idx))

        if selected_file == '/':
            # nothing is selected
            selected_file = ''
            idx = self.filesViewProxyModel.mapFromSource(
                self.filesViewModel.index(self.path, 0))

        if fullPath:
            # resolve to full path
            selected_file = os.path.join(self.path, selected_file)

        return (selected_file, idx)

    def multiFileSelected(self, fullPath = False):
        count = 0
        for idx in self.filesView.selectedIndexes():
            if idx.column() > 0:
                continue

            selected_file = str(self.filesViewProxyModel.data(idx))

            if selected_file == '/':
                continue

            count += 1

            if fullPath:
                selected_file = os.path.join(self.path, selected_file)

            yield (selected_file, idx)

        if not count:
            # nothing is selected
            idx = self.filesViewProxyModel.mapFromSource(self.filesViewModel.index(self.path, 0))
            if fullPath:
                selected_file = self.path
            else:
                selected_file = ''

            yield (selected_file, idx)

    def setMouseButtonNavigation(self):
        self.qapp.installEventFilter(self.mouseButtonEventFilter)

    @contextmanager
    def suspendMouseButtonNavigation(self):
        self.qapp.removeEventFilter(self.mouseButtonEventFilter)
        yield
        self.setMouseButtonNavigation()

    def _open_approach_translator_dialog(self, cutoff=101):
        code = self.config.language_used
        name, perc = tools.get_native_language_and_completeness(code)

        if perc > cutoff:
            return

        dlg = languagedialog.ApproachTranslatorDialog(self, name, perc)
        dlg.exec()

    # |-------|
    # | Slots |
    # |-------|
    def slot_setup_language(self):
        """Show a modal language settings dialog and modify the UI language
        settings."""

        dlg = languagedialog.LanguageDialog(
            used_language_code=self.config.language_used,
            configured_language_code=self.config.language())

        dlg.exec()

        # Apply/OK pressed & the language value modified
        if dlg.result() == 1 and self.config.language() != dlg.language_code:

            self.config.setLanguage(dlg.language_code)

            messagebox.info(_('The language settings take effect only after '
                              'restarting Back In Time.'),
                            widget_to_center_on=dlg)

    def slot_help_translation(self):
        self._open_approach_translator_dialog()


class About(QDialog):
    def __init__(self, parent = None):
        super(About, self).__init__(parent)
        self.parent = parent
        self.config = parent.config
        import icon

        self.setWindowTitle(_('About') + ' ' + self.config.APP_NAME)
        logo     = QLabel('Icon')
        logo.setPixmap(icon.BIT_LOGO.pixmap(QSize(48, 48)))
        version = backintime.__version__

        gitinfo = tools.get_git_repository_info()
        if gitinfo:
            ref = gitinfo['branch']
            hashid = gitinfo['hash']
        else:
            ref, hashid = None, None

        git_version = ''
        if ref:
            git_version = " git branch '{}' hash '{}'".format(ref, hashid)
        name = QLabel('<h1>' + self.config.APP_NAME + ' ' + version + '</h1>' + git_version)
        name.setAlignment(Qt.AlignLeft | Qt.AlignTop)
        homepage = QLabel(self.mkurl('<https://github.com/bit-team/backintime>'))
        homepage.setTextInteractionFlags(Qt.LinksAccessibleByMouse)
        homepage.setOpenExternalLinks(True)
        bit_copyright = QLabel(self.config.COPYRIGHT + '\n')

        vlayout = QVBoxLayout(self)
        hlayout = QHBoxLayout()
        hlayout.addWidget(logo)
        hlayout.addWidget(name)
        hlayout.addStretch()
        vlayout.addLayout(hlayout)
        vlayout.addWidget(homepage)
        vlayout.addWidget(bit_copyright)

        buttonBoxLeft  = QDialogButtonBox(self)
        btn_authors      = buttonBoxLeft.addButton(_('Authors'), QDialogButtonBox.ActionRole)
        btn_translations = buttonBoxLeft.addButton(_('Translations'), QDialogButtonBox.ActionRole)
        btn_license      = buttonBoxLeft.addButton(_('License'), QDialogButtonBox.ActionRole)

        buttonBoxRight = QDialogButtonBox(QDialogButtonBox.Ok)

        hlayout = QHBoxLayout()
        hlayout.addWidget(buttonBoxLeft)
        hlayout.addWidget(buttonBoxRight)
        vlayout.addLayout(hlayout)

        btn_authors.clicked.connect(self.authors)
        btn_translations.clicked.connect(self.translations)
        btn_license.clicked.connect(self.license)
        buttonBoxRight.accepted.connect(self.accept)

    def authors(self):
        return messagebox.showInfo(self, _('Authors'), self.mkurl(self.config.authors()))

    def translations(self):
        return messagebox.showInfo(self, _('Translations'), self.mkurl(self.config.translations()))

    def license(self):
        return messagebox.showInfo(self, _('License'), self.config.license())

    def mkurl(self, msg):
        msg = re.sub(r'<(.*?)>', self.aHref, msg)
        msg = re.sub(r'\n', '<br>', msg)
        return msg

    def aHref(self, m):
        if m.group(1).count('@'):
            return '<a href="mailto:%(url)s">%(url)s</a>' % {'url': m.group(1)}
        else:
            return '<a href="%(url)s">%(url)s</a>' % {'url': m.group(1)}

class ExtraMouseButtonEventFilter(QObject):
    """
    globally catch mouse buttons 4 and 5 (mostly used as back and forward)
    and assign it to browse in file history.
    When updating to Qt5 use Qt.BackButton and Qt.ForwardButton instead.
    """
    def __init__(self, mainWindow):
        self.mainWindow = mainWindow
        super(ExtraMouseButtonEventFilter, self).__init__()

    def eventFilter(self, receiver, event):
        if event.type() == QEvent.MouseButtonPress and event.button() in (Qt.XButton1, Qt.XButton2):
            if event.button() == Qt.XButton1:
                self.mainWindow.btnFolderHistoryPreviousClicked()
            if event.button() == Qt.XButton2:
                self.mainWindow.btnFolderHistoryNextClicked()
            return True
        else:
            return super(ExtraMouseButtonEventFilter, self).eventFilter(receiver, event)

class RemoveSnapshotThread(QThread):
    """
    remove snapshots in background thread so GUI will not freeze
    """
    refreshSnapshotList = pyqtSignal()
    hideTimelineItem = pyqtSignal(qttools.SnapshotItem)
    def __init__(self, parent, items):
        self.config = parent.config
        self.snapshots = parent.snapshots
        self.items = items
        super(RemoveSnapshotThread, self).__init__(parent)

    def run(self):
        last_snapshot = snapshots.lastSnapshot(self.config)
        renew_last_snapshot = False
        #inhibit suspend/hibernate during delete
        self.config.inhibitCookie = tools.inhibitSuspend(toplevel_xid = self.config.xWindowId,
                                                         reason = 'deleting snapshots')

        for item, sid in [(x, x.snapshotID()) for x in self.items]:
            self.snapshots.remove(sid)
            self.hideTimelineItem.emit(item)
            if sid == last_snapshot:
                renew_last_snapshot = True

        self.refreshSnapshotList.emit()

        #set correct last snapshot again
        if renew_last_snapshot:
            self.snapshots.createLastSnapshotSymlink(snapshots.lastSnapshot(self.config))

        #release inhibit suspend
        if self.config.inhibitCookie:
            self.config.inhibitCookie = tools.unInhibitSuspend(*self.config.inhibitCookie)

class FillTimeLineThread(QThread):
    """
    add snapshot IDs to timeline in background
    """
    addSnapshot = pyqtSignal(snapshots.SID)
    def __init__(self, parent):
        self.parent = parent
        self.config = parent.config
        super(FillTimeLineThread, self).__init__(parent)

    def run(self):
        for sid in snapshots.iterSnapshots(self.config):
            self.addSnapshot.emit(sid)
            self.parent.snapshotsList.append(sid)

        self.parent.snapshotsList.sort()

class SetupCron(QThread):
    """
    Check crontab entries on startup.
    """
    def __init__(self, parent):
        self.config = parent.config
        super(SetupCron, self).__init__(parent)

    def run(self):
        self.config.setupCron()

def debugTrace():
    """
    Set a tracepoint in the Python debugger that works with Qt
    """
    from pdb import set_trace
    pyqtRemoveInputHook()
    set_trace()

if __name__ == '__main__':
    cfg = backintime.startApp('backintime-qt')

    raiseCmd = ''
    if len(sys.argv) > 1:
        raiseCmd = '\n'.join(sys.argv[1 :])

    appInstance = guiapplicationinstance.GUIApplicationInstance(cfg.appInstanceFile(), raiseCmd)
    cfg.PLUGIN_MANAGER.load(cfg = cfg)
    cfg.PLUGIN_MANAGER.appStart()

    logger.openlog()
    qapp = qttools.createQApplication(cfg.APP_NAME)
    translator = qttools.initiate_translator(cfg.language())
    qapp.installTranslator(translator)

    mainWindow = MainWindow(cfg, appInstance, qapp)

    if cfg.isConfigured():
        cfg.xWindowId = mainWindow.winId()
        mainWindow.show()
        qapp.exec_()

    cfg.PLUGIN_MANAGER.appExit()
    appInstance.exitApplication()

    logger.closelog()  # must be last line (log until BiT "dies" ;-)<|MERGE_RESOLUTION|>--- conflicted
+++ resolved
@@ -444,13 +444,9 @@
         """
 
         action_dict = {
-<<<<<<< HEAD
-            # pylint: disable=undefined-variable
-=======
             # because of "icon"
             # pylint: disable=undefined-variable
 
->>>>>>> 6c2c13ab
             # 'Name of action attribute in "self"': (
             #     ICON, Label text,
             #     trigger_handler_function,
