--- conflicted
+++ resolved
@@ -60,11 +60,7 @@
             # Deactivate all checks by default
             '--disable=all',
             # prevent false-positive no-module-member errors
-<<<<<<< HEAD
-            '--extension-pkg-whitelist=PyQt6',
-=======
             '--extension-pkg-whitelist=PyQt6,PyQt6.QtCore',
->>>>>>> 2ad871f1
             # Because of globally installed GNU gettext functions
             '--additional-builtins=_,ngettext',
             # PEP8 conform line length (see PyLint Issue #3078)
