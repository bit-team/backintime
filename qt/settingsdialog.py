--- conflicted
+++ resolved
@@ -979,7 +979,6 @@
         enabled(False)
         self.cbRsyncOptions.stateChanged.connect(enabled)
 
-<<<<<<< HEAD
         # time restriction
         hlayout = QHBoxLayout()
         layout.addLayout(hlayout)
@@ -993,10 +992,8 @@
         enabled(False)
         self.cbTimeRestriction.stateChanged.connect(enabled)
 
-        #ssh prefix
-=======
         # ssh prefix
->>>>>>> e0fe084a
+
         hlayout = QHBoxLayout()
         layout.addLayout(hlayout)
         self.cbSshPrefix = QCheckBox(_('Add prefix to SSH commands'), self)
