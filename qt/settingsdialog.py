#    Back In Time
#    Copyright (C) 2008-2022 Oprea Dan, Bart de Koning, Richard Bailey,
#                            Germar Reitze, Taylor Raack
#
#    This program is free software; you can redistribute it and/or modify
#    it under the terms of the GNU General Public License as published by
#    the Free Software Foundation; either version 2 of the License, or
#    (at your option) any later version.
#
#    This program is distributed in the hope that it will be useful,
#    but WITHOUT ANY WARRANTY; without even the implied warranty of
#    MERCHANTABILITY or FITNESS FOR A PARTICULAR PURPOSE.  See the
#    GNU General Public License for more details.
#
#    You should have received a copy of the GNU General Public License along
#    with this program; if not, write to the Free Software Foundation, Inc.,
#    51 Franklin Street, Fifth Floor, Boston, MA 02110-1301 USA.


import os
import datetime
import copy
import re

from PyQt5.QtGui import QIcon, QFont, QPalette, QBrush, QColor
from PyQt5.QtWidgets import (QDialog,
                             QVBoxLayout,
                             QHBoxLayout,
                             QGridLayout,
                             QDialogButtonBox,
                             QMessageBox,
                             QInputDialog,
                             QGroupBox,
                             QScrollArea,
                             QFrame,
                             QWidget,
                             QTabWidget,
                             QComboBox,
                             QLabel,
                             QPushButton,
                             QToolButton,
                             QLineEdit,
                             QSpinBox,
                             QTreeWidget,
                             QTreeWidgetItem,
                             QAbstractItemView,
                             QHeaderView,
                             QCheckBox,
                             QFileSystemModel,
                             QMenu,
                             QProgressBar,
                             QPlainTextEdit)
from PyQt5.QtCore import (Qt,
                          QDir,
                          QSortFilterProxyModel,
                          QThread,
                          pyqtSignal,
                          pyqtRemoveInputHook)

import config
import tools
import qttools
import mount
import messagebox
import snapshots
import sshtools
import logger
from exceptions import MountException, NoPubKeyLogin, KnownHost


class SettingsDialog(QDialog):
    def __init__(self, parent):
        super(SettingsDialog, self).__init__(parent)

        self.parent = parent
        self.config = parent.config
        self.snapshots = parent.snapshots
        self.configDictCopy = copy.copy(self.config.dict)
        self.originalCurrentProfile = self.config.currentProfile()
        import icon
        self.icon = icon

        self.config.setQuestionHandler(self.questionHandler)
        self.config.setErrorHandler(self.errorHandler)

        self.setWindowIcon(icon.SETTINGS_DIALOG)
        self.setWindowTitle(_('Settings'))

        self.mainLayout = QVBoxLayout(self)

        # profiles
        layout = QHBoxLayout()
        self.mainLayout.addLayout(layout)

        layout.addWidget(QLabel(_('Profile') + ':', self))

        self.firstUpdateAll = True
        self.disableProfileChanged = True
        self.comboProfiles = qttools.ProfileCombo(self)
        layout.addWidget(self.comboProfiles, 1)
        self.comboProfiles.currentIndexChanged.connect(self.profileChanged)
        self.disableProfileChanged = False

        self.btnEditProfile = QPushButton(icon.PROFILE_EDIT, _('Edit'), self)
        self.btnEditProfile.clicked.connect(self.editProfile)
        layout.addWidget(self.btnEditProfile)

        # update to full system backup button
        self.btnModifyProfileForFullSystemBackup \
            = QPushButton(icon.ADD, _('Modify for Full System Backup'), self)
        self.btnModifyProfileForFullSystemBackup \
            .clicked.connect(self.modifyProfileForFullSystemBackup)
        layout.addWidget(self.btnModifyProfileForFullSystemBackup)

        # hide 'full system backup button' until all dev regarding this is done
        self.btnModifyProfileForFullSystemBackup.hide()

        self.btnAddProfile = QPushButton(icon.ADD, _('Add'), self)
        self.btnAddProfile.clicked.connect(self.addProfile)
        layout.addWidget(self.btnAddProfile)

        self.btnRemoveProfile = QPushButton(icon.REMOVE, _('Remove'), self)
        self.btnRemoveProfile.clicked.connect(self.removeProfile)
        layout.addWidget(self.btnRemoveProfile)

        # TABs
        self.tabs = QTabWidget(self)
        self.mainLayout.addWidget(self.tabs)

        # occupy whole space for tabs
        scrollButtonDefault = self.tabs.usesScrollButtons()
        self.tabs.setUsesScrollButtons(False)

        # TAB: General
        scrollArea = QScrollArea(self)
        scrollArea.setFrameStyle(QFrame.NoFrame)
        self.tabs.addTab(scrollArea, _('&General'))

        layoutWidget = QWidget(self)
        layout = QVBoxLayout(layoutWidget)

        # select mode
        self.mode = None
        vlayout = QVBoxLayout()
        layout.addLayout(vlayout)

        self.lblModes = QLabel(_('Mode') + ':', self)

        self.comboModes = QComboBox(self)
        hlayout = QHBoxLayout()
        hlayout.addWidget(self.lblModes)
        hlayout.addWidget(self.comboModes, 1)
        vlayout.addLayout(hlayout)
        store_modes = {}
        for key in list(self.config.SNAPSHOT_MODES.keys()):
            store_modes[key] = self.config.SNAPSHOT_MODES[key][1]
        self.fillCombo(self.comboModes, store_modes)

        # encfs security warning
        self.encfsWarning = QLabel('<b>{}:</b> {}'.format(
            _('Warning'),
            _('{app} uses EncFS for encryption. A recent security audit '
              'revealed several possible attack vectors for this. Please '
              'take a look at "A NOTE ON SECURITY" in "man backintime".')
            .format(app=self.config.APP_NAME)
        ))
        self.encfsWarning.setWordWrap(True)
        layout.addWidget(self.encfsWarning)

        # Where to save snapshots
        groupBox = QGroupBox(self)
        self.modeLocal = groupBox
        groupBox.setTitle(_('Where to save snapshots'))
        layout.addWidget(groupBox)

        vlayout = QVBoxLayout(groupBox)

        hlayout = QHBoxLayout()
        vlayout.addLayout(hlayout)

        self.editSnapshotsPath = QLineEdit(self)
        self.editSnapshotsPath.setReadOnly(True)
        self.editSnapshotsPath.textChanged.connect(self.fullPathChanged)
        hlayout.addWidget(self.editSnapshotsPath)

        self.btnSnapshotsPath = QToolButton(self)
        self.btnSnapshotsPath.setToolButtonStyle(Qt.ToolButtonIconOnly)
        self.btnSnapshotsPath.setIcon(icon.FOLDER)
        self.btnSnapshotsPath.setText(_('Folder'))
        self.btnSnapshotsPath.setMinimumSize(32, 28)
        hlayout.addWidget(self.btnSnapshotsPath)
        self.btnSnapshotsPath.clicked.connect(self.btnSnapshotsPathClicked)

        # SSH
        groupBox = QGroupBox(self)
        self.modeSsh = groupBox
        groupBox.setTitle(_('SSH Settings'))
        layout.addWidget(groupBox)

        vlayout = QVBoxLayout(groupBox)

        hlayout1 = QHBoxLayout()
        vlayout.addLayout(hlayout1)
        hlayout2 = QHBoxLayout()
        vlayout.addLayout(hlayout2)
        hlayout3 = QHBoxLayout()
        vlayout.addLayout(hlayout3)

        self.lblSshHost = QLabel(_('Host') + ':', self)
        hlayout1.addWidget(self.lblSshHost)
        self.txtSshHost = QLineEdit(self)
        hlayout1.addWidget(self.txtSshHost)

        self.lblSshPort = QLabel(_('Port') + ':', self)
        hlayout1.addWidget(self.lblSshPort)
        self.txtSshPort = QLineEdit(self)
        hlayout1.addWidget(self.txtSshPort)

        self.lblSshUser = QLabel(_('User') + ':', self)
        hlayout1.addWidget(self.lblSshUser)
        self.txtSshUser = QLineEdit(self)
        hlayout1.addWidget(self.txtSshUser)

        self.lblSshPath = QLabel(_('Path') + ':', self)
        hlayout2.addWidget(self.lblSshPath)
        self.txtSshPath = QLineEdit(self)
        self.txtSshPath.textChanged.connect(self.fullPathChanged)
        hlayout2.addWidget(self.txtSshPath)

        self.lblSshCipher = QLabel(_('Cipher') + ':', self)
        hlayout3.addWidget(self.lblSshCipher)
        self.comboSshCipher = QComboBox(self)
        hlayout3.addWidget(self.comboSshCipher)
        self.fillCombo(self.comboSshCipher, self.config.SSH_CIPHERS)

        self.lblSshPrivateKeyFile = QLabel(_('Private Key') + ':', self)
        hlayout3.addWidget(self.lblSshPrivateKeyFile)
        self.txtSshPrivateKeyFile = QLineEdit(self)
        self.txtSshPrivateKeyFile.setReadOnly(True)
        hlayout3.addWidget(self.txtSshPrivateKeyFile)

        self.btnSshPrivateKeyFile = QToolButton(self)
        self.btnSshPrivateKeyFile.setToolButtonStyle(Qt.ToolButtonIconOnly)
        self.btnSshPrivateKeyFile.setIcon(icon.FOLDER)
        self.btnSshPrivateKeyFile.setToolTip(
            _('Choose an existing private key file (normally named "id_rsa")'))
        self.btnSshPrivateKeyFile.setMinimumSize(32, 28)
        hlayout3.addWidget(self.btnSshPrivateKeyFile)
        self.btnSshPrivateKeyFile.clicked \
            .connect(self.btnSshPrivateKeyFileClicked)

        self.btnSshKeyGen = QToolButton(self)
        self.btnSshKeyGen.setToolButtonStyle(Qt.ToolButtonIconOnly)
        self.btnSshKeyGen.setIcon(icon.ADD)
        self.btnSshKeyGen.setToolTip(
            _('Create a new SSH key without password (not allowed if a '
              'private key file is already selected)'))
        self.btnSshKeyGen.setMinimumSize(32, 28)
        hlayout3.addWidget(self.btnSshKeyGen)
        self.btnSshKeyGen.clicked.connect(self.btnSshKeyGenClicked)
        # Disable SSH key generation button if a key file is already set
        self.txtSshPrivateKeyFile.textChanged \
            .connect(lambda x: self.btnSshKeyGen.setEnabled(not x))

        qttools.equalIndent(self.lblSshHost,
                            self.lblSshPath,
                            self.lblSshCipher)

        # encfs
        self.modeLocalEncfs = self.modeLocal
        self.modeSshEncfs = self.modeSsh

<<<<<<< HEAD
        # gocryptfs
        self.modeLocalGocryptfs = self.modeLocal

        #password
=======
        # password
>>>>>>> ecf9312c
        groupBox = QGroupBox(self)
        self.groupPassword1 = groupBox
        groupBox.setTitle(_('Password'))
        layout.addWidget(groupBox)

        vlayout = QVBoxLayout(groupBox)
        hlayout1 = QHBoxLayout()
        vlayout.addLayout(hlayout1)
        hlayout2 = QHBoxLayout()
        vlayout.addLayout(hlayout2)

        self.lblPassword1 = QLabel(_('Password'), self)
        hlayout1.addWidget(self.lblPassword1)
        self.txtPassword1 = QLineEdit(self)
        self.txtPassword1.setEchoMode(QLineEdit.Password)
        hlayout1.addWidget(self.txtPassword1)

        self.lblPassword2 = QLabel(_('Password'), self)
        hlayout2.addWidget(self.lblPassword2)
        self.txtPassword2 = QLineEdit(self)
        self.txtPassword2.setEchoMode(QLineEdit.Password)
        hlayout2.addWidget(self.txtPassword2)

        self.cbPasswordSave = QCheckBox(_('Save Password to Keyring'), self)
        vlayout.addWidget(self.cbPasswordSave)

        self.cbPasswordUseCache = QCheckBox(
            _('Cache Password for Cron (Security '
              'issue: root can read password)'),
            self
        )
        vlayout.addWidget(self.cbPasswordUseCache)

        self.keyringSupported = tools.keyringSupported()
        self.cbPasswordSave.setEnabled(self.keyringSupported)

        # mode change
        self.comboModes.currentIndexChanged.connect(self.comboModesChanged)

        # host, user, profile id
        groupBox = QGroupBox(self)
        self.frameAdvanced = groupBox
        groupBox.setTitle(_('Advanced'))
        layout.addWidget(groupBox)

        hlayout = QHBoxLayout(groupBox)
        hlayout.addSpacing(12)

        vlayout2 = QVBoxLayout()
        hlayout.addLayout(vlayout2)

        hlayout2 = QHBoxLayout()
        vlayout2.addLayout(hlayout2)

        self.lblHost = QLabel(_('Host') + ':', self)
        hlayout2.addWidget(self.lblHost)
        self.txtHost = QLineEdit(self)
        self.txtHost.textChanged.connect(self.fullPathChanged)
        hlayout2.addWidget(self.txtHost)

        self.lblUser = QLabel(_('User') + ':', self)
        hlayout2.addWidget(self.lblUser)
        self.txtUser = QLineEdit(self)
        self.txtUser.textChanged.connect(self.fullPathChanged)
        hlayout2.addWidget(self.txtUser)

        self.lblProfile = QLabel(_('Profile') + ':', self)
        hlayout2.addWidget(self.lblProfile)
        self.txt_profile = QLineEdit(self)
        self.txt_profile.textChanged.connect(self.fullPathChanged)
        hlayout2.addWidget(self.txt_profile)

        self.lblFullPath = QLabel(_('Full snapshot path') + ': ', self)
        self.lblFullPath.setWordWrap(True)
        vlayout2.addWidget(self.lblFullPath)

        # Schedule
        groupBox = QGroupBox(self)
        self.globalScheduleGroupBox = groupBox
        groupBox.setTitle(_('Schedule'))
        layout.addWidget(groupBox)

        glayout = QGridLayout(groupBox)
        glayout.setColumnStretch(1, 2)

        self.comboSchedule = QComboBox(self)
        glayout.addWidget(self.comboSchedule, 0, 0, 1, 2)

        # import gettext
        # Regular schedule modes for that combo box
        schedule_modes_dict = {
            config.Config.NONE: _('Disabled'),
            config.Config.AT_EVERY_BOOT: _('At every boot/reboot'),
            config.Config._5_MIN: ngettext(
                'Every {n} minute', 'Every {n} minutes', 5).format(n=5),
            config.Config._10_MIN: ngettext(
                'Every {n} minute', 'Every {n} minutes', 10).format(n=10),
            config.Config._30_MIN: ngettext(
                'Every {n} minute', 'Every {n} minutes', 30).format(n=30),
            config.Config._1_HOUR: _('Every hour'),
            config.Config._2_HOURS: ngettext(
                'Every {n} minute', 'Every {n} minutes', 2).format(n=2),
            config.Config._4_HOURS: ngettext(
                'Every {n} minute', 'Every {n} minutes', 4).format(n=4),
            config.Config._6_HOURS: ngettext(
                'Every {n} minute', 'Every {n} minutes', 6).format(n=6),
            config.Config._12_HOURS: ngettext(
                'Every {n} minute', 'Every {n} minutes', 12).format(n=12),
            config.Config.CUSTOM_HOUR: _('Custom Hours'),
            config.Config.DAY: _('Every Day'),
            config.Config.REPEATEDLY: _('Repeatedly (anacron)'),
            config.Config.UDEV: _('When drive gets connected (udev)'),
            config.Config.WEEK: _('Every Week'),
            config.Config.MONTH: _('Every Month'),
            config.Config.YEAR: _('Every Year')
        }

        self.fillCombo(self.comboSchedule, schedule_modes_dict)

        self.lblScheduleDay = QLabel(_('Day') + ':', self)
        self.lblScheduleDay.setContentsMargins(5, 0, 0, 0)
        self.lblScheduleDay.setAlignment(Qt.AlignRight | Qt.AlignVCenter)
        glayout.addWidget(self.lblScheduleDay, 1, 0)

        self.comboScheduleDay = QComboBox(self)
        glayout.addWidget(self.comboScheduleDay, 1, 1)

        for d in range(1, 29):
            self.comboScheduleDay.addItem(QIcon(), str(d), d)

        self.lblScheduleWeekday = QLabel(_('Weekday') + ':', self)
        self.lblScheduleWeekday.setContentsMargins(5, 0, 0, 0)
        self.lblScheduleWeekday.setAlignment(Qt.AlignRight | Qt.AlignVCenter)
        glayout.addWidget(self.lblScheduleWeekday, 2, 0)

        self.comboScheduleWeekday = QComboBox(self)
        glayout.addWidget(self.comboScheduleWeekday, 2, 1)

        for d in range(1, 8):
            self.comboScheduleWeekday.addItem(
                QIcon(),
                datetime.date(2011, 11, 6 + d).strftime("%A"),
                d
            )

        self.lblScheduleTime = QLabel(_('Hour') + ':', self)
        self.lblScheduleTime.setContentsMargins(5, 0, 0, 0)
        self.lblScheduleTime.setAlignment(Qt.AlignRight | Qt.AlignVCenter)
        glayout.addWidget(self.lblScheduleTime, 3, 0)

        self.comboScheduleTime = QComboBox(self)
        glayout.addWidget(self.comboScheduleTime, 3, 1)

        for t in range(0, 2400, 100):
            self.comboScheduleTime.addItem(
                QIcon(),
                datetime.time(t // 100, t % 100).strftime("%H:%M"),
                t
            )

        self.lblScheduleCronPatern = QLabel(_('Hours') + ':', self)
        self.lblScheduleCronPatern.setContentsMargins(5, 0, 0, 0)
        self.lblScheduleCronPatern.setAlignment(
            Qt.AlignRight | Qt.AlignVCenter)
        glayout.addWidget(self.lblScheduleCronPatern, 4, 0)

        self.txtScheduleCronPatern = QLineEdit(self)
        glayout.addWidget(self.txtScheduleCronPatern, 4, 1)

        # anacron
        self.lblScheduleRepeated = QLabel(
            _('Run Back In Time repeatedly. This is useful if the '
              'computer is not running regularly.')
        )
        self.lblScheduleRepeated.setContentsMargins(5, 0, 0, 0)
        self.lblScheduleRepeated.setWordWrap(True)
        glayout.addWidget(self.lblScheduleRepeated, 5, 0, 1, 2)

        self.lblScheduleRepeatedPeriod = QLabel(_('Every') + ':')
        self.lblScheduleRepeatedPeriod.setContentsMargins(5, 0, 0, 0)
        self.lblScheduleRepeatedPeriod.setAlignment(
            Qt.AlignRight | Qt.AlignVCenter)
        glayout.addWidget(self.lblScheduleRepeatedPeriod, 7, 0)

        hlayout = QHBoxLayout()
        self.spbScheduleRepeatedPeriod = QSpinBox(self)
        self.spbScheduleRepeatedPeriod.setSingleStep(1)
        self.spbScheduleRepeatedPeriod.setRange(1, 10000)
        hlayout.addWidget(self.spbScheduleRepeatedPeriod)

        self.comboScheduleRepeatedUnit = QComboBox(self)
        self.fillCombo(self.comboScheduleRepeatedUnit,
                       self.config.REPEATEDLY_UNITS)
        hlayout.addWidget(self.comboScheduleRepeatedUnit)
        hlayout.addStretch()
        glayout.addLayout(hlayout, 7, 1)

        # udev
        self.lblScheduleUdev = QLabel(
            _('Run Back In Time as soon as the drive is connected (only once'
              ' every X days).\nYou will be prompted for your sudo password.')
        )
        self.lblScheduleUdev.setWordWrap(True)
        glayout.addWidget(self.lblScheduleUdev, 6, 0, 1, 2)

        self.comboSchedule.currentIndexChanged.connect(self.scheduleChanged)

        #
        layout.addStretch()
        scrollArea.setWidget(layoutWidget)
        scrollArea.setWidgetResizable(True)

        # TAB: Include
        tabWidget = QWidget(self)
        self.tabs.addTab(tabWidget, _('&Include'))
        layout = QVBoxLayout(tabWidget)

        self.listInclude = QTreeWidget(self)
        self.listInclude.setSelectionMode(QAbstractItemView.ExtendedSelection)
        self.listInclude.setRootIsDecorated(False)
        self.listInclude.setHeaderLabels(
            [_('Include files and folders'), 'Count'])

        self.listInclude.header().setSectionResizeMode(0, QHeaderView.Stretch)
        self.listInclude.header().setSectionsClickable(True)
        self.listInclude.header().setSortIndicatorShown(True)
        self.listInclude.header().setSectionHidden(1, True)
        self.listIncludeSortLoop = False
        self.listInclude.header().sortIndicatorChanged \
            .connect(self.includeCustomSortOrder)

        layout.addWidget(self.listInclude)
        self.listIncludeCount = 0

        buttonsLayout = QHBoxLayout()
        layout.addLayout(buttonsLayout)

        self.btnIncludeFile = QPushButton(icon.ADD, _('Add file'), self)
        buttonsLayout.addWidget(self.btnIncludeFile)
        self.btnIncludeFile.clicked.connect(self.btnIncludeFileClicked)

        self.btnIncludeAdd = QPushButton(icon.ADD, _('Add folder'), self)
        buttonsLayout.addWidget(self.btnIncludeAdd)
        self.btnIncludeAdd.clicked.connect(self.btnIncludeAddClicked)

        self.btnIncludeRemove = QPushButton(icon.REMOVE, _('Remove'), self)
        buttonsLayout.addWidget(self.btnIncludeRemove)
        self.btnIncludeRemove.clicked.connect(self.btnIncludeRemoveClicked)

        # TAB: Exclude
        tabWidget = QWidget(self)
        self.tabs.addTab(tabWidget, _('&Exclude'))
        layout = QVBoxLayout(tabWidget)

        self.lblSshEncfsExcludeWarning = QLabel(
            "<b>{}:</b> {}".format(
                _("Warning"),
                _(
                    "Wildcards ({example1}) will be ignored "
                    "with mode 'SSH encrypted'.\nOnly single or double "
                    "asterisks are allowed ({example2})"
                ).format(example1="'foo*', '[fF]oo', 'fo?'",
                         example2="'foo/*', 'foo/**/bar'")
            ),
            self
        )
        self.lblSshEncfsExcludeWarning.setWordWrap(True)
        layout.addWidget(self.lblSshEncfsExcludeWarning)

        self.listExclude = QTreeWidget(self)
        self.listExclude.setSelectionMode(QAbstractItemView.ExtendedSelection)
        self.listExclude.setRootIsDecorated(False)
        self.listExclude.setHeaderLabels(
            [_('Exclude patterns, files or folders'), 'Count'])

        self.listExclude.header().setSectionResizeMode(0, QHeaderView.Stretch)
        self.listExclude.header().setSectionsClickable(True)
        self.listExclude.header().setSortIndicatorShown(True)
        self.listExclude.header().setSectionHidden(1, True)
        self.listExcludeSortLoop = False
        self.listExclude.header().sortIndicatorChanged \
            .connect(self.excludeCustomSortOrder)

        layout.addWidget(self.listExclude)
        self.listExcludeCount = 0

        label = QLabel(_('Highly recommended') + ':', self)
        qttools.setFontBold(label)
        layout.addWidget(label)
        label = QLabel(', '.join(sorted(self.config.DEFAULT_EXCLUDE)), self)
        label.setWordWrap(True)
        layout.addWidget(label)

        buttonsLayout = QHBoxLayout()
        layout.addLayout(buttonsLayout)

        self.btnExcludeAdd = QPushButton(icon.ADD, _('Add'), self)
        buttonsLayout.addWidget(self.btnExcludeAdd)
        self.btnExcludeAdd.clicked.connect(self.btnExcludeAddClicked)

        self.btnExcludeFile = QPushButton(icon.ADD, _('Add file'), self)
        buttonsLayout.addWidget(self.btnExcludeFile)
        self.btnExcludeFile.clicked.connect(self.btnExcludeFileClicked)

        self.btnExcludeFolder = QPushButton(icon.ADD, _('Add folder'), self)
        buttonsLayout.addWidget(self.btnExcludeFolder)
        self.btnExcludeFolder.clicked.connect(self.btnExcludeFolderClicked)

        self.btnExcludeDefault = QPushButton(icon.DEFAULT_EXCLUDE,
                                             _('Add default'),
                                             self)
        buttonsLayout.addWidget(self.btnExcludeDefault)
        self.btnExcludeDefault.clicked.connect(self.btnExcludeDefaultClicked)

        self.btnExcludeRemove = QPushButton(icon.REMOVE, _('Remove'), self)
        buttonsLayout.addWidget(self.btnExcludeRemove)
        self.btnExcludeRemove.clicked.connect(self.btnExcludeRemoveClicked)

        # exclude files by size
        hlayout = QHBoxLayout()
        layout.addLayout(hlayout)
        self.cbExcludeBySize = QCheckBox(
            _('Exclude files bigger than: '), self)
        self.cbExcludeBySize.setToolTip(
            _('Exclude files bigger than value in %(prefix)s.\n'
              'With \'Full rsync mode\' disabled this will only affect '
              'new files\n'
              'because for rsync this is a transfer option, not an '
              'exclude option.\n'
              'So big files that have been backed up before will remain '
              'in snapshots\n'
              'even if they have changed.' % {'prefix': 'MiB'})
        )
        hlayout.addWidget(self.cbExcludeBySize)
        self.spbExcludeBySize = QSpinBox(self)
        self.spbExcludeBySize.setSuffix(' MiB')
        self.spbExcludeBySize.setRange(0, 100000000)
        hlayout.addWidget(self.spbExcludeBySize)
        hlayout.addStretch()
        enabled = lambda state: self.spbExcludeBySize.setEnabled(state)
        enabled(False)
        self.cbExcludeBySize.stateChanged.connect(enabled)

        # TAB: Auto-remove
        scrollArea = QScrollArea(self)
        scrollArea.setFrameStyle(QFrame.NoFrame)
        self.tabs.addTab(scrollArea, _('&Auto-remove'))

        layoutWidget = QWidget(self)
        layout = QGridLayout(layoutWidget)

        # remove old snapshots
        self.cbRemoveOlder = QCheckBox(_('Older than') + ':', self)
        layout.addWidget(self.cbRemoveOlder, 0, 0)
        self.cbRemoveOlder.stateChanged.connect(self.updateRemoveOlder)

        self.spbRemoveOlder = QSpinBox(self)
        self.spbRemoveOlder.setRange(1, 1000)
        layout.addWidget(self.spbRemoveOlder, 0, 1)

        self.comboRemoveOlderUnit = QComboBox(self)
        layout.addWidget(self.comboRemoveOlderUnit, 0, 2)
        self.fillCombo(self.comboRemoveOlderUnit,
                       self.config.REMOVE_OLD_BACKUP_UNITS)

        # min free space
        enabled, value, unit = self.config.minFreeSpace()

        self.cbFreeSpace = QCheckBox(
            _('If free space is less than') + ':', self)
        layout.addWidget(self.cbFreeSpace, 1, 0)
        self.cbFreeSpace.stateChanged.connect(self.updateFreeSpace)

        self.spbFreeSpace = QSpinBox(self)
        self.spbFreeSpace.setRange(1, 1000)
        layout.addWidget(self.spbFreeSpace, 1, 1)

        self.comboFreeSpaceUnit = QComboBox(self)
        layout.addWidget(self.comboFreeSpaceUnit, 1, 2)
        self.fillCombo(self.comboFreeSpaceUnit,
                       self.config.MIN_FREE_SPACE_UNITS)

        # min free inodes
        self.cbFreeInodes = QCheckBox(
            _('If free inodes is less than') + ':', self)
        layout.addWidget(self.cbFreeInodes, 2, 0)

        self.spbFreeInodes = QSpinBox(self)
        self.spbFreeInodes.setSuffix(' %')
        self.spbFreeInodes.setSingleStep(1)
        self.spbFreeInodes.setRange(0, 15)
        layout.addWidget(self.spbFreeInodes, 2, 1)

        enabled = lambda state: self.spbFreeInodes.setEnabled(state)
        enabled(False)
        self.cbFreeInodes.stateChanged.connect(enabled)

        # smart remove
        self.cbSmartRemove = QCheckBox(_('Smart remove'), self)
        layout.addWidget(self.cbSmartRemove, 3, 0)

        widget = QWidget(self)
        widget.setContentsMargins(25, 0, 0, 0)
        layout.addWidget(widget, 4, 0, 1, 3)

        smlayout = QGridLayout(widget)

        self.cbSmartRemoveRunRemoteInBackground = QCheckBox(
            '{} {}!'.format(
                _('Run in background on remote host.'),
                _('EXPERIMENTAL')
            ),
            self)
        smlayout.addWidget(self.cbSmartRemoveRunRemoteInBackground, 0, 0, 1, 3)

        smlayout.addWidget(
            QLabel(_('Keep all snapshots for the last'), self), 1, 0)
        self.spbKeepAll = QSpinBox(self)
        self.spbKeepAll.setRange(1, 10000)
        smlayout.addWidget(self.spbKeepAll, 1, 1)
        smlayout.addWidget(QLabel(_('day(s)'), self), 1, 2)

        smlayout.addWidget(
            QLabel(_('Keep one snapshot per day for the last'), self), 2, 0)
        self.spbKeepOnePerDay = QSpinBox(self)
        self.spbKeepOnePerDay.setRange(1, 10000)
        smlayout.addWidget(self.spbKeepOnePerDay, 2, 1)
        smlayout.addWidget(QLabel(_('day(s)'), self), 2, 2)

        smlayout.addWidget(
            QLabel(_('Keep one snapshot per week for the last'), self), 3, 0)
        self.spbKeepOnePerWeek = QSpinBox(self)
        self.spbKeepOnePerWeek.setRange(1, 10000)
        smlayout.addWidget(self.spbKeepOnePerWeek, 3, 1)
        smlayout.addWidget(QLabel(_('week(s)'), self), 3, 2)

        smlayout.addWidget(
            QLabel(_('Keep one snapshot per month for the last'), self), 4, 0)
        self.spbKeepOnePerMonth = QSpinBox(self)
        self.spbKeepOnePerMonth.setRange(1, 1000)
        smlayout.addWidget(self.spbKeepOnePerMonth, 4, 1)
        smlayout.addWidget(QLabel(_('month(s)'), self), 4, 2)

        smlayout.addWidget(
            QLabel(_('Keep one snapshot per year for all years'), self),
            5, 0, 1, 3)

        enabled = lambda state: [smlayout.itemAt(x).widget().setEnabled(state) for x in range(smlayout.count())]
        enabled(False)
        self.cbSmartRemove.stateChanged.connect(enabled)

        # don't remove named snapshots
        self.cbDontRemoveNamedSnapshots \
            = QCheckBox(_("Don't remove named snapshots"), self)
        layout.addWidget(self.cbDontRemoveNamedSnapshots, 5, 0, 1, 3)

        #
        layout.addWidget(QWidget(self), 6, 0)
        layout.setRowStretch(6, 2)
        scrollArea.setWidget(layoutWidget)
        scrollArea.setWidgetResizable(True)

        # TAB: Options
        scrollArea = QScrollArea(self)
        scrollArea.setFrameStyle(QFrame.NoFrame)
        self.tabs.addTab(scrollArea, _('&Options'))

        layoutWidget = QWidget(self)
        layout = QVBoxLayout(layoutWidget)

        self.cbNotify = QCheckBox(_('Enable notifications'), self)
        layout.addWidget(self.cbNotify)

        self.cbNoSnapshotOnBattery \
            = QCheckBox(_('Disable snapshots when on battery'), self)
        if not tools.powerStatusAvailable():
            self.cbNoSnapshotOnBattery.setEnabled(False)
            self.cbNoSnapshotOnBattery.setToolTip(
                _('Power status not available from system'))
        layout.addWidget(self.cbNoSnapshotOnBattery)

        self.cbGlobalFlock = QCheckBox(_('Run only one snapshot at a time'))
        self.cbGlobalFlock.setToolTip(
            _('Other snapshots will be blocked until the current snapshot '
              'is done.\n'
              'This is a global option. So it will affect all profiles '
              'for this user.\n'
              'But you need to activate this for all other users, too.')
        )
        layout.addWidget(self.cbGlobalFlock)

        self.cbBackupOnRestore = QCheckBox(
            _('Backup replaced files on restore'), self)
        self.cbBackupOnRestore.setToolTip(
            _("Newer versions of files will be renamed with trailing "
              "{suffix} before restoring.\n"
              "If you don't need them anymore you can remove them with {cmd}")
            .format(suffix=self.snapshots.backupSuffix(),
                    cmd='find ./ -name "*{suffix}" -delete'
                        .format(suffix=self.snapshots.backupSuffix())
                    )
        )
        layout.addWidget(self.cbBackupOnRestore)

        self.cbContinueOnErrors = QCheckBox(
            _('Continue on errors (keep incomplete snapshots)'), self)
        layout.addWidget(self.cbContinueOnErrors)

        self.cbUseChecksum = QCheckBox(
            _('Use checksum to detect changes'), self)
        layout.addWidget(self.cbUseChecksum)

        self.cbTakeSnapshotRegardlessOfChanges = QCheckBox(
            _('Take a new snapshot whether there were changes or not.'))
        layout.addWidget(self.cbTakeSnapshotRegardlessOfChanges)

        # log level
        hlayout = QHBoxLayout()
        layout.addLayout(hlayout)

        hlayout.addWidget(QLabel(_('Log Level') + ':', self))

        self.comboLogLevel = QComboBox(self)
        hlayout.addWidget(self.comboLogLevel, 1)

        self.comboLogLevel.addItem(QIcon(), _('None'), 0)
        self.comboLogLevel.addItem(QIcon(), _('Errors'), 1)
        self.comboLogLevel.addItem(QIcon(),
                                   _('Changes') + ' & ' + _('Errors'), 2)
        self.comboLogLevel.addItem(QIcon(), _('All'), 3)

        #
        layout.addStretch()
        scrollArea.setWidget(layoutWidget)
        scrollArea.setWidgetResizable(True)

        # TAB: Expert Options
        scrollArea = QScrollArea(self)
        scrollArea.setFrameStyle(QFrame.NoFrame)
        self.tabs.addTab(scrollArea, _('E&xpert Options'))

        layoutWidget = QWidget(self)
        layout = QVBoxLayout(layoutWidget)

        label = QLabel(
            _('Change these options only if you really know what '
              'you are doing!'),
            self)
        qttools.setFontBold(label)
        layout.addWidget(label)

        label = QLabel(_("Run 'rsync' with '{cmd}':").format(cmd='nice'))
        layout.addWidget(label)
        grid = QGridLayout()
        grid.setColumnMinimumWidth(0, 20)
        layout.addLayout(grid)

        self.cbNiceOnCron = QCheckBox(
            _('as cron job') + self.printDefault(
                self.config.DEFAULT_RUN_NICE_FROM_CRON), self)
        grid.addWidget(self.cbNiceOnCron, 0, 1)

        self.cbNiceOnRemote = QCheckBox(
            _('on remote host') + self.printDefault(
                self.config.DEFAULT_RUN_NICE_ON_REMOTE), self)
        grid.addWidget(self.cbNiceOnRemote, 1, 1)

        label = QLabel(_("Run 'rsync' with '{cmd}':").format(cmd='ionice'))
        layout.addWidget(label)
        grid = QGridLayout()
        grid.setColumnMinimumWidth(0, 20)
        layout.addLayout(grid)

        self.cbIoniceOnCron = QCheckBox(
            _('as cron job') + self.printDefault(
                self.config.DEFAULT_RUN_IONICE_FROM_CRON), self)
        grid.addWidget(self.cbIoniceOnCron, 0, 1)

        self.cbIoniceOnUser = QCheckBox(
            _('when taking a manual snapshot') + self.printDefault(
                self.config.DEFAULT_RUN_IONICE_FROM_USER), self)
        grid.addWidget(self.cbIoniceOnUser, 1, 1)

        self.cbIoniceOnRemote = QCheckBox(
            _('on remote host') + self.printDefault(
                self.config.DEFAULT_RUN_IONICE_ON_REMOTE), self)
        grid.addWidget(self.cbIoniceOnRemote, 2, 1)

        self.nocacheAvailable = tools.checkCommand('nocache')
        txt = _("Run 'rsync' with '{cmd}':").format(cmd='nocache')

        if not self.nocacheAvailable:
            txt += ' ' + _("(Please install 'nocache' to enable this option)")
        layout.addWidget(QLabel(txt))
        grid = QGridLayout()
        grid.setColumnMinimumWidth(0, 20)
        layout.addLayout(grid)

        self.cbNocacheOnLocal = QCheckBox(
            _('on local machine') + self.printDefault(
                self.config.DEFAULT_RUN_NOCACHE_ON_LOCAL), self)
        self.cbNocacheOnLocal.setEnabled(self.nocacheAvailable)
        grid.addWidget(self.cbNocacheOnLocal, 0, 1)

        self.cbNocacheOnRemote = QCheckBox(
            _('on remote host') + self.printDefault(
                self.config.DEFAULT_RUN_NOCACHE_ON_REMOTE), self)
        grid.addWidget(self.cbNocacheOnRemote, 2, 1)

        self.cbRedirectStdoutInCron = QCheckBox(
            _('Redirect stdout to /dev/null in cronjobs.')
            + self.printDefault(self.config.DEFAULT_REDIRECT_STDOUT_IN_CRON),
            self)
        self.cbRedirectStdoutInCron.setToolTip(
            'cron will automatically send an email with attached output '
            'of cronjobs if an MTA is installed.')
        layout.addWidget(self.cbRedirectStdoutInCron)

        self.cbRedirectStderrInCron = QCheckBox(
            _('Redirect stderr to /dev/null in cronjobs.')
            + self.printDefault(self.config.DEFAULT_REDIRECT_STDERR_IN_CRON),
            self)
        self.cbRedirectStderrInCron.setToolTip(
            'cron will automatically send an email with attached errors '
            'of cronjobs if an MTA is installed.')
        layout.addWidget(self.cbRedirectStderrInCron)

        # bwlimit
        hlayout = QHBoxLayout()
        layout.addLayout(hlayout)
        self.cbBwlimit = QCheckBox(
            _('Limit rsync bandwidth usage') + ': ', self)
        hlayout.addWidget(self.cbBwlimit)
        self.spbBwlimit = QSpinBox(self)
        self.spbBwlimit.setSuffix(' ' + _('KB/sec'))
        self.spbBwlimit.setSingleStep(100)
        self.spbBwlimit.setRange(0, 1000000)
        hlayout.addWidget(self.spbBwlimit)
        hlayout.addStretch()
        enabled = lambda state: self.spbBwlimit.setEnabled(state)
        enabled(False)
        self.cbBwlimit.stateChanged.connect(enabled)
        self.cbBwlimit.setToolTip(
            'uses \'rsync --bwlimit=RATE\'\n'
            'From \'man rsync\':\n'
            'This option allows you to specify the maximum transfer rate for\n'
            'the data sent over the socket, specified in units per second.\n'
            'The RATE value can be suffixed with a string to indicate a size\n'
            'multiplier, and may be a fractional value '
            '(e.g. "--bwlimit=1.5m").\n'
            'If no suffix is specified, the value will be assumed to be in\n'
            'units of 1024 bytes (as if "K" or "KiB" had been appended).\n'
            'See the --max-size option for a description of '
            'all the available\n'
            'suffixes. A value of zero specifies no limit.\n\n'
            'For backward-compatibility reasons, the rate limit will be\n'
            'rounded to the nearest KiB unit, so no rate smaller than\n'
            '1024 bytes per second is possible.\n\n'
            'Rsync writes data over the socket in blocks, and this option\n'
            'both limits the size of the blocks that rsync writes, and tries\n'
            'to keep the average transfer rate at the requested limit.\n'
            'Some "burstiness" may be seen where rsync writes out a block\n'
            'of data and then sleeps to bring the average rate '
            'into compliance.\n\n'
            'Due to the internal buffering of data, the --progress option\n'
            'may not be an accurate reflection on how fast the data is being\n'
            'sent. This is because some files can show up as being rapidly\n'
            'sent when the data is quickly buffered, while other can show up\n'
            'as very slow when the flushing of the output buffer occurs.\n'
            'This may be fixed in a future version.'
            )

        self.cbPreserveAcl = QCheckBox(_('Preserve ACL'), self)
        self.cbPreserveAcl.setToolTip(
            'uses \'rsync -A\'\n'
            'From \'man rsync\':\n'
            'This option causes rsync to update the destination ACLs to be\n'
            'the same as the source ACLs. The option also implies '
            '--perms.\n\n'
            'The source and destination systems must have compatible ACL\n'
            'entries for this option to work properly.\n'
            'See the --fake-super option for a way to backup and restore\n'
            'ACLs that are not compatible.'
        )
        layout.addWidget(self.cbPreserveAcl)

        self.cbPreserveXattr = QCheckBox(
            _('Preserve extended attributes (xattr)'), self)
        self.cbPreserveXattr.setToolTip(
            'uses \'rsync -X\'\n'
            'From \'man rsync\':\n'
            'This option causes rsync to update the destination extended\n'
            'attributes to be the same as the source ones.\n\n'
            'For systems that support extended-attribute namespaces, a copy\n'
            'being done by a super-user copies all namespaces except\n'
            'system.*. A normal user only copies the user.* namespace.\n'
            'To be able to backup and restore non-user namespaces as '
            'a normal\n'
            'user, see the --fake-super option.\n\n'
            'Note that this option does not copy rsyncs special xattr values\n'
            '(e.g. those used by --fake-super) unless you repeat the option\n'
            '(e.g. -XX). This "copy all xattrs" mode cannot be used\n'
            'with --fake-super.'
        )
        layout.addWidget(self.cbPreserveXattr)

        self.cbCopyUnsafeLinks = QCheckBox(
            _('Copy unsafe links (works only with absolute links)'), self)
        self.cbCopyUnsafeLinks.setToolTip(
            'uses \'rsync --copy-unsafe-links\'\n'
            'From \'man rsync\':\n'
            'This tells rsync to copy the referent of symbolic links that\n'
            'point outside the copied tree. Absolute symlinks are also\n'
            'treated like ordinary files, and so are any symlinks in the\n'
            'source path itself when --relative is used. This option has\n'
            'no additional effect if --copy-links was also specified.\n'
        )
        layout.addWidget(self.cbCopyUnsafeLinks)

        self.cbCopyLinks = QCheckBox(
            _('Copy links (dereference symbolic links)'), self)
        self.cbCopyLinks.setToolTip(
            'uses \'rsync --copy-links\'\n'
            'From \'man rsync\':\n'
            'When symlinks are encountered, the item that they point to\n'
            '(the referent) is copied, rather than the symlink. In older\n'
            'versions of rsync, this option also had the side-effect of\n'
            'telling the receiving side to follow symlinks, such as\n'
            'symlinks to directories. In a modern rsync such as this one,\n'
            'you\'ll need to specify --keep-dirlinks (-K) to get this extra\n'
            'behavior. The only exception is when sending files to an rsync\n'
            'that is too old to understand -K -- in that case, the -L option\n'
            'will still have the side-effect of -K on that older '
            'receiving rsync.'
        )
        layout.addWidget(self.cbCopyLinks)

        # additional rsync options
        hlayout = QHBoxLayout()
        layout.addLayout(hlayout)
        self.cbRsyncOptions = QCheckBox(
            _('Paste additional options to rsync'), self)
        hlayout.addWidget(self.cbRsyncOptions)
        self.txtRsyncOptions = QLineEdit(self)
        self.txtRsyncOptions.setToolTip(
            _('Options must be quoted e.g. {example}.')
            .format(example='--exclude-from="/path/to/my exclude file"')
        )
        hlayout.addWidget(self.txtRsyncOptions)

        enabled = lambda state: self.txtRsyncOptions.setEnabled(state)
        enabled(False)
        self.cbRsyncOptions.stateChanged.connect(enabled)

        # ssh prefix
        hlayout = QHBoxLayout()
        layout.addLayout(hlayout)
        self.cbSshPrefix = QCheckBox(_('Add prefix to SSH commands'), self)
        hlayout.addWidget(self.cbSshPrefix)
        self.txtSshPrefix = QLineEdit(self)
        self.txtSshPrefix.setToolTip(
            _('Prefix to run before every command on remote host.\n'
              'Variables need to be escaped with \\$FOO.\n'
              'This doesn\'t touch rsync. So to add a prefix\n'
              'for rsync use "%(cbRsyncOptions)s" with\n'
              '%(rsync_options_value)s\n\n'
              '%(default)s: %(def_value)s') % {
                  'cbRsyncOptions': self.cbRsyncOptions.text(),
                  'rsync_options_value': '--rsync-path="FOO=bar:\\$FOO /usr/bin/rsync"',
                  'default': _('default'),
                  'def_value': self.config.DEFAULT_SSH_PREFIX}
        )
        hlayout.addWidget(self.txtSshPrefix)

        enabled = lambda state: self.txtSshPrefix.setEnabled(state)
        enabled(False)
        self.cbSshPrefix.stateChanged.connect(enabled)

        qttools.equalIndent(self.cbRsyncOptions, self.cbSshPrefix)

        self.cbSshCheckPing = QCheckBox(_('Check if remote host is online'))
        self.cbSshCheckPing.setToolTip(
            _('Warning: if disabled and the remote host\n'
              'is not available, this could lead to some\n'
              'weird errors.'))
        self.cbSshCheckCommands = QCheckBox(
            _('Check if remote host supports all necessary commands'))
        self.cbSshCheckCommands.setToolTip(
            _('Warning: if disabled and the remote host\n'
              'does not support all necessary commands,\n'
              'this could lead to some weird errors.'))
        layout.addWidget(self.cbSshCheckPing)
        layout.addWidget(self.cbSshCheckCommands)

        #
        layout.addStretch()
        scrollArea.setWidget(layoutWidget)
        scrollArea.setWidgetResizable(True)

        # buttons
        buttonBox = QDialogButtonBox(
            QDialogButtonBox.Ok | QDialogButtonBox.Cancel,
            parent=self)
        btnRestore = buttonBox.addButton(
            _('Restore Config'), QDialogButtonBox.ResetRole)
        btnUserCallback = buttonBox.addButton(
            _('Edit user-callback'), QDialogButtonBox.ResetRole)
        buttonBox.accepted.connect(self.accept)
        buttonBox.rejected.connect(self.reject)
        btnRestore.clicked.connect(self.restoreConfig)
        btnUserCallback.clicked.connect(self.editUserCallback)
        self.mainLayout.addWidget(buttonBox)

        self.updateProfiles()
        self.comboModesChanged()

        # enable tabs scroll buttons again but keep dialog size
        size = self.sizeHint()
        self.tabs.setUsesScrollButtons(scrollButtonDefault)
        self.resize(size)

        self.finished.connect(self.cleanup)

    def modifyProfileForFullSystemBackup(self):
        # verify to user that settings will change
        message = _(
            "Full system backup can only create a snapshot to be restored "
            "to the same physical disk(s) with the same disk partitioning "
            "as from the source; restoring to new physical disks or the "
            "same disks with different partitioning will yield a potentially "
            "broken and unusable system.\n\n"
            "Full system backup will override some settings that may have "
            "been customized. Continue?"
        )
        if QMessageBox.No == messagebox.warningYesNo(self, message):
            return

        # configure for full system backup
        # don't want to create a backup with any errors and give user
        # false sense that backup was ok
        self.config.setContinueOnErrors(False)
        # make sure all files are backed up
        self.config.setExcludeBySize(False, 500)
        # when we restore the full system, don't want to keep old
        # files (since we back up everything)
        self.config.setBackupOnRestore(False)
        # no need for checksum mode
        self.config.setUseChecksum(False)
        # must preserve ACLs and xattrs
        self.config.setPreserveAcl(True)
        self.config.setPreserveXattr(True)
        # don't want links
        self.config.setCopyLinks(False)
        self.config.setCopyUnsafeLinks(False)
        # backup root
        self.config.setInclude([("/", 0)])

        # set UI
        self.updateProfiles()

    def addProfile(self):
        ret_val = QInputDialog.getText(self, _('New profile'), str())
        if not ret_val[1]:
            return

        name = ret_val[0].strip()
        if not name:
            return

        profile_id = self.config.addProfile(name)
        if profile_id is None:
            return

        self.config.setCurrentProfile(profile_id)
        self.updateProfiles()

    def editProfile(self):
        ret_val = QInputDialog.getText(
            self, _('Rename profile'), str(),
            text=self.config.profileName())

        if not ret_val[1]:
            return

        name = ret_val[0].strip()
        if not name:
            return

        if not self.config.setProfileName(name):
            return

        self.updateProfiles(reloadSettings=False)

    def removeProfile(self):
        question = _('Are you sure you want to delete '
                     'the profile "{name}"?').format(
                         name=self.config.profileName())

        if self.questionHandler(question):
            self.config.removeProfile()
            self.updateProfiles()

    def updateSchedule(self, backup_mode):
        if backup_mode == self.config.CUSTOM_HOUR:
            self.lblScheduleCronPatern.show()
            self.txtScheduleCronPatern.show()
        else:
            self.lblScheduleCronPatern.hide()
            self.txtScheduleCronPatern.hide()

        if backup_mode == self.config.WEEK:
            self.lblScheduleWeekday.show()
            self.comboScheduleWeekday.show()
        else:
            self.lblScheduleWeekday.hide()
            self.comboScheduleWeekday.hide()

        if backup_mode == self.config.MONTH:
            self.lblScheduleDay.show()
            self.comboScheduleDay.show()
        else:
            self.lblScheduleDay.hide()
            self.comboScheduleDay.hide()

        if backup_mode >= self.config.DAY:
            self.lblScheduleTime.show()
            self.comboScheduleTime.show()
        else:
            self.lblScheduleTime.hide()
            self.comboScheduleTime.hide()

        if self.config.REPEATEDLY <= backup_mode <= self.config.UDEV:
            self.lblScheduleRepeatedPeriod.show()
            self.spbScheduleRepeatedPeriod.show()
            self.comboScheduleRepeatedUnit.show()
            self.lblScheduleTime.hide()
            self.comboScheduleTime.hide()
        else:
            self.lblScheduleRepeatedPeriod.hide()
            self.spbScheduleRepeatedPeriod.hide()
            self.comboScheduleRepeatedUnit.hide()

        if backup_mode == self.config.REPEATEDLY:
            self.lblScheduleRepeated.show()
        else:
            self.lblScheduleRepeated.hide()

        if backup_mode == self.config.UDEV:
            self.lblScheduleUdev.show()
        else:
            self.lblScheduleUdev.hide()

    def scheduleChanged(self, index):
        backup_mode = self.comboSchedule.itemData(index)
        self.updateSchedule(backup_mode)

    def profileChanged(self, index):
        if self.disableProfileChanged:
            return

        profile_id = self.comboProfiles.currentProfileID()
        if not profile_id:
            return

        if profile_id != self.config.currentProfile():
            self.saveProfile()
            self.config.setCurrentProfile(profile_id)
            self.updateProfile()

    def updateProfiles(self, reloadSettings=True):
        if reloadSettings:
            self.updateProfile()

        current_profile_id = self.config.currentProfile()

        self.disableProfileChanged = True

        self.comboProfiles.clear()

        profiles = self.config.profilesSortedByName()
        for profile_id in profiles:
            self.comboProfiles.addProfileID(profile_id)
            if profile_id == current_profile_id:
                self.comboProfiles.setCurrentProfileID(profile_id)

        self.disableProfileChanged = False

    def updateProfile(self):
        if self.config.currentProfile() == '1':
            self.btnEditProfile.setEnabled(False)
            self.btnRemoveProfile.setEnabled(False)
        else:
            self.btnEditProfile.setEnabled(True)
            self.btnRemoveProfile.setEnabled(True)
        self.btnAddProfile.setEnabled(self.config.isConfigured('1'))

        # TAB: General
        # mode
        self.setComboValue(self.comboModes,
                           self.config.snapshotsMode(),
                           t='str')

        # local
        self.editSnapshotsPath.setText(
            self.config.snapshotsPath(mode='local'))

        # ssh
        self.txtSshHost.setText(self.config.sshHost())
        self.txtSshPort.setText(str(self.config.sshPort()))
        self.txtSshUser.setText(self.config.sshUser())
        self.txtSshPath.setText(self.config.sshSnapshotsPath())
        self.setComboValue(self.comboSshCipher,
                           self.config.sshCipher(),
                           t='str')
        self.txtSshPrivateKeyFile.setText(self.config.sshPrivateKeyFile())

        # local_encfs
        if self.mode == 'local_encfs':
            self.editSnapshotsPath.setText(self.config.localEncfsPath())

<<<<<<< HEAD
        # local_gocryptfs
        if self.mode == 'local_gocryptfs':
            self.editSnapshotsPath.setText(self.config.localGocryptfsPath())

        #password
        password_1 = self.config.password(mode = self.mode, pw_id = 1, only_from_keyring = True)
        password_2 = self.config.password(mode = self.mode, pw_id = 2, only_from_keyring = True)
=======
        # password
        password_1 = self.config.password(
            mode=self.mode, pw_id=1, only_from_keyring=True)
        password_2 = self.config.password(
            mode=self.mode, pw_id=2, only_from_keyring=True)

>>>>>>> ecf9312c
        if password_1 is None:
            password_1 = ''

        if password_2 is None:
            password_2 = ''

        self.txtPassword1.setText(password_1)
        self.txtPassword2.setText(password_2)

        self.cbPasswordSave.setChecked(
            self.keyringSupported and self.config.passwordSave(mode=self.mode))

        self.cbPasswordUseCache.setChecked(
            self.config.passwordUseCache(mode=self.mode))

        host, user, profile = self.config.hostUserProfile()
        self.txtHost.setText(host)
        self.txtUser.setText(user)
        self.txt_profile.setText(profile)

        self.setComboValue(self.comboSchedule, self.config.scheduleMode())
        self.setComboValue(self.comboScheduleTime, self.config.scheduleTime())
        self.setComboValue(self.comboScheduleDay, self.config.scheduleDay())
        self.setComboValue(self.comboScheduleWeekday,
                           self.config.scheduleWeekday())
        self.txtScheduleCronPatern.setText(self.config.customBackupTime())
        self.spbScheduleRepeatedPeriod.setValue(
            self.config.scheduleRepeatedPeriod())
        self.setComboValue(self.comboScheduleRepeatedUnit,
                           self.config.scheduleRepeatedUnit())
        self.updateSchedule(self.config.scheduleMode())

        # TAB: Include
        self.listInclude.clear()

        for include in self.config.include():
            self.addInclude(include)

        includeSortColumn = int(self.config.profileIntValue(
            'qt.settingsdialog.include.SortColumn', 1))
        includeSortOrder = int(self.config.profileIntValue(
            'qt.settingsdialog.include.SortOrder', Qt.AscendingOrder))
        self.listInclude.sortItems(includeSortColumn, includeSortOrder)

        # TAB: Exclude
        self.listExclude.clear()

        for exclude in self.config.exclude():
            self.addExclude(exclude)
        self.cbExcludeBySize.setChecked(self.config.excludeBySizeEnabled())
        self.spbExcludeBySize.setValue(self.config.excludeBySize())

        excludeSortColumn = int(self.config.profileIntValue(
            'qt.settingsdialog.exclude.SortColumn', 1))
        excludeSortOrder = int(self.config.profileIntValue(
            'qt.settingsdialog.exclude.SortOrder', Qt.AscendingOrder))
        self.listExclude.sortItems(excludeSortColumn, excludeSortOrder)

        # TAB: Auto-remove

        # remove old snapshots
        enabled, value, unit = self.config.removeOldSnapshots()
        self.cbRemoveOlder.setChecked(enabled)
        self.spbRemoveOlder.setValue(value)
        self.setComboValue(self.comboRemoveOlderUnit, unit)

        # min free space
        enabled, value, unit = self.config.minFreeSpace()
        self.cbFreeSpace.setChecked(enabled)
        self.spbFreeSpace.setValue(value)
        self.setComboValue(self.comboFreeSpaceUnit, unit)

        # min free inodes
        self.cbFreeInodes.setChecked(self.config.minFreeInodesEnabled())
        self.spbFreeInodes.setValue(self.config.minFreeInodes())

        # smart remove
        smart_remove, keep_all, keep_one_per_day, keep_one_per_week, \
            keep_one_per_month = self.config.smartRemove()
        self.cbSmartRemove.setChecked(smart_remove)
        self.spbKeepAll.setValue(keep_all)
        self.spbKeepOnePerDay.setValue(keep_one_per_day)
        self.spbKeepOnePerWeek.setValue(keep_one_per_week)
        self.spbKeepOnePerMonth.setValue(keep_one_per_month)
        self.cbSmartRemoveRunRemoteInBackground.setChecked(
            self.config.smartRemoveRunRemoteInBackground())

        # don't remove named snapshots
        self.cbDontRemoveNamedSnapshots.setChecked(
            self.config.dontRemoveNamedSnapshots())

        # TAB: Options
        self.cbNotify.setChecked(self.config.notify())
        self.cbNoSnapshotOnBattery.setChecked(
            self.config.noSnapshotOnBattery())
        self.cbGlobalFlock.setChecked(self.config.globalFlock())
        self.cbBackupOnRestore.setChecked(self.config.backupOnRestore())
        self.cbContinueOnErrors.setChecked(self.config.continueOnErrors())
        self.cbUseChecksum.setChecked(self.config.useChecksum())
        self.cbTakeSnapshotRegardlessOfChanges.setChecked(
            self.config.takeSnapshotRegardlessOfChanges())
        self.setComboValue(self.comboLogLevel, self.config.logLevel())

        # TAB: Expert Options
        self.cbNiceOnCron.setChecked(self.config.niceOnCron())
        self.cbIoniceOnCron.setChecked(self.config.ioniceOnCron())
        self.cbIoniceOnUser.setChecked(self.config.ioniceOnUser())
        self.cbNiceOnRemote.setChecked(self.config.niceOnRemote())
        self.cbIoniceOnRemote.setChecked(self.config.ioniceOnRemote())
        self.cbNocacheOnLocal.setChecked(
            self.config.nocacheOnLocal() and self.nocacheAvailable)
        self.cbNocacheOnRemote.setChecked(self.config.nocacheOnRemote())
        self.cbRedirectStdoutInCron.setChecked(
            self.config.redirectStdoutInCron())
        self.cbRedirectStderrInCron.setChecked(
            self.config.redirectStderrInCron())
        self.cbBwlimit.setChecked(self.config.bwlimitEnabled())
        self.spbBwlimit.setValue(self.config.bwlimit())
        self.cbPreserveAcl.setChecked(self.config.preserveAcl())
        self.cbPreserveXattr.setChecked(self.config.preserveXattr())
        self.cbCopyUnsafeLinks.setChecked(self.config.copyUnsafeLinks())
        self.cbCopyLinks.setChecked(self.config.copyLinks())
        self.cbRsyncOptions.setChecked(self.config.rsyncOptionsEnabled())
        self.txtRsyncOptions.setText(self.config.rsyncOptions())
        self.cbSshPrefix.setChecked(self.config.sshPrefixEnabled())
        self.txtSshPrefix.setText(self.config.sshPrefix())
        self.cbSshCheckPing.setChecked(self.config.sshCheckPingHost())
        self.cbSshCheckCommands.setChecked(self.config.sshCheckCommands())

        # update
        self.updateRemoveOlder()
        self.updateFreeSpace()

    def saveProfile(self):
        item_data = self.comboSchedule.itemData(
            self.comboSchedule.currentIndex())

        if item_data == self.config.CUSTOM_HOUR:

            if not tools.checkCronPattern(self.txtScheduleCronPatern.text()):

                self.errorHandler(
                    _('Custom Hours can only be a comma separated list of '
                      'hours (e.g. 8,12,18,23) or */3 for periodic '
                      'backups every 3 hours')
                )

                return False

        # mode
        mode = str(self.comboModes.itemData(self.comboModes.currentIndex()))
        self.config.setSnapshotsMode(mode)
        mount_kwargs = {}

        # password
        password_1 = self.txtPassword1.text()
        password_2 = self.txtPassword2.text()

        if mode in ('ssh', 'local_encfs'):
            mount_kwargs = {'password': password_1}

        if mode == 'ssh_encfs':
            mount_kwargs = {'ssh_password': password_1,
                            'encfs_password': password_2}

        # snapshots path
        self.config.setHostUserProfile(
            self.txtHost.text(),
            self.txtUser.text(),
            self.txt_profile.text()
        )

        # save ssh
        self.config.setSshHost(self.txtSshHost.text())
        self.config.setSshPort(self.txtSshPort.text())
        self.config.setSshUser(self.txtSshUser.text())
        self.config.setSshSnapshotsPath(self.txtSshPath.text())
        self.config.setSshCipher(
            self.comboSshCipher.itemData(self.comboSshCipher.currentIndex()))

        if mode in ('ssh', 'ssh_encfs'):

            if not self.txtSshPrivateKeyFile.text():

                question = _('You did not choose a private key file for '
                             'SSH.\nWould you like to generate a new '
                             'password-less public/private key pair?')
                if self.questionHandler(question):
                    self.btnSshKeyGenClicked()

                if not self.txtSshPrivateKeyFile.text():
                    return False

            if not os.path.isfile(self.txtSshPrivateKeyFile.text()):
                self.errorHandler(
                    _('Private key file "{file}" does not exist.')
                    .format(file=self.txtSshPrivateKeyFile.text())
                )
                self.txtSshPrivateKeyFile.setText('')

                return False

        self.config.setSshPrivateKeyFile(self.txtSshPrivateKeyFile.text())

        # save local_encfs
        self.config.setLocalEncfsPath(self.editSnapshotsPath.text())

<<<<<<< HEAD
        #save local_gocryptfs
        self.config.setLocalGocryptfsPath(self.editSnapshotsPath.text())

        #include list
        self.config.setProfileIntValue('qt.settingsdialog.include.SortColumn',
                                          self.listInclude.header().sortIndicatorSection())
        self.config.setProfileIntValue('qt.settingsdialog.include.SortOrder',
                                          self.listInclude.header().sortIndicatorOrder())
=======
        # include list
        self.config.setProfileIntValue(
            'qt.settingsdialog.include.SortColumn',
            self.listInclude.header().sortIndicatorSection())
        self.config.setProfileIntValue(
            'qt.settingsdialog.include.SortOrder',
            self.listInclude.header().sortIndicatorOrder())
>>>>>>> ecf9312c
        self.listInclude.sortItems(1, Qt.AscendingOrder)

        include_list = []
        for index in range(self.listInclude.topLevelItemCount()):
            item = self.listInclude.topLevelItem(index)
            include_list.append((item.text(0), item.data(0, Qt.UserRole)))

        self.config.setInclude(include_list)

        # exclude patterns
        self.config.setProfileIntValue(
            'qt.settingsdialog.exclude.SortColumn',
            self.listExclude.header().sortIndicatorSection())
        self.config.setProfileIntValue(
            'qt.settingsdialog.exclude.SortOrder',
            self.listExclude.header().sortIndicatorOrder())
        self.listExclude.sortItems(1, Qt.AscendingOrder)

        exclude_list = []
        for index in range(self.listExclude.topLevelItemCount()):
            item = self.listExclude.topLevelItem(index)
            exclude_list.append(item.text(0))

        self.config.setExclude(exclude_list)
        self.config.setExcludeBySize(self.cbExcludeBySize.isChecked(),
                                     self.spbExcludeBySize.value())

        # schedule
        self.config.setScheduleMode(
            self.comboSchedule.itemData(self.comboSchedule.currentIndex()))
        self.config.setScheduleTime(
            self.comboScheduleTime.itemData(
                self.comboScheduleTime.currentIndex()))
        self.config.setScheduleWeekday(
            self.comboScheduleWeekday.itemData(
                self.comboScheduleWeekday.currentIndex()))
        self.config.setScheduleDay(
            self.comboScheduleDay.itemData(
                self.comboScheduleDay.currentIndex()))
        self.config.setCustomBackupTime(self.txtScheduleCronPatern.text())
        self.config.setScheduleRepeatedPeriod(
            self.spbScheduleRepeatedPeriod.value())
        self.config.setScheduleRepeatedUnit(
            self.comboScheduleRepeatedUnit.itemData(
                self.comboScheduleRepeatedUnit.currentIndex()))

        # auto-remove
        self.config.setRemoveOldSnapshots(
                        self.cbRemoveOlder.isChecked(),
                        self.spbRemoveOlder.value(),
                        self.comboRemoveOlderUnit.itemData(
                            self.comboRemoveOlderUnit.currentIndex()))
        self.config.setMinFreeSpace(
                        self.cbFreeSpace.isChecked(),
                        self.spbFreeSpace.value(),
                        self.comboFreeSpaceUnit.itemData(
                            self.comboFreeSpaceUnit.currentIndex()))
        self.config.setMinFreeInodes(
                        self.cbFreeInodes.isChecked(),
                        self.spbFreeInodes.value())
        self.config.setDontRemoveNamedSnapshots(
            self.cbDontRemoveNamedSnapshots.isChecked())
        self.config.setSmartRemove(
                        self.cbSmartRemove.isChecked(),
                        self.spbKeepAll.value(),
                        self.spbKeepOnePerDay.value(),
                        self.spbKeepOnePerWeek.value(),
                        self.spbKeepOnePerMonth.value())
        self.config.setSmartRemoveRunRemoteInBackground(
            self.cbSmartRemoveRunRemoteInBackground.isChecked())

        # options
        self.config.setNotify(self.cbNotify.isChecked())
        self.config.setNoSnapshotOnBattery(
            self.cbNoSnapshotOnBattery.isChecked())
        self.config.setGlobalFlock(self.cbGlobalFlock.isChecked())
        self.config.setBackupOnRestore(self.cbBackupOnRestore.isChecked())
        self.config.setContinueOnErrors(self.cbContinueOnErrors.isChecked())
        self.config.setUseChecksum(self.cbUseChecksum.isChecked())
        self.config.setTakeSnapshotRegardlessOfChanges(
            self.cbTakeSnapshotRegardlessOfChanges.isChecked())
        self.config.setLogLevel(
            self.comboLogLevel.itemData(self.comboLogLevel.currentIndex()))

        # expert options
        self.config.setNiceOnCron(self.cbNiceOnCron.isChecked())
        self.config.setIoniceOnCron(self.cbIoniceOnCron.isChecked())
        self.config.setIoniceOnUser(self.cbIoniceOnUser.isChecked())
        self.config.setNiceOnRemote(self.cbNiceOnRemote.isChecked())
        self.config.setIoniceOnRemote(self.cbIoniceOnRemote.isChecked())
        self.config.setNocacheOnLocal(self.cbNocacheOnLocal.isChecked())
        self.config.setNocacheOnRemote(self.cbNocacheOnRemote.isChecked())
        self.config.setRedirectStdoutInCron(
            self.cbRedirectStdoutInCron.isChecked())
        self.config.setRedirectStderrInCron(
            self.cbRedirectStderrInCron.isChecked())
        self.config.setBwlimit(self.cbBwlimit.isChecked(),
                               self.spbBwlimit.value())
        self.config.setPreserveAcl(self.cbPreserveAcl.isChecked())
        self.config.setPreserveXattr(self.cbPreserveXattr.isChecked())
        self.config.setCopyUnsafeLinks(self.cbCopyUnsafeLinks.isChecked())
        self.config.setCopyLinks(self.cbCopyLinks.isChecked())
        self.config.setRsyncOptions(self.cbRsyncOptions.isChecked(),
                                    self.txtRsyncOptions.text())
        self.config.setSshPrefix(self.cbSshPrefix.isChecked(),
                                 self.txtSshPrefix.text())
        self.config.setSshCheckPingHost(self.cbSshCheckPing.isChecked())
        self.config.setSshCheckCommands(self.cbSshCheckCommands.isChecked())

        # TODO - consider a single API method to bridge the UI layer
        # (settings dialog) and backend layer (config)
        # when setting snapshots path rather than having to call the
        # mount module from the UI layer
        #
        # currently, setting snapshots path requires the path to be mounted.
        # it seems that it might be nice,
        # since the config object is more than a data structure, but has
        # side-effect logic as well, to have the
        # config.setSnapshotsPath() method take care of everything it needs
        # to perform its job
        # (mounting and unmounting the fuse filesystem if necessary).
        # https://en.wikipedia.org/wiki/Single_responsibility_principle

        if not self.config.SNAPSHOT_MODES[mode][0] is None:
<<<<<<< HEAD
            #preMountCheck
            mnt = mount.Mount(cfg = self.config, tmp_mount = True, parent = self)
            if not mnt.isConfigured(mode = mode, **mount_kwargs):
                try:
                    mnt.init(mode = mode, **mount_kwargs)
                except MountException as ex:
                    self.errorHandler(str(ex))
                    return False
=======
            # preMountCheck
            mnt = mount.Mount(cfg=self.config, tmp_mount=True, parent=self)

>>>>>>> ecf9312c
            try:
                mnt.preMountCheck(mode=mode, first_run=True, **mount_kwargs)
            except NoPubKeyLogin as ex:
                logger.error(str(ex), self)

                question = _(
                    'Would you like to copy your public SSH key to the\n'
                    'remote host to enable password-less login?'
                )
                rc_copy_id = sshtools.sshCopyId(
                    self.config.sshPrivateKeyFile() + '.pub',
                    self.config.sshUser(),
                    self.config.sshHost(),
                    port=str(self.config.sshPort()),
                    askPass=tools.which('backintime-askpass'),
                    cipher=self.config.sshCipher()
                )

                if self.questionHandler(question) and rc_copy_id:
                    return self.saveProfile()
                else:
                    return False

            except KnownHost as ex:
                logger.error(str(ex), self)
                fingerprint, hashedKey, keyType = sshtools.sshHostKey(
                    self.config.sshHost(), str(self.config.sshPort())
                )

                if not fingerprint:
                    self.errorHandler(str(ex))

                    return False

                msg = _("The authenticity of host {host} can't be "
                        "established.\n\n{keytype} key fingerprint is:") \
                        .format(host='"{}"'.format(self.config.sshHost()),
                                keytype=keyType)
                options = []
                lblFingerprint = QLabel(fingerprint + '\n')
                lblFingerprint.setWordWrap(False)
                lblFingerprint.setFont(QFont('Monospace'))
                options.append({'widget': lblFingerprint, 'retFunc': None})
                lblQuestion = QLabel(
                    _("Please verify this fingerprint! Would you like to "
                      "add it to your 'known_hosts' file?")
                )
                options.append({'widget': lblQuestion, 'retFunc': None})

                if messagebox.warningYesNoOptions(self, msg, options)[0]:
                    sshtools.writeKnownHostsFile(hashedKey)
                    return self.saveProfile()
                else:
                    return False

            except MountException as ex:
                self.errorHandler(str(ex))

                return False

            # okay, lets try to mount
            try:
                hash_id = mnt.mount(mode=mode, check=False, **mount_kwargs)

            except MountException as ex:
                self.errorHandler(str(ex))

                return False

        # save password
        self.config.setPasswordSave(self.cbPasswordSave.isChecked(),
                                    mode=mode)
        self.config.setPasswordUseCache(self.cbPasswordUseCache.isChecked(),
                                        mode=mode)
        self.config.setPassword(password_1, mode=mode)
        self.config.setPassword(password_2, mode=mode, pw_id=2)

        # save snaphots_path
        if self.config.SNAPSHOT_MODES[mode][0] is None:
            snapshots_path = self.editSnapshotsPath.text()
        else:
            snapshots_path = self.config.snapshotsPath(mode=mode,
                                                       tmp_mount=True)

        ret = self.config.setSnapshotsPath(snapshots_path, mode=mode)

        if not ret:
            return ret

        # umount
        if not self.config.SNAPSHOT_MODES[mode][0] is None:

            try:
                mnt.umount(hash_id=hash_id)
            except MountException as ex:
                self.errorHandler(str(ex))

                return False

        return True

    def errorHandler(self, message):
        messagebox.critical(self, message)

    def questionHandler(self, message):
        return QMessageBox.Yes == messagebox.warningYesNo(self, message)

    def updateRemoveOlder(self):
        enabled = self.cbRemoveOlder.isChecked()
        self.spbRemoveOlder.setEnabled(enabled)
        self.comboRemoveOlderUnit.setEnabled(enabled)

    def updateFreeSpace(self):
        enabled = self.cbFreeSpace.isChecked()
        self.spbFreeSpace.setEnabled(enabled)
        self.comboFreeSpaceUnit.setEnabled(enabled)

    def addInclude(self, data):
        item = QTreeWidgetItem()

        if data[1] == 0:
            item.setIcon(0, self.icon.FOLDER)
        else:
            item.setIcon(0, self.icon.FILE)

        item.setText(0, data[0])
        item.setData(0, Qt.UserRole, data[1])
        self.listIncludeCount += 1
        item.setText(1, str(self.listIncludeCount).zfill(6))
        item.setData(1, Qt.UserRole, self.listIncludeCount)
        self.listInclude.addTopLevelItem(item)

        if self.listInclude.currentItem() is None:
            self.listInclude.setCurrentItem(item)

        return item

    def addExclude(self, pattern):
        item = QTreeWidgetItem()
        item.setText(0, pattern)
        item.setData(0, Qt.UserRole, pattern)
        self.listExcludeCount += 1
        item.setText(1, str(self.listExcludeCount).zfill(6))
        item.setData(1, Qt.UserRole, self.listExcludeCount)
        self.formatExcludeItem(item)
        self.listExclude.addTopLevelItem(item)

        if self.listExclude.currentItem() is None:
            self.listExclude.setCurrentItem(item)

        return item

    def fillCombo(self, combo, d):
        keys = list(d.keys())
        keys.sort()

        for key in keys:
            combo.addItem(QIcon(), d[key], key)

    def setComboValue(self, combo, value, t='int'):
        for i in range(combo.count()):

            if t == 'int' and value == combo.itemData(i):
                combo.setCurrentIndex(i)
                break

            if t == 'str' and value == combo.itemData(i):
                combo.setCurrentIndex(i)
                break

    def validate(self):
        if not self.saveProfile():
            return False

        if not self.config.checkConfig():
            return False

        if not self.config.setupCron():
            return False

        return self.config.save()

    def btnExcludeRemoveClicked(self):
        for item in self.listExclude.selectedItems():
            index = self.listExclude.indexOfTopLevelItem(item)
            if index < 0:
                continue

            self.listExclude.takeTopLevelItem(index)

        if self.listExclude.topLevelItemCount() > 0:
            self.listExclude.setCurrentItem(self.listExclude.topLevelItem(0))

    def addExclude_(self, pattern):
        if not pattern:
            return

        for index in range(self.listExclude.topLevelItemCount()):
            item = self.listExclude.topLevelItem(index)
            if pattern == item.text(0):
                return

        self.addExclude(pattern)

    def btnExcludeAddClicked(self):
        dlg = QInputDialog(self)
        dlg.setInputMode(QInputDialog.TextInput)
        dlg.setWindowTitle(_('Exclude pattern'))
        dlg.setLabelText('')
        dlg.resize(400, 0)
        if not dlg.exec():
            return
        pattern = dlg.textValue().strip()

        if not pattern:
            return

        self.addExclude_(pattern)

    def btnExcludeFileClicked(self):
        for path in qttools.getOpenFileNames(self, _('Exclude file')):
            self.addExclude_(path)

    def btnExcludeFolderClicked(self):
        for path in qttools.getExistingDirectories(self, _('Exclude folder')):
            self.addExclude_(path)

    def btnExcludeDefaultClicked(self):
        for path in self.config.DEFAULT_EXCLUDE:
            self.addExclude_(path)

    def btnIncludeRemoveClicked(self):
        for item in self.listInclude.selectedItems():
            index = self.listInclude.indexOfTopLevelItem(item)
            if index < 0:
                continue

            self.listInclude.takeTopLevelItem(index)

        if self.listInclude.topLevelItemCount() > 0:
            self.listInclude.setCurrentItem(self.listInclude.topLevelItem(0))

    def btnIncludeFileClicked(self):
        for path in qttools.getOpenFileNames(self, _('Include file')):
            if not path:
                continue

            if os.path.islink(path) \
                and not (self.cbCopyUnsafeLinks.isChecked()
                         or self.cbCopyLinks.isChecked()):

                question_msg = _(
                    '"{path}" is a symlink. The linked target will not be '
                    'backed up until you include it, too.\nWould you like '
                    'to include the symlink target instead?'
                ).format(path=path)

                if self.questionHandler(question_msg):
                    path = os.path.realpath(path)

            path = self.config.preparePath(path)

            for index in range(self.listInclude.topLevelItemCount()):
                if path == self.listInclude.topLevelItem(index).text(0):
                    continue

            self.addInclude((path, 1))

    def btnIncludeAddClicked(self):
        for path in qttools.getExistingDirectories(self, _('Include folder')):
            if not path:
                continue

            if os.path.islink(path) \
                and not (self.cbCopyUnsafeLinks.isChecked()
                         or self.cbCopyLinks.isChecked()):

                question_msg = _(
                    '"{path}" is a symlink. The linked target will not be '
                    'backed up until you include it, too.\nWould you like '
                    'to include the symlink target instead?') \
                    .format(path=path)
                if self.questionHandler(question_msg):
                    path = os.path.realpath(path)

            path = self.config.preparePath(path)

            for index in range(self.listInclude.topLevelItemCount()):
                if path == self.listInclude.topLevelItem(index).text(0):
                    continue

            self.addInclude((path, 0))

    def btnSnapshotsPathClicked(self):
        old_path = self.editSnapshotsPath.text()

        path = str(qttools.getExistingDirectory(
            self,
            _('Where to save snapshots'),
            self.editSnapshotsPath.text()
        ))

        if path:

            if old_path and old_path != path:

                question = _('Are you sure you want to change '
                             'snapshots folder?')
                if not self.questionHandler(question):
                    return

                self.config.removeProfileKey('snapshots.path.uuid')

            self.editSnapshotsPath.setText(self.config.preparePath(path))

    def btnSshPrivateKeyFileClicked(self):
        old_file = self.txtSshPrivateKeyFile.text()

        if old_file:
            start_dir = self.txtSshPrivateKeyFile.text()
        else:
            start_dir = self.config.sshPrivateKeyFolder()
        f = qttools.getOpenFileName(self, _('SSH private key'), start_dir)
        if f:
            self.txtSshPrivateKeyFile.setText(f)

    def btnSshKeyGenClicked(self):
        key = os.path.join(self.config.sshPrivateKeyFolder(), 'id_rsa')
        if sshtools.sshKeyGen(key):
            self.txtSshPrivateKeyFile.setText(key)
        else:
            self.errorHandler(_('Failed to create new SSH key in {path}')
                              .format(path=key))

    def comboModesChanged(self, *params):
        if not params:
            index = self.comboModes.currentIndex()
        else:
            index = params[0]
        active_mode = str(self.comboModes.itemData(index))
        if active_mode != self.mode:
            for mode in list(self.config.SNAPSHOT_MODES.keys()):
                getattr(self, 'mode%s' % tools.camelCase(mode)).hide()
            for mode in list(self.config.SNAPSHOT_MODES.keys()):
                if active_mode == mode:
                    getattr(self, 'mode%s' % tools.camelCase(mode)).show()
            self.mode = active_mode

        if self.config.modeNeedPassword(active_mode):
            self.lblPassword1.setText(
                self.config.SNAPSHOT_MODES[active_mode][2] + ':')
            self.groupPassword1.show()
            if self.config.modeNeedPassword(active_mode, 2):
                self.lblPassword2.setText(
                    self.config.SNAPSHOT_MODES[active_mode][3] + ':')
                self.lblPassword2.show()
                self.txtPassword2.show()
                qttools.equalIndent(self.lblPassword1, self.lblPassword2)
            else:
                self.lblPassword2.hide()
                self.txtPassword2.hide()
                qttools.equalIndent(self.lblPassword1)
        else:
            self.groupPassword1.hide()

        if active_mode == 'ssh_encfs':
            self.lblSshEncfsExcludeWarning.show()
        else:
            self.lblSshEncfsExcludeWarning.hide()
        self.updateExcludeItems()

        enabled = active_mode in ('ssh', 'ssh_encfs')
        self.cbNiceOnRemote.setEnabled(enabled)
        self.cbIoniceOnRemote.setEnabled(enabled)
        self.cbNocacheOnRemote.setEnabled(enabled)
        self.cbSmartRemoveRunRemoteInBackground.setHidden(not enabled)
        self.cbSshPrefix.setHidden(not enabled)
        self.txtSshPrefix.setHidden(not enabled)
        self.cbSshCheckPing.setHidden(not enabled)
        self.cbSshCheckCommands.setHidden(not enabled)

        self.encfsWarning.setHidden(
            active_mode not in ('local_encfs', 'ssh_encfs'))

    def fullPathChanged(self, dummy):
        if self.mode in ('ssh', 'ssh_encfs'):
            path = self.txtSshPath.text()
        else:
            path = self.editSnapshotsPath.text()
        self.lblFullPath.setText(
            _('Full snapshot path: ') +
            os.path.join(
                path,
                'backintime',
                self.txtHost.text(),
                self.txtUser.text(),
                self.txt_profile.text()
                ))

    def updateExcludeItems(self):
        for index in range(self.listExclude.topLevelItemCount()):
            item = self.listExclude.topLevelItem(index)
            self.formatExcludeItem(item)

    def formatExcludeItem(self, item):
        no_encr_wildcard = tools.patternHasNotEncryptableWildcard(item.text(0))
        if self.mode == 'ssh_encfs' and no_encr_wildcard:
            item.setIcon(0, self.icon.INVALID_EXCLUDE)
            item.setBackground(0, QPalette().brush(QPalette.Active,
                                                   QPalette.Link))

        elif item.text(0) in self.config.DEFAULT_EXCLUDE:
            item.setIcon(0, self.icon.DEFAULT_EXCLUDE)
            item.setBackground(0, QBrush())

        else:
            item.setIcon(0, self.icon.EXCLUDE)
            item.setBackground(0, QBrush())

    def customSortOrder(self, header, loop, newColumn, newOrder):
        if newColumn == 0 and newOrder == Qt.AscendingOrder:
            if loop:
                newColumn, newOrder = 1, Qt.AscendingOrder
                header.setSortIndicator(newColumn, newOrder)
                loop = False
            else:
                loop = True
        header.model().sort(newColumn, newOrder)
        return loop

    def includeCustomSortOrder(self, *args):
        self.listIncludeSortLoop = self.customSortOrder(
            self.listInclude.header(), self.listIncludeSortLoop, *args)

    def excludeCustomSortOrder(self, *args):
        self.listExcludeSortLoop = self.customSortOrder(
            self.listExclude.header(), self.listExcludeSortLoop, *args)

    def printDefault(self, value):
        if value:
            value_ = _('enabled')

        else:
            value_ = _('disabled')

        return ' (%s: %s)' % (_('default'), value_)

    def restoreConfig(self, *args):
        RestoreConfigDialog(self).exec_()
        self.updateProfiles()

    def editUserCallback(self, *args):
        EditUserCallback(self).exec_()

    def accept(self):
        if self.validate():
            super(SettingsDialog, self).accept()

    def cleanup(self, result):
        self.config.clearHandlers()

        if not result:
            self.config.dict = self.configDictCopy

        self.config.setCurrentProfile(self.originalCurrentProfile)

        if result:
            self.parent.remount(self.originalCurrentProfile,
                                self.originalCurrentProfile)
            self.parent.updateProfiles()


class RestoreConfigDialog(QDialog):
    """
    Show a dialog that will help to restore BITs configuration.
    User can select a config from previous snapshots.
    """

    def __init__(self, parent):
        super(RestoreConfigDialog, self).__init__(parent)

        self.parent = parent
        self.config = parent.config
        self.snapshots = parent.snapshots

        import icon
        self.icon = icon
        self.setWindowIcon(icon.SETTINGS_DIALOG)
        self.setWindowTitle(_('Restore Settings'))

        layout = QVBoxLayout(self)

        # show a hint on how the snapshot path will look like.
        samplePath = os.path.join(
            'backintime',
            self.config.host(),
            self.config.user(), '1',
            snapshots.SID(datetime.datetime.now(), self.config).sid
        )

        label = QLabel(_(
            "Please navigate to the snapshot from which you want to restore "
            "{appName}'s configuration. The path may look like:\n"
            "{samplePath}\n\nIf your snapshots are on a remote drive or if "
            "they are encrypted you need to manually mount them first. "
            "If you use Mode SSH you also may need to set up public key "
            "login to the remote host.\n"
            "Take a look at 'man backintime'.")
            .format(
                appName=self.config.APP_NAME,
                samplePath=samplePath),
            self
        )
        label.setWordWrap(True)
        layout.addWidget(label)

        # treeView
        self.treeView = qttools.MyTreeView(self)
        self.treeViewModel = QFileSystemModel(self)
        self.treeViewModel.setRootPath(QDir().rootPath())
        self.treeViewModel.setReadOnly(True)
        self.treeViewModel.setFilter(QDir.AllDirs |
                                     QDir.NoDotAndDotDot | QDir.Hidden)

        self.treeViewFilterProxy = QSortFilterProxyModel(self)
        self.treeViewFilterProxy.setDynamicSortFilter(True)
        self.treeViewFilterProxy.setSourceModel(self.treeViewModel)

        self.treeViewFilterProxy.setFilterRegExp(r'^[^\.]')

        self.treeView.setModel(self.treeViewFilterProxy)
        for col in range(self.treeView.header().count()):
            self.treeView.setColumnHidden(col, col != 0)
        self.treeView.header().hide()

        # expand users home
        self.expandAll(os.path.expanduser('~'))
        layout.addWidget(self.treeView)

        # context menu
        self.treeView.setContextMenuPolicy(Qt.CustomContextMenu)
        self.treeView.customContextMenuRequested.connect(self.onContextMenu)
        self.contextMenu = QMenu(self)
        self.btnShowHidden = self.contextMenu.addAction(
            icon.SHOW_HIDDEN, _('Show hidden files'))
        self.btnShowHidden.setCheckable(True)
        self.btnShowHidden.toggled.connect(self.onBtnShowHidden)

        # colors
        self.colorRed = QPalette()
        self.colorRed.setColor(QPalette.WindowText, QColor(205, 0, 0))
        self.colorGreen = QPalette()
        self.colorGreen.setColor(QPalette.WindowText, QColor(0, 160, 0))

        # wait indicator which will show that the scan for
        # snapshots is still running
        self.wait = QProgressBar(self)
        self.wait.setMinimum(0)
        self.wait.setMaximum(0)
        self.wait.setMaximumHeight(7)
        layout.addWidget(self.wait)

        # show where a snapshot with config was found
        self.lblFound = QLabel(_('No config found'), self)
        self.lblFound.setWordWrap(True)
        self.lblFound.setPalette(self.colorRed)
        layout.addWidget(self.lblFound)

        # show profiles inside the config
        self.widgetProfiles = QWidget(self)
        self.widgetProfiles.setContentsMargins(0, 0, 0, 0)
        self.widgetProfiles.hide()
        self.gridProfiles = QGridLayout()
        self.gridProfiles.setContentsMargins(0, 0, 0, 0)
        self.gridProfiles.setHorizontalSpacing(20)
        self.widgetProfiles.setLayout(self.gridProfiles)
        layout.addWidget(self.widgetProfiles)

        self.restoreConfig = None

        self.scan = ScanFileSystem(self)

        self.treeView.myCurrentIndexChanged.connect(self.indexChanged)
        self.scan.foundConfig.connect(self.scanFound)
        self.scan.finished.connect(self.scanFinished)

        buttonBox = QDialogButtonBox(self)
        self.restoreButton = buttonBox.addButton(
            _('Restore'), QDialogButtonBox.AcceptRole)
        self.restoreButton.setEnabled(False)
        buttonBox.addButton(QDialogButtonBox.Cancel)
        buttonBox.accepted.connect(self.accept)
        buttonBox.rejected.connect(self.reject)
        layout.addWidget(buttonBox)

        self.scan.start()

        self.resize(600, 700)

    def pathFromIndex(self, index):
        """
        return a path string for a given treeView index
        """
        sourceIndex = self.treeViewFilterProxy.mapToSource(index)
        return str(self.treeViewModel.filePath(sourceIndex))

    def indexFromPath(self, path):
        """
        return the index for path which can be used in treeView
        """
        indexSource = self.treeViewModel.index(path)
        return self.treeViewFilterProxy.mapFromSource(indexSource)

    def indexChanged(self, current, previous):
        """
        called every time a new item is chosen in treeView.
        If there was a config found inside the selected folder, show
        available information about the config.
        """
        cfg = self.searchConfig(self.pathFromIndex(current))
        if cfg:
            self.expandAll(
                os.path.dirname(os.path.dirname(cfg._LOCAL_CONFIG_PATH)))
            self.lblFound.setText(cfg._LOCAL_CONFIG_PATH)
            self.lblFound.setPalette(self.colorGreen)
            self.showProfile(cfg)
            self.restoreConfig = cfg
        else:
            self.lblFound.setText(_('No config found'))
            self.lblFound.setPalette(self.colorRed)
            self.widgetProfiles.hide()
            self.restoreConfig = None
        self.restoreButton.setEnabled(bool(cfg))

    def searchConfig(self, path):
        """
        try to find config in couple possible subfolders
        """
        snapshotPath = os.path.join('backintime',
                                    self.config.host(),
                                    self.config.user())
        tryPaths = ['', '..', 'last_snapshot']
        tryPaths.extend([
            os.path.join(snapshotPath, str(i), 'last_snapshot')
            for i in range(10)])

        for p in tryPaths:
            cfgPath = os.path.join(path, p, 'config')

            if os.path.exists(cfgPath):

                try:
                    cfg = config.Config(cfgPath)
                    if cfg.isConfigured():
                        return cfg
                except:
                    pass

        return

    def expandAll(self, path):
        """
        expand all folders from filesystem root to given path
        """
        paths = [path, ]
        while len(path) > 1:
            path = os.path.dirname(path)
            paths.append(path)
        paths.append('/')
        paths.reverse()
        [self.treeView.expand(self.indexFromPath(p)) for p in paths]

    def showProfile(self, cfg):
        """
        show information about the profiles inside cfg
        """
        child = self.gridProfiles.takeAt(0)

        while child:
            child.widget().deleteLater()
            child = self.gridProfiles.takeAt(0)

        for row, profileId in enumerate(cfg.profiles()):

            for col, txt in enumerate((
                    _('Profile') + ': ' + str(profileId),
                    cfg.profileName(profileId),
                    _('Mode') + ': ' + cfg.SNAPSHOT_MODES[
                        cfg.snapshotsMode(profileId)][1]
                    )):
                self.gridProfiles.addWidget(QLabel(txt, self), row, col)

        self.gridProfiles.setColumnStretch(col, 1)
        self.widgetProfiles.show()

    def scanFound(self, path):
        """
        scan hit a config. Expand the snapshot folder.
        """
        self.expandAll(os.path.dirname(path))

    def scanFinished(self):
        """
        scan is done. Delete the wait indicator
        """
        self.wait.deleteLater()

    def onContextMenu(self, point):
        self.contextMenu.exec_(self.treeView.mapToGlobal(point))

    def onBtnShowHidden(self, checked):
        if checked:
            self.treeViewFilterProxy.setFilterRegExp(r'')
        else:
            self.treeViewFilterProxy.setFilterRegExp(r'^[^\.]')

    def accept(self):
        """
        handle over the dict from the selected config. The dict contains
        all settings from the config.
        """
        if self.restoreConfig:
            self.config.dict = self.restoreConfig.dict
        super(RestoreConfigDialog, self).accept()

    def exec_(self):
        """
        stop the scan thread if it is still running after dialog was closed.
        """
        ret = super(RestoreConfigDialog, self).exec_()
        self.scan.stop()
        return ret


class ScanFileSystem(QThread):
    CONFIG = 'config'
    BACKUP = 'backup'
    BACKINTIME = 'backintime'

    foundConfig = pyqtSignal(str)

    def __init__(self, parent):
        super(ScanFileSystem, self).__init__(parent)
        self.stopper = False

    def stop(self):
        """
        prepare stop and wait for finish.
        """
        self.stopper = True
        return self.wait()

    def run(self):
        """
        search in order of hopefully fastest way to find the snapshots.
        1. /home/USER 2. /media 3. /mnt and at last filesystem root.
        Already searched paths will be excluded.
        """
        searchOrder = [os.path.expanduser('~'), '/media', '/mnt', '/']
        for scan in searchOrder:
            exclude = searchOrder[:]
            exclude.remove(scan)
            for path in self.scanPath(scan, exclude):
                self.foundConfig.emit(path)

    def scanPath(self, path, excludes=()):
        """
        walk through all folders and try to find 'config' file.
        If found make sure it is nested in backintime/FOO/BAR/1/2345/config and
        return its path.
        Exclude all paths from excludes and also
        all backintime/FOO/BAR/1/2345/backup
        """
        for root, dirs, files in os.walk(path, topdown=True):

            if self.stopper:
                return

            for exclude in excludes:
                exDir, exBase = os.path.split(exclude)

                if root == exDir:

                    if exBase in dirs:
                        del dirs[dirs.index(exBase)]

            if self.CONFIG in files:
                rootdirs = root.split(os.sep)

                if len(rootdirs) > 4 and rootdirs[-5].startswith(self.BACKINTIME):

                    if self.BACKUP in dirs:
                        del dirs[dirs.index(self.BACKUP)]

                    yield root


class EditUserCallback(QDialog):
    def __init__(self, parent):
        super(EditUserCallback, self).__init__(parent)
        self.config = parent.config
        self.script = self.config.takeSnapshotUserCallback()

        import icon
        self.setWindowIcon(icon.SETTINGS_DIALOG)
        self.setWindowTitle(self.script)
        self.resize(800, 500)

        layout = QVBoxLayout(self)
        self.edit = QPlainTextEdit(self)

        try:
            with open(self.script, 'rt') as f:
                self.edit.setPlainText(f.read())

        except IOError:
            pass

        layout.addWidget(self.edit)

        btnBox = QDialogButtonBox(
            QDialogButtonBox.Ok | QDialogButtonBox.Cancel,
            parent=self)

        btnBox.accepted.connect(self.accept)
        btnBox.rejected.connect(self.reject)
        layout.addWidget(btnBox)

    def checkScript(self, script):
        m = re.match(r'^#!(/[\w/-]+)\n', script)

        if not m:
            logger.error(
                'user-callback script has no shebang (#!/bin/sh) line.')
            self.config.errorHandler(
                _('user-callback script has no shebang (#!/bin/sh) line.'))

            return False

        if not tools.checkCommand(m.group(1)):
            logger.error('Shebang in user-callback script is not executable.')
            self.config.errorHandler(
                _('Shebang in user-callback script is not executable.'))

            return False

        return True

    def accept(self):
        if not self.checkScript(self.edit.toPlainText()):
            return

        with open(self.script, 'wt') as f:
            f.write(self.edit.toPlainText())

        os.chmod(self.script, 0o755)

        super(EditUserCallback, self).accept()


def debugTrace():
    """
    Set a tracepoint in the Python debugger that works with Qt
    """
    from pdb import set_trace

    pyqtRemoveInputHook()
    set_trace()<|MERGE_RESOLUTION|>--- conflicted
+++ resolved
@@ -270,14 +270,10 @@
         self.modeLocalEncfs = self.modeLocal
         self.modeSshEncfs = self.modeSsh
 
-<<<<<<< HEAD
         # gocryptfs
         self.modeLocalGocryptfs = self.modeLocal
 
         #password
-=======
-        # password
->>>>>>> ecf9312c
         groupBox = QGroupBox(self)
         self.groupPassword1 = groupBox
         groupBox.setTitle(_('Password'))
@@ -1298,22 +1294,16 @@
         if self.mode == 'local_encfs':
             self.editSnapshotsPath.setText(self.config.localEncfsPath())
 
-<<<<<<< HEAD
         # local_gocryptfs
         if self.mode == 'local_gocryptfs':
             self.editSnapshotsPath.setText(self.config.localGocryptfsPath())
 
-        #password
-        password_1 = self.config.password(mode = self.mode, pw_id = 1, only_from_keyring = True)
-        password_2 = self.config.password(mode = self.mode, pw_id = 2, only_from_keyring = True)
-=======
         # password
         password_1 = self.config.password(
             mode=self.mode, pw_id=1, only_from_keyring=True)
         password_2 = self.config.password(
             mode=self.mode, pw_id=2, only_from_keyring=True)
 
->>>>>>> ecf9312c
         if password_1 is None:
             password_1 = ''
 
@@ -1521,16 +1511,9 @@
         # save local_encfs
         self.config.setLocalEncfsPath(self.editSnapshotsPath.text())
 
-<<<<<<< HEAD
-        #save local_gocryptfs
+        # save local_gocryptfs
         self.config.setLocalGocryptfsPath(self.editSnapshotsPath.text())
 
-        #include list
-        self.config.setProfileIntValue('qt.settingsdialog.include.SortColumn',
-                                          self.listInclude.header().sortIndicatorSection())
-        self.config.setProfileIntValue('qt.settingsdialog.include.SortOrder',
-                                          self.listInclude.header().sortIndicatorOrder())
-=======
         # include list
         self.config.setProfileIntValue(
             'qt.settingsdialog.include.SortColumn',
@@ -1538,7 +1521,6 @@
         self.config.setProfileIntValue(
             'qt.settingsdialog.include.SortOrder',
             self.listInclude.header().sortIndicatorOrder())
->>>>>>> ecf9312c
         self.listInclude.sortItems(1, Qt.AscendingOrder)
 
         include_list = []
@@ -1663,20 +1645,14 @@
         # https://en.wikipedia.org/wiki/Single_responsibility_principle
 
         if not self.config.SNAPSHOT_MODES[mode][0] is None:
-<<<<<<< HEAD
-            #preMountCheck
-            mnt = mount.Mount(cfg = self.config, tmp_mount = True, parent = self)
+            # preMountCheck
+            mnt = mount.Mount(cfg=self.config, tmp_mount=True, parent=self)
             if not mnt.isConfigured(mode = mode, **mount_kwargs):
                 try:
                     mnt.init(mode = mode, **mount_kwargs)
                 except MountException as ex:
                     self.errorHandler(str(ex))
                     return False
-=======
-            # preMountCheck
-            mnt = mount.Mount(cfg=self.config, tmp_mount=True, parent=self)
-
->>>>>>> ecf9312c
             try:
                 mnt.preMountCheck(mode=mode, first_run=True, **mount_kwargs)
             except NoPubKeyLogin as ex:
